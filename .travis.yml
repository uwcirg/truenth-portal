--- conflicted
+++ resolved
@@ -16,11 +16,8 @@
   - redis-server
 env:
   global:
-<<<<<<< HEAD
     - DISPLAY=":99.0"
-=======
     - SQLALCHEMY_DATABASE_URI='postgresql://postgres:@localhost/portal_unit_tests'
->>>>>>> 159144b7
 
 before_install:
   - sudo service postgresql stop
