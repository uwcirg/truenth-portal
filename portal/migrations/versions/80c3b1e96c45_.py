--- conflicted
+++ resolved
@@ -83,11 +83,7 @@
         try:
             validate_users_trigger_states(session, pid)
         except ValueError as e:
-<<<<<<< HEAD
-            if current_app.config.get('SYSTEM_TYPE') in ('development', 'test'):
-=======
             if current_app.config.get('SYSTEM_TYPE') in ('development', 'testing'):
->>>>>>> 89e13ae3
                 purge_trigger_states(session, pid)
                 continue
             else:
