"""Rebuild qb_timeline for patients missing 6 month qb series

Revision ID: f93d9608c372
Revises: 894bbf6a8aa5
Create Date: 2020-04-10 07:16:41.276096

"""
from alembic import op
from collections import OrderedDict
from sqlalchemy.orm import sessionmaker

from portal.models.qb_timeline import QBT, update_users_QBT
from portal.models.questionnaire_bank import QuestionnaireBank
from portal.models.questionnaire_response import QuestionnaireResponse
from portal.models.user import User

Session = sessionmaker()

# revision identifiers, used by Alembic.
revision = 'f93d9608c372'
down_revision = '894bbf6a8aa5'

def visit_name(qb_id, iteration):
    """special purpose for this migration"""
    if iteration == 0:
        return "6 month"
    elif iteration == 1:
        return "18 month"
    elif iteration == 2:
        return "30 month"
    raise RuntimeError("not possible")


def existing_qnr_deets(session, patient_id, missing_qb_id):
    """Display info WRT QuestionnaireResponses from the missing QBs"""
    qnrs = session.query(QuestionnaireResponse).filter(
        QuestionnaireResponse.subject_id == patient_id).filter(
        QuestionnaireResponse.questionnaire_bank_id == missing_qb_id).order_by(
        QuestionnaireResponse.authored.desc())

    results = OrderedDict()
    for q in qnrs:
        vn = visit_name(missing_qb_id, q.qb_iteration)
        if vn not in results:
            results[vn] = q.authored
    return results


def upgrade():
    session = Session(bind=op.get_bind())
    six_mo_qb = QuestionnaireBank.query.filter(
        QuestionnaireBank.name == 'IRONMAN_v3_recurring_6mo_pattern').first()
    if not six_mo_qb:
        # System w/o problem QB - nothing needed
        return
    six_mo_qb = six_mo_qb.id
    three_mo_qb = QuestionnaireBank.query.filter(
        QuestionnaireBank.name == 'IRONMAN_v3_recurring_3mo_pattern').first().id

    candidate_patients = [p[0] for p in session.query(QBT).filter(
        QBT.qb_id == three_mo_qb).distinct(
        QBT.user_id).with_entities(QBT.user_id)]
    already_golden = [p[0] for p in session.query(QBT).filter(
        QBT.qb_id == six_mo_qb).distinct(
        QBT.user_id).with_entities(QBT.user_id)]
    print("Found %d candidates, of which %d already have 6 mo QBs" % (
        len(candidate_patients), len(already_golden)))

    sys_user = User.query.filter_by(email='__system__').with_entities(User.id).one()[0]

    target_patients = set(candidate_patients) - set(already_golden)
    results = {}
    for tp in target_patients:
        # generate dots so it doesn't look hung, as this takes forever
        print('.', end='')

<<<<<<< HEAD
        for visit, authored in existing_qnr_deets(session, tp, six_mo_qb).items():
=======
        for visit, authored in existing_qnr_deets(
                session, tp, six_mo_qb).items():
>>>>>>> c02fd0a7
            results[authored] = (tp, visit)
        # Force reprocessing of QNR -> QB relationships and QB Timeline
        # to pick up missing QB and refresh any missing relationships
        QuestionnaireResponse.purge_qb_relationship(
            subject_id=tp, acting_user_id=sys_user)
        update_users_QBT(tp, invalidate_existing=True)

    date_sorted = {
        k: v for k, v in sorted(results.items(), key=lambda item: item[0])}
    for authored, tup in date_sorted.items():
        print("Patient %d posted results for %s on %s" % (
            tup[0], tup[1], authored))


def downgrade():
    # no going back
    pass<|MERGE_RESOLUTION|>--- conflicted
+++ resolved
@@ -74,12 +74,8 @@
         # generate dots so it doesn't look hung, as this takes forever
         print('.', end='')
 
-<<<<<<< HEAD
-        for visit, authored in existing_qnr_deets(session, tp, six_mo_qb).items():
-=======
         for visit, authored in existing_qnr_deets(
                 session, tp, six_mo_qb).items():
->>>>>>> c02fd0a7
             results[authored] = (tp, visit)
         # Force reprocessing of QNR -> QB relationships and QB Timeline
         # to pick up missing QB and refresh any missing relationships
