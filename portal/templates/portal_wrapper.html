<style>
#tnthNavWrapper {
    visibility: hidden; /** initially hide wrapper during load to avoid flashes of unstyled content **/
}
</style>
<link rel="stylesheet" href="{{PORTAL}}{{ url_for('static', filename='css/topnav.css') }}">
<script src="{{PORTAL}}{{ url_for('static', filename='js/tnth.js') }}"></script>
<script>
    function _readCookie(name) {
            var nameEQ = name + "=";
            var ca = document.cookie.split(';');
            for (var i = 0; i < ca.length; i++) {
                var c = ca[i];
                while (c.charAt(0) == ' ') c = c.substring(1, c.length);
                if (c.indexOf(nameEQ) == 0) return c.substring(nameEQ.length, c.length);
            };
            return null;
    };
    var sessionMonitor=function(a){"use strict";function b(a){a&&a.stopPropagation();var b=new Date,c=b-j;a&&a.target&&"stay-logged-in"==a.target.id?(j=b,d(),a=null,i.ping()):c>i.minPingInterval&&(j=b,d(),i.ping())}function c(){d(),i.ping()}function d(){var a=i.sessionLifetime-i.timeBeforeWarning;window.clearTimeout(f),window.clearTimeout(g),f=window.setTimeout(i.onwarning,a),g=window.setTimeout(e,i.sessionLifetime)}function e(){$.when(i.onbeforetimeout()).always(i.ontimeout)}var f,g,h={sessionLifetime:36e5,timeBeforeWarning:6e5,minPingInterval:6e4,activityEvents:"mouseup",pingUrl:window.location.protocol+"//"+window.location.host+"/api/ping",logoutUrl:"/logout",timeoutUrl:"/logout?timeout=1",ping:function(){$.ajax({type:"POST",contentType:"text/plain",cache:false,url:i.pingUrl,crossDomain:!0})},logout:function(){window.location.href=i.logoutUrl},onwarning:function(){var a=Math.round(i.timeBeforeWarning/60/1e3),b=$('<div id="jqsm-warning">Your session will expire in '+a+' minutes. <button id="jqsm-stay-logged-in">Stay Logged In</button><button id="jqsm-log-out">Log Out</button></div>');$("body").children("div#jqsm-warning").length||$("body").prepend(b),$("div#jqsm-warning").show(),$("button#stay-logged-in").on("click",function(a){a&&a.stopPropagation(),i.extendsess(a)}).on("click",function(){b.hide()}),$("button#jqsm-log-out").on("click",i.logout)},onbeforetimeout:function(){},ontimeout:function(){window.location.href=i.timeoutUrl}},i={},j=new Date;return $.extend(i,h,a,{extendsess:b}),$(document).on(i.activityEvents,b),c(),i};

    var truenth_authenticated = {% if user %} true;{% else %} false;{% endif %}
    // Set default sessionLifetime from Flask config
    // Subtract 10 seconds to ensure the backend doesn't expire the session first
    var CONFIG_SESSION_LIFETIME, DEFAULT_SESSION_LIFETIME;
    var cookieTimeout = _readCookie("SS_TIMEOUT");
    cookieTimeout = cookieTimeout ? parseInt(cookieTimeout) : null;

    if (cookieTimeout && cookieTimeout > 0) {
        DEFAULT_SESSION_LIFETIME = (cookieTimeout * 1000) - (cookieTimeout > 10 ? (10 * 1000) : 0);
    } else {
        try {
            CONFIG_SESSION_LIFETIME = {% if config.PERMANENT_SESSION_LIFETIME %} {{config.PERMANENT_SESSION_LIFETIME}} {% else %} "" {% endif %};
            if (!CONFIG_SESSION_LIFETIME || CONFIG_SESSION_LIFETIME === "") CONFIG_SESSION_LIFETIME = 15 * 60;
            DEFAULT_SESSION_LIFETIME = (CONFIG_SESSION_LIFETIME * 1000) - (CONFIG_SESSION_LIFETIME > 10 ? (10 * 1000) : 0);
        } catch(e) {
            DEFAULT_SESSION_LIFETIME = (15 * 60 * 1000) - (10 * 1000);
        };
    };

    $(document).ready(function(){
      // Once nav is loaded, make the wrapper visible - delay displaying to avoid
      setTimeout('$("#tnthNavWrapper").css("visibility","visible");', 10);

      // Configure and start the session timeout monitor

      var sessMon = sessionMonitor({
            sessionLifetime: DEFAULT_SESSION_LIFETIME,
            timeBeforeWarning: 1 * 60 * 1000,
            minPingInterval: 1 * 60 * 1000,  // 1 minute
            activityEvents: "mouseup",
            pingUrl: '{{PORTAL}}/api/ping',
            logoutUrl: '{{PORTAL}}/logout',
            timeoutUrl: '{{PORTAL}}/logout?timed_out=1',
            onwarning: function() {$("#session-warning-modal").modal("show");}
      });
      window.sessMon = sessMon;
       // Configure the session timeout warning modal
      $("#session-warning-modal").modal({"backdrop": false,"keyboard": false,"show": false})
              .on("click", "#stay-logged-in", sessMon.extendsess)
              .on("click", "#log-out", sessMon.logout)
              .find("#remaining-time").text(sessMon.timeBeforeWarning / 1000);
      });
</script>
{% if config.PIWIK_SITEID %}
<script type="text/javascript">
    var _paq = _paq || [];

    {% if config.PIWIK_DOMAINS %}
    _paq.push(["setDomains", {{ config.PIWIK_DOMAINS|safe }}]);
    {% endif %}

    {% if user %}
    _paq.push(["setUserId", "{{ user.id }}"]);
    {% endif %}

    _paq.push(['trackPageView']);
    _paq.push(['enableLinkTracking']);
    (function() {
        var u="//piwik.cirg.washington.edu/";
        _paq.push(['setTrackerUrl', u+'piwik.php']);
        _paq.push(['setSiteId', {{ config.PIWIK_SITEID }}]);
        var d=document, g=d.createElement('script'), s=d.getElementsByTagName('script')[0];
        g.type='text/javascript'; g.async=true; g.defer=true; g.src=u+'piwik.js'; s.parentNode.insertBefore(g,s);
    })();
</script>
<noscript><p><img src="//piwik.cirg.washington.edu/piwik.php?idsite={{ config.PIWIK_SITEID }}" style="border:0;" alt="" /></p></noscript>
{% endif %}
{% if not enable_links %}
<style>
    #tnthNavXs .tnth-nav-btn{ display: none; }
</style>
{% endif %}
<div id="tnthNavWrapper">
    <div id="tnthNavMain">
        <div id="tnthNavMainContainer">
            <div id="tnthLogo">
                {% if enable_links %}<a href="{{PORTAL}}">{% endif %}
                    <img class="tnth-topnav-wordmark" src="{{PORTAL}}{{ url_for('static', filename='img/logo_wordmark_topnav2.png') }}" />
                {% if enable_links %}</a>{% endif %}
                {% if branded_logo %}
                    <img src={{ branded_logo }}></img>
                {% endif %}
            </div>
            <div id="tnthTopLinks">
                <div class="tnth-btn-group">
                    {% if user %}
                    <button id="tnthUserBtn" type="button" class="tnth-nav-btn tnth-white tnth-dropdown-toggle" data-toggle="tnth-dropdown">
<<<<<<< HEAD
                        {{ _("Welcome") }}{% if user.display_name != "Anonymous" %}, {{ user.display_name }}{% endif %}
                        {% if config.DEBUG_TIMEOUTS %} ({{ expires_in }} seconds remaining) {% endif %}
=======
                        Welcome{% if user.display_name != "Anonymous" %}, {{ user.display_name }}{% endif %}
                        {% if config.DEBUG_TIMEOUTS %} 
                        ({{ expires_in }} seconds remaining) 
                        {% endif %}
>>>>>>> fa3d1d04
                        <img src="{{movember_profile}}" width="50" height="50" />
                        {% if enable_links %}
                        &nbsp;&nbsp; {{ _("MENU") }} <i class="fa fa-bars"></i>
                        {% endif %}
                    </button>
                    {% if enable_links %}
                    <ul class="tnth-dropdown-menu">
                        <li><a href="{{PORTAL}}">{{ _("TrueNTH Home") }}</a></li>
                        {% if user and not user.has_roles('write_only') %}
                        <li><a href="{{PORTAL}}/profile">{{ _("My TrueNTH Profile") }}</a></li>
                        {% endif %}
                        <li><a href="{{PORTAL}}/about">{{ _("About TrueNTH") }}</a></li>
                        {% if user and user.has_roles('application_developer') %}
                        <li><a href="{{PORTAL}}/clients">{{ _("Client Applications") }}</a></li>
                        {% endif %}
                        {% if user and user.has_roles('provider') %}
                        <li><a href="{{PORTAL}}/patients/">{{ _("Patients") }}</a></li>
                        {% endif %}
                        {% if user and user.has_roles('admin') %}
<<<<<<< HEAD
                        <li><a href="{{PORTAL}}/admin">{{ _("User Administration") }}</a></li>
                        <li><a href="{{PORTAL}}/settings">{{ _("Settings") }}</a></li>
=======
                        <li><a href="{{PORTAL}}/admin">User Administration</a></li>
                        <li><a href="{{PORTAL}}/settings">Settings</a></li>
>>>>>>> fa3d1d04
                        {% endif %}
                        <li><a href="{{PORTAL}}/logout">{{ _("Log Out of TrueNTH") }}</a></li>
                    </ul>
                    {% endif %}
                    {% elif login_url %}
                    <button type="button" class="tnth-nav-btn tnth-white tnth-dropdown-toggle" data-toggle="tnth-dropdown">
                        {{ _("Welcome") }}
                    </button>
                    <ul class="tnth-dropdown-menu" role="menu">
                        <li><a href="{{ login_url }}">{{ _("Log In to TrueNTH") }}</a></li>
                    </ul>
                    {% endif %}
                </div>
            </div>
        </div>
    </div>
    <div id="tnthNavXs">
        <div class="tnth-container-fluid">
            <div class="tnth-navbar-header">
                <div class="tnth-white tnth-navbar-toggle tnth-nav-btn {% if not user %}tnth-navbar-no-profile{% endif %}">{{ _("MENU") }} <img src="{{movember_profile}}" width="45" height="45" /></div>
                {% if enable_links %}
                    <a id="tnthLogoXs" href="{{PORTAL}}" title="{{ _('Return to TrueNTH home') }}">
                {% endif %}
                <img src="{{PORTAL}}{{url_for('static',filename='img/logo_wordmark_topnav.png')}}" />
                {% if enable_links %}</a>{% endif %}
                {% if branded_logo %}
                    <img src={{ branded_logo }}></img>
                {% endif %}
            </div>
            {% if enable_links %}
            <div id="tnthNavbarXs">
                <ul class="tnth-navbar-xs">
                    {% if login_url %}
                    <li><a href="{{ login_url }}">{{ _("Log In to TrueNTH") }}</a></li>
                    {% endif %}
                    <li><a href="{{PORTAL}}">{{ _("TrueNTH Home") }}</a></li>
                    {% if user %}
                    <li><a href="{{PORTAL}}/profile">{{ _("My TrueNTH Profile") }}</a></li>
                    {% endif %}
                    <li><a href="{{PORTAL}}/about">{{ _("About TrueNTH") }}</a></li>
                    {% if user and user.has_roles('application_developer') %}
                    <li><a href="{{PORTAL}}/clients">{{ _("Client Applications") }}</a></li>
                    {% endif %}
                    {% if user and user.has_roles('admin') %}
                    <li><a href="{{PORTAL}}/admin">{{ _("User Administration") }}</a></li>
                    {% endif %}
                    {% if user %}
                    <li><a href="{{PORTAL}}/logout">{{ _("Log Out of TrueNTH") }}</a></li>
                    {% endif %}
                </ul>
            </div>
            {% endif %}
        </div>
    </div>
</div>
<div id="session-warning-modal" class="modal fade" tabindex="-1" role="dialog" style="display: none">
  <div class="modal-dialog" role="document">
    <div class="modal-content">
      <div class="modal-header"><h4 class="modal-title" id="sessWarnLabel">{{ _("Your session is about to expire") }}</h4></div>
      <div class="modal-body">{{ _("Your session will expire in approximately") }} <span id="remaining-time"></span> {{ _("seconds due to inactivity.") }}</div>
      <div class="modal-footer"><button id="log-out" class="btn btn-default" type="button" data-dismiss="modal">Log Out</button><button id="stay-logged-in" class="btn btn-warning" type="button" data-dismiss="modal">{{ _("Stay Logged In") }}</button></div>
    </div><!-- /.modal-content -->
  </div><!-- /.modal-dialog -->
</div><!-- /.modal -->
<!--
When calling the wrapper, you can avoid the remainder of the page moving down after the page loads by setting the
height of the containing div. In this example, #mainNav is the containing div:
#mainNav { height: 71px; }
@media (min-width: 768px) {
    #mainNav {
        height: 135px;
    }
}
--><|MERGE_RESOLUTION|>--- conflicted
+++ resolved
@@ -105,15 +105,10 @@
                 <div class="tnth-btn-group">
                     {% if user %}
                     <button id="tnthUserBtn" type="button" class="tnth-nav-btn tnth-white tnth-dropdown-toggle" data-toggle="tnth-dropdown">
-<<<<<<< HEAD
                         {{ _("Welcome") }}{% if user.display_name != "Anonymous" %}, {{ user.display_name }}{% endif %}
-                        {% if config.DEBUG_TIMEOUTS %} ({{ expires_in }} seconds remaining) {% endif %}
-=======
-                        Welcome{% if user.display_name != "Anonymous" %}, {{ user.display_name }}{% endif %}
                         {% if config.DEBUG_TIMEOUTS %} 
                         ({{ expires_in }} seconds remaining) 
                         {% endif %}
->>>>>>> fa3d1d04
                         <img src="{{movember_profile}}" width="50" height="50" />
                         {% if enable_links %}
                         &nbsp;&nbsp; {{ _("MENU") }} <i class="fa fa-bars"></i>
@@ -133,13 +128,8 @@
                         <li><a href="{{PORTAL}}/patients/">{{ _("Patients") }}</a></li>
                         {% endif %}
                         {% if user and user.has_roles('admin') %}
-<<<<<<< HEAD
                         <li><a href="{{PORTAL}}/admin">{{ _("User Administration") }}</a></li>
                         <li><a href="{{PORTAL}}/settings">{{ _("Settings") }}</a></li>
-=======
-                        <li><a href="{{PORTAL}}/admin">User Administration</a></li>
-                        <li><a href="{{PORTAL}}/settings">Settings</a></li>
->>>>>>> fa3d1d04
                         {% endif %}
                         <li><a href="{{PORTAL}}/logout">{{ _("Log Out of TrueNTH") }}</a></li>
                     </ul>
