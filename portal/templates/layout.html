<!DOCTYPE html>
<html lang="en">
<head>
    <meta name="mobile-web-app-capable" content="yes">
    <meta name="apple-mobile-web-app-capable" content="yes">
    <meta name="apple-mobile-web-app-status-bar-style" content="black">
    <meta http-equiv="x-ua-compatible" content="IE=edge">
    <title>{{ app_text('layout title') }}</title>
    <meta name="viewport" content="width=device-width, initial-scale=1.0" />
    <meta name="robots" content="noindex" />
    <meta http-equiv="Content-Type" content="text/html; charset=utf-8" />
    <link rel="stylesheet" href="https://maxcdn.bootstrapcdn.com/bootstrap/3.3.4/css/bootstrap.min.css">
    <link rel="stylesheet" href="https://maxcdn.bootstrapcdn.com/font-awesome/4.3.0/css/font-awesome.min.css">
    {% set stylesheet = url_for('static', filename=config.PORTAL_STYLESHEET) %}
    <link rel="stylesheet" href="{{ stylesheet }}">
    <link rel="shortcut icon" href="{{ url_for('static', filename='img/favicon.ico') }}">
    <script src="https://code.jquery.com/jquery-1.12.1.min.js"></script>
    <script src="https://maxcdn.bootstrapcdn.com/bootstrap/3.3.4/js/bootstrap.min.js"></script>
    <script src="{{ url_for('static', filename='js/validator.min.js') }}"></script>
    <script src="{{ url_for('static', filename='js/main.js') }}"></script>

    <link rel="stylesheet" type="text/css" href="https://cdnjs.cloudflare.com/ajax/libs/bootstrap-datepicker/1.6.1/css/bootstrap-datepicker.css" />
    <script type="text/javascript" src="https://cdnjs.cloudflare.com/ajax/libs/bootstrap-datepicker/1.6.1/js/bootstrap-datepicker.js"></script>

    <link rel="stylesheet" href="//cdnjs.cloudflare.com/ajax/libs/bootstrap-table/1.10.1/bootstrap-table.min.css">
    <script src="//cdnjs.cloudflare.com/ajax/libs/bootstrap-table/1.10.1/bootstrap-table.min.js"></script>
    <script src="{{ url_for('static', filename='js/bootstrap.rowlink.js') }}"></script>
</head>

{# sets container to full-width #}
{% set splashView = false %}
{% if request.path=="/user/sign-in" or no_nav=="true" %}
    {% set splashView = true %}
{% endif %}

{# sets columns of main container to col-xs-12 #}
{% set wideContainer = false %}
{% if wide_container and wide_container=="true" %}
    {% set wideContainer = true %}
{% endif %}

<body>
    {# portal_wrapper loads in mainNav here. Hide completely on splashView pages #}
    <div id="mainNav" {% if splashView %}class="hidden"{% endif %}>
    </div>

    <div id="mainHolder" {% if splashView %}class="vertical-center"{% endif %}>
      <div id="mainDiv">

        <div class="container{% if splashView %}-fluid{% endif %}">
            <div class="row">
                <div class="col-xs-12 {% if not wideContainer %}col-lg-10 col-lg-offset-1{% endif %}">
                    {% block main %}
                    {% endblock %}
                </div>
            </div>
        </div>

        {% from "flask_user/_macros.html" import footer %}
        {% if splashView %}
            {{ footer(splash_style=true) }}
        {% else %}
            {{ footer() }}
        {% endif %}

      </div> {# <!-- <div id="mainDiv"> --> #}
    </div> {# <!-- <div id="mainHolder"> --> #}

    {# One-time system messages called Flash messages #}
    {% block flash_messages %}
        {%- with messages = get_flashed_messages(with_categories=true) -%}
            {% if messages %}

                {# Hack to prevent modal if it's only successful login #}
                {% set showMessages = true %}
                {% if messages|first|last == "You have signed in successfully." %}
                    {% set showMessages = false %}
                {% endif %}

                {% if showMessages %}

                    {# Modal dialog for alerts #}
                    <div class="modal fade" tabindex="-1" role="dialog" id="alertModal">
                      <div class="modal-dialog">
                        <div class="modal-content">
                          <div class="modal-header">
                            <button type="button" class="close" data-dismiss="modal" aria-label="Close"><span aria-hidden="true">&times;</span></button>
                            <h2 class="modal-title">TrueNTH</h2>
                          </div>
                          <div class="modal-body">

                            {% for category, message in messages %}
                                {% if category=='error' %}
                                    {% set category='danger' %}
                                {% endif %}
                                <p class="text-{{category}}">{{ message|safe }}</p>
                            {% endfor %}

                          </div>
                          <div class="modal-footer">
                            <button type="button" class="btn btn-default btn-tnth-primary btn-lg" data-dismiss="modal">Close</button>
                          </div>
                        </div>
                      </div>
                    </div>
                    {# Modal dialog opens on page load because we went to display alert(s) #}
                    <script>
                      $('#alertModal').modal('show')
                    </script>

                {% endif %}

            {% endif %}
        {%- endwith %}
    {% endblock %}

<script>
PORTAL_NAV_PAGE = window.location.protocol+"//"+window.location.host+"/api/portal-wrapper-html/";
PORTAL_HOSTNAME = "";

<<<<<<< HEAD
=======

>>>>>>> 4fee4179
function _setHostName(url) {
    if (url) {
        var parser = document.createElement("a");
        parser.href = url;
        PORTAL_HOSTNAME = parser.hostname;
<<<<<<< HEAD
=======
        console.log("IN alternative: " + PORTAL_HOSTNAME);
>>>>>>> 4fee4179
    };
};


if (typeof URL === "undefined") {
    //for browsers such IE that does not support URL object specifically
    _setHostName(PORTAL_NAV_PAGE);
<<<<<<< HEAD

=======
    
>>>>>>> 4fee4179
} else {
    try {
        PORTAL_HOSTNAME = new URL(PORTAL_NAV_PAGE).hostname;
    } catch(e) {
<<<<<<< HEAD
=======
        console.log("Error setting host name");
>>>>>>> 4fee4179
        _setHostName(PORTAL_NAV_PAGE);
    };
};


{% block document_ready %}
$(document).ready(function(){
    $('[data-toggle="popover"]').popover();
});
{% endblock %}
</script>
{% if config.metadata.version %}<!--Shared services version: {{config.metadata.version}}-->{% endif %}
</body>
</html><|MERGE_RESOLUTION|>--- conflicted
+++ resolved
@@ -118,19 +118,11 @@
 PORTAL_NAV_PAGE = window.location.protocol+"//"+window.location.host+"/api/portal-wrapper-html/";
 PORTAL_HOSTNAME = "";
 
-<<<<<<< HEAD
-=======
-
->>>>>>> 4fee4179
 function _setHostName(url) {
     if (url) {
         var parser = document.createElement("a");
         parser.href = url;
         PORTAL_HOSTNAME = parser.hostname;
-<<<<<<< HEAD
-=======
-        console.log("IN alternative: " + PORTAL_HOSTNAME);
->>>>>>> 4fee4179
     };
 };
 
@@ -138,19 +130,10 @@
 if (typeof URL === "undefined") {
     //for browsers such IE that does not support URL object specifically
     _setHostName(PORTAL_NAV_PAGE);
-<<<<<<< HEAD
-
-=======
-    
->>>>>>> 4fee4179
 } else {
     try {
         PORTAL_HOSTNAME = new URL(PORTAL_NAV_PAGE).hostname;
     } catch(e) {
-<<<<<<< HEAD
-=======
-        console.log("Error setting host name");
->>>>>>> 4fee4179
         _setHostName(PORTAL_NAV_PAGE);
     };
 };
