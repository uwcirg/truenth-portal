<!DOCTYPE html>
<html lang="en">
<head>
    <meta name="mobile-web-app-capable" content="yes">
    <meta name="apple-mobile-web-app-capable" content="yes">
    <meta name="apple-mobile-web-app-status-bar-style" content="black">
    <meta http-equiv="x-ua-compatible" content="IE=edge">
    <title>{{ app_text('layout title') }}</title>
    <meta name="viewport" content="width=device-width, initial-scale=1.0" />
    <meta name="robots" content="noindex" />
    <meta http-equiv="Content-Type" content="text/html; charset=utf-8" />
    <meta http-equiv="Pragma" content="no-cache" />
    <meta http-equiv="Cache-Control" content="no-cache, must-revalidate" />
    <meta http-equiv="Expires" content="Thu, 01 Jan 1970 00:00:00 GMT" />
    <link rel="stylesheet" href="https://maxcdn.bootstrapcdn.com/bootstrap/3.3.4/css/bootstrap.min.css">
    <link rel="stylesheet" href="https://maxcdn.bootstrapcdn.com/font-awesome/4.3.0/css/font-awesome.min.css">
    {% set stylesheet = url_for('static', filename=config.PORTAL_STYLESHEET) %}
    <link rel="stylesheet" href="{{ stylesheet }}">
    <link rel="shortcut icon" href="{{ url_for('static', filename='img/favicon.ico') }}">
    <script src="https://code.jquery.com/jquery-1.12.1.min.js"></script>
    <script src="https://maxcdn.bootstrapcdn.com/bootstrap/3.3.4/js/bootstrap.min.js"></script>
    <script src="{{ url_for('static', filename='js/main.js') }}"></script>
    <script src="{{ url_for('static', filename='js/validator.min.js') }}"></script>
    <link rel="stylesheet" type="text/css" href="https://cdnjs.cloudflare.com/ajax/libs/bootstrap-datepicker/1.6.1/css/bootstrap-datepicker.css" />
    <script type="text/javascript" src="https://cdnjs.cloudflare.com/ajax/libs/bootstrap-datepicker/1.6.1/js/bootstrap-datepicker.js"></script>
    <link rel="stylesheet" href="https://cdnjs.cloudflare.com/ajax/libs/bootstrap-table/1.10.1/bootstrap-table.min.css">
    <script src="https://cdnjs.cloudflare.com/ajax/libs/bootstrap-table/1.10.1/bootstrap-table.min.js"></script>
    <script src="{{ url_for('static', filename='js/bootstrap.rowlink.js') }}"></script>
</head>

{# sets container to full-width #}
{% set splashView = false %}
{% if request.path=="/user/sign-in" or no_nav=="true" %}
    {% set splashView = true %}
{% endif %}

{# sets columns of main container to col-xs-12 #}
{% set wideContainer = false %}
{% if wide_container and wide_container=="true" %}
    {% set wideContainer = true %}
{% endif %}

<body>
    <div id="loadingIndicator" class="loading-indicator">
        Loading... &nbsp;<!--<i class="fa fa-circle-o-notch fa-spin fa-4x"></i>-->
    </div>
    {# portal_wrapper loads in mainNav here. Hide completely on splashView pages #}
    <div id="mainNav" {% if splashView %}class="hidden"{% endif %}>
    </div>

    <div id="mainHolder" {% if splashView %}class="vertical-center"{% endif %}>
      <div id="mainDiv">

        <div class="container{% if splashView %}-fluid{% endif %}">
            <div class="row">
                <div class="col-xs-12 {% if not wideContainer %}col-lg-12{% endif %}">
                    {% block main %}
                    {% endblock %}
                </div>
            </div>
        </div>

        {% from "flask_user/_macros.html" import footer %}
        {% if splashView %}
            {{ footer(splash_style=true) }}
        {% else %}
            {{ footer() }}
        {% endif %}

      </div> {# <!-- <div id="mainDiv"> --> #}
    </div> {# <!-- <div id="mainHolder"> --> #}

    {# One-time system messages called Flash messages #}
    {% block flash_messages %}
        {%- with messages = get_flashed_messages(with_categories=true) -%}
            {% if messages %}

                {# Hack to prevent modal if it's only successful login #}
                {% set showMessages = true %}
                {% if messages|first|last == "You have signed in successfully." %}
                    {% set showMessages = false %}
                {% endif %}

                {% if showMessages %}

                    {# Modal dialog for alerts #}
                    <div class="modal fade" tabindex="-1" role="dialog" id="alertModal">
                      <div class="modal-dialog">
                        <div class="modal-content">
                          <div class="modal-header">
                            <button type="button" class="close" data-dismiss="modal" aria-label="{{ _('Close') }}"><span aria-hidden="true">&times;</span></button>
                            <h2 class="modal-title">{{ _("TrueNTH") }}</h2>
                          </div>
                          <div class="modal-body">

                            {% for category, message in messages %}
                                {% if category=='error' %}
                                    {% set category='danger' %}
                                {% endif %}
                                <p class="text-{{category}}">{{ message|safe }}</p>
                            {% endfor %}

                          </div>
                          <div class="modal-footer">
                            <button type="button" class="btn btn-default btn-tnth-primary btn-lg" data-dismiss="modal">{{ _("Close") }}</button>
                          </div>
                        </div>
                      </div>
                    </div>
                    {# Modal dialog opens on page load because we went to display alert(s) #}
                    <script>
                      $('#alertModal').modal('show')
                    </script>

                {% endif %}

            {% endif %}
        {%- endwith %}
    {% endblock %}
<script>
PORTAL_NAV_PAGE = window.location.protocol+"//"+window.location.host+"/api/portal-wrapper-html/";
PORTAL_HOSTNAME = "";
function _setHostName(url) {
    if (url) {
        var parser = document.createElement("a");
        parser.href = url;
        PORTAL_HOSTNAME = parser.hostname;
    };
};
_setHostName(PORTAL_NAV_PAGE);

var LOGIN_AS_PATIENT = (typeof sessionStorage != "undefined") ? sessionStorage.getItem("loginAsPatient") : null;
if (LOGIN_AS_PATIENT) {
  $(window).bind("load", function(){ window.history.forward();});
  $(window).bind("unload", function(){ if (navigator.userAgent.indexOf("Firefox") > 0) location.reload();});
  $(window).bind('popstate', function(event) {
    if ((typeof LOGIN_AS_PATIENT != "undefined") && LOGIN_AS_PATIENT) {
        location.reload();
    };
  });
  $(window).bind("pageshow", function(event) {
      if (((typeof LOGIN_AS_PATIENT != "undefined") && LOGIN_AS_PATIENT) && (event.persisted || event.originalEvent.persisted)) {
        location.reload();
      };
  });
  $(window).bind('popstate', function(event) {
      if ((typeof LOGIN_AS_PATIENT != "undefined") && LOGIN_AS_PATIENT) {
          location.reload();
      };
   });
};

{% block document_ready %}
$(document).ready(function(){
   $('[data-toggle="popover"]').popover();
   $(window).unload(function(){});
});
<<<<<<< HEAD

=======
>>>>>>> c83b97bd
{% endblock %}
</script>
{% if config.metadata.version %}<!--Shared services version: {{config.metadata.version}}-->{% endif %}
</body>
</html><|MERGE_RESOLUTION|>--- conflicted
+++ resolved
@@ -155,10 +155,6 @@
    $('[data-toggle="popover"]').popover();
    $(window).unload(function(){});
 });
-<<<<<<< HEAD
-
-=======
->>>>>>> c83b97bd
 {% endblock %}
 </script>
 {% if config.metadata.version %}<!--Shared services version: {{config.metadata.version}}-->{% endif %}
