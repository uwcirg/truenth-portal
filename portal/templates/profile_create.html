{% extends "layout.html" %}
{% block main %}
{% from "flask_user/_macros.html" import back_btn %}
{% from "profile_macros.html" import profileName, profileBirthDate, profileEmail, profilePhone, profileOrg, profileSaveBtn %}


<h3 class="tnth-headline">New User</h3>

<form id="createProfileForm" class="form tnth-form to-validate" role="form">

    <div class="row" style="position: relative;">
        <div class="col-md-9">

            {{profileName(False)}}
            {{profileBirthDate(False)}}
            {{profileEmail(False)}}
            {{profilePhone(False)}}
            {{profileOrg(user)}}

            <br />
            {{profileSaveBtn()}}
            <br /><br/>
           {{ back_btn('patients','Patients List')}}
        </div>
    </div>

</form>

{% endblock %}

{% block document_ready %}


$(document).ready(function(){

    var _userId = '', _demoArray = {};

    $('#createProfileForm').validator().on('submit', function (e) {
          if (e.isDefaultPrevented()) {
            // handle the invalid form...
            $("#errorMsg").fadeIn("slow");
          } else {
                // everything looks good!
                e.preventDefault();
                $('#errorMsg').hide();
                $('#serviceErrorMsg').html('').hide();

                _get('/api/account', 'POST').then(function(responseData) {

                    _userId = responseData['user_id'];
                    console.log('userId: ' + _userId);

                    _demoArray['resourceType'] = 'Patient';
                    _demoArray['name'] = {
                        'given': $('input[name=firstname]').val(),
                        'family': $('input[name=lastname]').val()
                    };
                    _demoArray['birthDate'] = $('input[name=birthDate]').val();
                    _demoArray['telecom'] = [
                        { 'system': 'email', 'value': $('input[name=email]').val() },
                        { 'system': 'phone', 'value': $('input[name=phone]').val() }
                    ];


                    var orgIDs = $('#userOrgs input:checkbox:checked').map(function(){
                        return { reference: 'api/organization/'+$(this).val() };
                    }).get();
                    if (typeof orgIDs === 'undefined'){
                        orgIDs = [0]  // special value for `none of the above`
                    }
                    var demoArray = {};
                    _demoArray['careProvider'] = orgIDs;

                    //console.log(_demoArray);


                    //Adding demographic information
                    //Adding roles of patient and write_only for user
                    Promise.all([
                        _get('/api/demographics/'+_userId, 'PUT', JSON.stringify(_demoArray)),
                        _get('/api/user/'+_userId+'/roles', 'PUT', JSON.stringify({'roles': [{'name': 'patient'}, {'name': 'write_only'}]}))])
                    .then(function(results) {
                        // Both promises resolved
                        //console.log('promises resolved');
                        $('#confirmMsg').fadeIn();
<<<<<<< HEAD
                        setTimeout("$('#confirmMsg').fadeOut();", 2000);
=======
                        setTimeout($('#confirmMsg').fadeOut(), 2000);
>>>>>>> fb634a38
                        //console.log($('#confirmMsg').length);
                        //$('#createProfileForm')[0].reset();
                        clear();
                    })
                    .catch(function(error) {
                        // One or more promises was rejected
                        $('#serviceErrorMsg').html('<small>' + error + '</small>').fadeIn();

                    });
                }).catch(function(e) {
                    //Display Error Here
                    $('#serviceErrorMsg').html('<small>' + error + '</small>').fadeIn();
                });

          };
    });

    function _get(apiUrl, requestType, requestData) {
        var errorMessage = '';
        return new Promise (function(resolve, reject) {
            $.ajax ({
                type: (requestType ? requestType : 'GET'),
                url: apiUrl,
                contentType: 'application/json; charset=utf-8',
                dataType: 'json',
                data: requestData
            }).done(function(data) {
                resolve(data);
            }).fail(function() {
                errorMessage = 'Error processing request: ' + apiUrl;
                console.log(errorMessage);
                reject(Error(errorMessage));
            });

        });

    };

    function clear() {
        ['firstname', 'lastname', 'birthday', 'birthdayDay', 'birthdayMonth', 'birthdayYear', 'date', 'year', 'email', 'phone'].forEach(function(fieldName) {
            var currentElement = $('#' + fieldName);
            var _tagName = currentElement.get(0) ? currentElement.get(0).tagName : '';
            switch(_tagName.toLowerCase()) {
                case 'input':
                    currentElement.val('');
                    break;
                case 'select':
                    currentElement.find('option').prop('selected', false);
                    break;
                default:
                    currentElement.val('');
            };

            $('#month').find('option').prop('selected', false);

        });

    };

    clear();

});


{% endblock %}<|MERGE_RESOLUTION|>--- conflicted
+++ resolved
@@ -83,11 +83,7 @@
                         // Both promises resolved
                         //console.log('promises resolved');
                         $('#confirmMsg').fadeIn();
-<<<<<<< HEAD
-                        setTimeout("$('#confirmMsg').fadeOut();", 2000);
-=======
                         setTimeout($('#confirmMsg').fadeOut(), 2000);
->>>>>>> fb634a38
                         //console.log($('#confirmMsg').length);
                         //$('#createProfileForm')[0].reset();
                         clear();
