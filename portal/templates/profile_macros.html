--- conflicted
+++ resolved
@@ -1305,10 +1305,6 @@
     {% endif %}
 
     {% if person and person.has_role(ROLE.PATIENT) %}
-<<<<<<< HEAD
-        <!--  hide the procedure section for now as more rules will be applied to this section
-=======
->>>>>>> 1cb13de4
         <div class="row">
             <div class="col-md-12 col-xs-12">
                 <div class="profile-item-container">
