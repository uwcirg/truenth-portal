--- conflicted
+++ resolved
@@ -1308,10 +1308,6 @@
                 }).fail(function(xhr) {
                     $(".report-error-message").show();
                     $(".report-error-message").append("<div>" + "{{_('Server Error occurred retrieving report data')}}" + "</div>");
-<<<<<<< HEAD
-=======
-
->>>>>>> d7a79234
                 });
 
         });
