--- conflicted
+++ resolved
@@ -18,25 +18,6 @@
             </div>
             <div id="termsCheckbox">
                <div class="terms-checkbox-container">
-<<<<<<< HEAD
-               <!-- note these checkboxes are selectively hidden using css, as some are applicable only in Truenth and some only applicable in Eproms-->
-                <label class="custom-tou tnth-hide" data-agree="false" data-type="terms" data-tou-type="subject website consent" data-core-data-type="subject_website_consent" data-url="{{terms['url'] if terms}}">
-                  <i class="fa fa-square-o fa-lg terms-tick-box edit-view"></i> <span class="edit-view"><span class="terms-tick-box-text">{{ _("I have read the information notice above and consent and agree to the processing of my personal information (including my health information) on the terms described in this Consent and Terms and Conditions.") }}</span></span>
-                  <div class="display-view text-warning tnth-hide">{{_("You have previously provided your consent to the website during a visit at your treating site. If you would like a copy of this please contact your study contact.")}}<br/></div>
-                </label>
-                <br/>
-                <label class="general-tou" data-agree="false" data-type="terms" data-tou-type="website terms of use" data-core-data-type="website_terms_of_use" data-url="{{terms['url'] if terms}}">
-                    <i class="fa fa-square-o fa-lg terms-tick-box"></i><span class="default-tou-text terms-tick-box-text">{{_("I have read the information notice above and consent and agree to the processing of my personal information (including my health information) on the terms described in this Consent and Terms and Conditions.")}}</span>
-                    &nbsp;&nbsp;
-                    {% trans privacy_url="/privacy?disableLinks=true", terms_url="/terms?disableLinks=true" %}
-                    <span class="custom-tou-text">I have read the website <a href="{{privacy_url}}" type="terms" class="required-link" data-core-data-subtype="privacy_policy" data-tou-type="privacy policy">privacy policy</a> and <a href="{{terms_url}}"  class="required-link">terms</a></span>
-                    {% endtrans %}
-                </label>
-                <br/>
-                <label class="custom-tou tnth-hide" data-agree="false" data-type="terms" data-tou-type="stored website consent form" data-core-data-type="stored_website_consent_form" data-url="{{terms['url'] if terms}}">
-                  <i class="fa fa-square-o fa-lg terms-tick-box"></i> <span class="terms-tick-box-text">{{ _("I have read and/or gone through required information to the subject and have completed the required consent to the use of the TrueNTH website tool and have created an electronic copy of this declaration and have stored said copy.") }}</span>
-                </label>
-=======
                {% set tou_url = terms['url'] if terms else '' %}
                <!-- note these checkboxes are selectively hidden based on user role-->
                {% if user.has_role(ROLE.STAFF) or user.has_role(ROLE.STAFF_ADMIN) %}
@@ -124,7 +105,6 @@
                       </label>
                     {% endif %}
                 {% endif %}
->>>>>>> 65641dd1
               </div>
             </div>
             <br/>
