from flask import Blueprint, abort, jsonify, make_response, request
from flask_user import roles_required

from .empro_states import extract_observations, fire_trigger_events, users_trigger_state
from .models import TriggerState
from ..database import db
from ..extensions import oauth
from ..models.role import ROLE
from ..models.user import get_user
from ..views.crossdomain import crossdomain

trigger_states = Blueprint('trigger_states', __name__)


@trigger_states.route('/api/questionnaire_response/<int:qnr_id>/$rescore')
@roles_required([ROLE.ADMIN.value])
@oauth.require_oauth()
def rescore_qnr(qnr_id):
    """Backdoor to force a re-score of a questionnaire_response out of band.

    Typically, a questionnaire response is scored (via SDC) when it is POSTed
    to the system.  In the event of an exceptional state where one didn't
    finish or get processed, this API will re-trigger the process.

    NB, it is expected the user's most recent trigger state is stuck in
    an `inprocess` state.  Exception will be raised if found to be otherwise.

    :param qnr_id:  the questionnaire_response id to re-score.
    :return: "success"
    """
    try:
        extract_observations(
            questionnaire_response_id=qnr_id, override_state=True)
    except (AttributeError, ValueError) as err:
        return make_response(f"ERROR: {err}", 500)
    return make_response("success", 200)


@trigger_states.route('/api/patient/<int:user_id>/triggers')
@crossdomain()
@oauth.require_oauth()
def user_triggers(user_id):
    """Return a JSON object defining the current triggers for user

    :returns TriggerState: with ``state`` attribute meaning:
      - unstarted: no info avail for user
      - due: users triggers unavailable; assessment due
      - inprocess: triggers are not ready; continue to poll for results
      - processed: triggers available in TriggerState.triggers attribute
      - triggered: action taken on triggers (such as emails sent).
        ``triggers`` available as are ``triggers.actions``.
      - resolved: all actions completed (such as post-intervention QB taken)
        ``triggers`` available as are ``triggers.actions``.

    """
    # confirm view access
    get_user(user_id, 'view', allow_on_url_authenticated_encounters=True)
    return jsonify(users_trigger_state(user_id).as_json())


@trigger_states.route('/api/patient/<int:user_id>/triggers/opt_out', methods=['POST', 'PUT'])
@crossdomain()
@oauth.require_oauth()
def opt_out(user_id):
    """Takes a JSON object defining the domains for which to opt-out

    The ad-hoc JSON expected resembles that returned from `user_triggers()`
    simplified to only interpret the domains for which the user chooses to
    opt-out.

    :returns: TriggerState in JSON for the requested visit month
    """
    get_user(user_id, 'edit', allow_on_url_authenticated_encounters=True)
    ts = users_trigger_state(user_id)
    try:
        ts = ts.apply_opt_out(request.json)
    except ValueError as e:
        abort(400, str(e))

    # persist the change
    db.session.commit()
<<<<<<< HEAD
=======

    if ts.opted_out_domains():
        # if user opted out of at least one, process immediately
        fire_trigger_events()

>>>>>>> ab2226d0
    return jsonify(ts.as_json())


@trigger_states.route('/api/patient/<int:user_id>/trigger_history')
@crossdomain()
@oauth.require_oauth()
def user_trigger_history(user_id):
    """Return a JSON list of user's historical trigger records

    Returns ordered list (oldest to newest) of a user's trigger
    state history.

    :returns list of TriggerStates: with ``state`` attribute meaning:
      - unstarted: no info avail for user
      - due: users triggers unavailable; assessment due
      - inprocess: triggers are not ready; continue to poll for results
      - processed: triggers available in TriggerState.triggers attribute
      - triggered: action taken on triggers (such as emails sent).
        ``triggers`` available as are ``triggers.actions``.
      - resolved: all actions completed (such as post-intervention QB taken)
        ``triggers`` available as are ``triggers.actions``.

    """
    # confirm view access
    get_user(user_id, 'view')

    history = TriggerState.query.filter(
        TriggerState.user_id == user_id).order_by(TriggerState.id)
    results = [ts.as_json() for ts in history]
    return jsonify(results)<|MERGE_RESOLUTION|>--- conflicted
+++ resolved
@@ -79,14 +79,11 @@
 
     # persist the change
     db.session.commit()
-<<<<<<< HEAD
-=======
 
     if ts.opted_out_domains():
         # if user opted out of at least one, process immediately
         fire_trigger_events()
 
->>>>>>> ab2226d0
     return jsonify(ts.as_json())
 
 
