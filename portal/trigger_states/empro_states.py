"""State machine implementation for EMPRO study triggers

See also:
    [IRONMAN EMPRO Study Experience](https://promowiki.movember.com/display/ISS/Product+Development+-+IRONMAN+EMPRO+Study)
"""
import copy
from datetime import datetime
from flask import current_app
from requests import post
from smtplib import SMTPRecipientsRefused
from statemachine import StateMachine, State
from statemachine.exceptions import TransitionNotAllowed

from .empro_domains import DomainManifold
from .empro_messages import invite_email, patient_email, staff_emails
<<<<<<< HEAD
from .models import TriggerState
=======
from .models import TriggerState, opted_out_previous_key
>>>>>>> ba59e6c9
from ..database import db
from ..date_tools import FHIR_datetime
from ..models.qb_status import QB_Status
from ..models.qbd import QBD
from ..models.questionnaire_bank import QuestionnaireBank
from ..models.questionnaire_response import QuestionnaireResponse
from ..models.observation import Observation
from ..models.research_study import EMPRO_RS_ID, withdrawn_from_research_study
from ..models.user import User
from ..timeout_lock import TimeoutLock

EMPRO_LOCK_KEY = "empro-trigger-state-lock-{user_id}"


class EMPRO_state(StateMachine):
    """States a user repeatedly transitions through as an EMPRO participant

    States:
      - unstarted: generic pre-state; user can't yet start an EMPRO
       questionnaire.
      - due: user has completed prerequisites or the next cycle just became
       available, which displaces existing triggers, at least temporarily.
      - inprocess: system in process of evaluating users triggers
      - processed: user's completed EMPRO questionnaire(s) have been
       processed.  a list of hard and soft triggers are available.
      - triggered: action taken on user's trigger state, such as email
       sent to subject and staff as appropriate.  if no further action is
       necessary, transition immediately to ``resolved``.  a list of
       hard and soft triggers are available.
      - resolved: no further action needed.  a list of hard and soft
       triggers are available.

    Transitions:
      - initially_available: called when a user qualifies for the study
      - begin_process: called on QNR submission, initiating processing
      - processed_triggers: processing of results completed; trigger state
       available
      - fired_events: trigger state has been evaluated, events (such as
       generating email for clinicians and patients) have fired.
      - resolve: actions complete, nothing pending for trigger state
      - next_available: called once the next EMPRO cycle becomes available

    NB: for "skipped" visits, we never transition out of `due`, but rather
    update the visit_month.

    """

    # States
    unstarted = State('unstarted', initial=True)
    due = State('due')
    inprocess = State('inprocess')
    processed = State('processed')
    triggered = State('triggered')
    resolved = State('resolved')

    # Transitions
    initial_available = unstarted.to(due)
    begin_process = due.to(inprocess)
    processed_triggers = inprocess.to(processed)
    fired_events = processed.to(triggered)
    resolve = triggered.to(resolved)
    next_available = resolved.to(due)


def users_trigger_state(user_id, as_of_date=None):
    """Obtain the latest trigger state for given user

    Returns latest TriggerState row for user or creates transient if current
     visit_month not found.  NB: beyond end of study or withdrawal, the last
     valid is returned.

    :returns TriggerState: with ``state`` attribute meaning:
      - unstarted: no info avail for user
      - due: users triggers unavailable; assessment due
      - inprocess: triggers are not ready; continue to poll for results
      - processed: triggers available in TriggerState.triggers attribute
      - triggered: triggers available in TriggerState.triggers attribute

    """
    if as_of_date is None:
        as_of_date = datetime.utcnow()

    vm = lookup_visit_month(user_id, as_of_date)
    ts = None
    withdrawal_date = withdrawn_from_research_study(user_id, EMPRO_RS_ID)
    rows = TriggerState.query.filter(
        TriggerState.user_id == user_id).order_by(
        TriggerState.timestamp.desc())
    for ts_row in rows:
        # most recent with a timestamp prior to as_of_date, in case this is a rebuild
        if as_of_date < ts_row.timestamp:
            continue
        ts = ts_row
        if ts.visit_month < vm and not withdrawal_date:
            current_app.logger.debug(
                f"{user_id} trigger state out of sync for visit {vm} (found {ts.visit_month})")
            # unset ts given wrong month, to pick up below
            ts = None
        break

    if not ts:
        ts = TriggerState(
            user_id=user_id, state='unstarted', timestamp=as_of_date, visit_month=vm)

    return ts


def lookup_visit_month(user_id, as_of_date):
    """Helper to determine what visit month qb_timeline has for user"""
    from ..models.qb_timeline import qb_status_visit_name
    status = qb_status_visit_name(user_id, EMPRO_RS_ID, as_of_date)
    visit_name = status['visit_name']
    if visit_name is None:
        return 0
    one_index = int(visit_name.split()[1])
    return one_index - 1


def initiate_trigger(user_id, as_of_date=None, rebuilding=False):
    """Call when EMPRO becomes available for user or next is due"""
    if as_of_date is None:
        as_of_date = datetime.utcnow()

    ts = users_trigger_state(user_id)
    if ts.state == 'due':
        # Possible the user took no action, as in skipped the last month
        # (or multiple months may have been skipped if time-warping).
        # If so, the visit_month and timestamp are updated on the last
        # `due` row that was found above.
        visit_month = lookup_visit_month(user_id, as_of_date)
        if ts.visit_month != visit_month:
            current_app.logger.warn(f"{user_id} skipped EMPRO visit {ts.visit_month}")
            ts.visit_month = visit_month
            ts.timestamp = as_of_date
            db.session.commit()

        # Allow idempotent call - skip out if in correct state
        return ts

    # Check and update the status of pending work.
    if ts.state == 'triggered':
        sm = EMPRO_state(ts)
        sm.resolve()
        db.session.commit()

    if ts.state == 'resolved':
        next_visit = int(ts.visit_month) + 1
        current_app.logger.debug(f"transition from {ts} to next due")
        # generate a new ts, to leave resolved record behind
        ts = TriggerState(user_id=user_id, state='unstarted', timestamp=as_of_date)
        ts.visit_month = next_visit
        current_app.logger.debug(
            "persist-trigger_states-new from initiate_trigger(), "
            f"resolved clause {ts}")

    sm = EMPRO_state(ts)
    sm.initial_available()

    # Record the historical transformation via insert
    if ts.id is None:
        ts.insert()
        current_app.logger.debug(
            "persist-trigger_states-new from initiate_trigger(),"
            f"record historical clause {ts}")

    # TN-2863 auto send invite when first available, unless rebuilding
    if ts.visit_month == 0 and not rebuilding:
        invite_email(User.query.get(user_id))

    db.session.commit()
    return ts


def evaluate_triggers(qnr):
    """Process state for given QuestionnaireResponse

    Complicated set of business rules used to determine trigger state.
    Look to the user's other QuestionnaireResponses and Observations
    generated to determine user's trigger state for each respective
    response period.

    Business rules defined at:
     https://promowiki.movember.com/display/ISS/Trigger+Logic

    :param qnr: QuestionnaireResponse to process as "current"
    :return: None

    """
    if qnr.status != 'completed':
        raise ValueError(
            f"QuestionnaireResponse: {qnr.id} with status: {qnr.status} "
            "sent to evaluate_triggers, only 'completed' are eligible")

    try:
        # first, confirm state transition is allowed - raises if not
        ts = users_trigger_state(qnr.subject_id)
        sm = EMPRO_state(ts)

        # include previous month resolved row, if available
        previous = TriggerState.query.filter(
            TriggerState.user_id == qnr.subject_id).filter(
            TriggerState.state == 'resolved').order_by(
            TriggerState.timestamp.desc()).first()

        # bring together and evaluate available data for triggers
        dm = DomainManifold(qnr)
        previous_triggers = (
            previous.triggers if previous and previous.visit_month + 1 == ts.visit_month
            else None)
        ts.triggers = dm.eval_triggers(previous_triggers)
        ts.questionnaire_response_id = qnr.id

        # transition and persist state
        sm.processed_triggers()
        ts.insert(from_copy=True)
        current_app.logger.debug(
            "persist-trigger_states-new record state change to 'processed' "
            f"from evaluate_triggers() {ts}")

        # a submission closes the window of availability for the
        # post-intervention clinician follow up.  mark state if
        # one is found
        if previous and previous.triggers.get('action_state') not in (
                'completed', 'missed', 'not applicable', 'withdrawn'):
            triggers = copy.deepcopy(previous.triggers)
            triggers['action_state'] = 'missed'
            previous.triggers = triggers
            current_app.logger.debug(
                f"persist-trigger_states-change previous {previous}")
            db.session.commit()

        return ts

    except TransitionNotAllowed as e:
        current_app.logger.exception(e)
        raise e


def fire_trigger_events():
    """Typically called as a celery task, fire any pending events

    After questionnaire responses and resulting observations are evaluated,
    a celery job call lands here to seek out and execute any appropriate
    events from the user's trigger state.  Said rows will be in the
    'processed' state.

    Actions are recorded in trigger_states.triggers and the row's state
    is transitioned to 'triggered' or should no further action be necessary,
    'resolved'.

    """
    now = datetime.utcnow()

    def send_n_report(em, context, record):
        """Send email, append success/fail w/ context to record"""
        result = {'context': context, 'timestamp': FHIR_datetime.now()}
        try:
            em.send_message()
            db.session.add(em)
            db.session.commit()
            result['email_message_id'] = em.id
            record.append(result)
        except SMTPRecipientsRefused as e:
            msg = ("Error sending trigger email to {}: "
                   "{}".format(em.recipients, e))
            current_app.logger.error(msg)
            result['error'] = msg
            record.append(result)

    def process_processed(ts):
        """Process an individual trigger_states row in the processed state"""
        # necessary to make deep copy in order to update DB JSON
        triggers = copy.deepcopy(ts.triggers)
        triggers['action_state'] = 'not applicable'
        triggers['actions'] = dict()
        triggers['actions']['email'] = list()

        # Emails generated for both patient and clinician/staff based
        # on hard triggers.  Patient gets 'thank you' email regardless.
        hard_triggers = ts.hard_trigger_list()
        soft_triggers = ts.soft_trigger_list()
        opted_out = ts.opted_out_domains()
        actionable_triggers = list(set(hard_triggers) - set(opted_out))
        # persist all opted out for front-end use as well
        for domain, link_triggers in triggers['domain'].items():
            if domain in opted_out:
                link_triggers[opted_out_previous_key] = True

        pending_emails = []
        patient = User.query.get(ts.user_id)

        # Patient always gets mail
        if patient.email_ready()[0]:
            pending_emails.append((
                patient_email(patient, soft_triggers, hard_triggers),
                "patient thank you"))
        else:
            current_app.logger.error(
                f"EMPRO Patient({patient.id}) w/o email!  Can't send message")

        if actionable_triggers:
            triggers['action_state'] = 'required'
            # In the event of hard_triggers, clinicians/staff get mail
            for msg in staff_emails(patient, actionable_triggers, True):
                pending_emails.append((msg, "initial staff alert"))

        for em, context in pending_emails:
            send_n_report(em, context, triggers['actions']['email'])

        # Change state, as this row has been processed.
        ts.triggers = triggers
        sm = EMPRO_state(ts)
        sm.fired_events()

        # Without actionable triggers, no further action is necessary
        if not actionable_triggers:
            sm.resolve()

        current_app.logger.debug(
            f"persist-trigger_states-change from fire_trigger_events() {ts}")

    def process_pending_actions(ts):
        """Process a trigger states row needing subsequent action"""

        # Need to consider state == resolved, as the subsequent
        # EMPRO may have become due, but the previous hasn't yet
        # received a post intervention QB from staff, noted by
        # the action_state:
        if (
                'action_state' not in ts.triggers or
                ts.triggers['action_state'] in (
                'completed', 'missed', 'not applicable',
                'withdrawn')):
            return

        if ts.triggers['action_state'] not in ('required', 'overdue'):
            raise ValueError(
                f"Invalid action_state {ts.triggers['action_state']} "
                f"for patient {ts.user_id}")

        patient = User.query.get(ts.user_id)

        # Withdrawn users should never receive reminders, nor staff
        # about them.
        qb_status = QB_Status(
            user=patient, research_study_id=EMPRO_RS_ID, as_of_date=now)
        if qb_status.withdrawn_by(now):
            triggers = copy.deepcopy(ts.triggers)
            triggers['action_state'] = 'withdrawn'
            ts.triggers = triggers
            current_app.logger.debug(
                f"persist-trigger_states-change withdrawn clause {ts}")
            return

        if ts.reminder_due():
            pending_emails = staff_emails(
                patient, ts.hard_trigger_list(), False)

            # necessary to make deep copy in order to update DB JSON
            triggers = copy.deepcopy(ts.triggers)
            triggers['action_state'] = 'overdue'
            for em in pending_emails:
                send_n_report(
                    em, context="reminder staff alert",
                    record=triggers['actions']['email'])

            # push updated record back into trigger_states
            ts.triggers = triggers
            current_app.logger.debug(
                f"persist-trigger_states-change reminder_due clause {ts}")

    # Main loop for this task function.  Two locks employed to avoid race
    # race conditions with other threads updating trigger_states rows.
    #
    # As this is a recurring, scheduled job, simply skip over any locked keys
    # to pick up next run.
    #
    # 1. single task concurrency (key='fire_trigger_events')
    # 2. per user lock also checked elsewhere (key=EMPRO_LOCK_KEY(user_id))
    NEVER_WAIT = 0
    with TimeoutLock(key='fire_trigger_events', timeout=NEVER_WAIT):
        # seek out any pending "processed" work, i.e. triggers recently
        # evaluated
        for ts in TriggerState.query.filter(TriggerState.state == 'processed'):
            with TimeoutLock(
                    key=EMPRO_LOCK_KEY.format(user_id=ts.user_id),
                    timeout=NEVER_WAIT):
                process_processed(ts)
        db.session.commit()

        # Now seek out any pending actions, such as reminders to staff
        for ts in TriggerState.query.filter(
                TriggerState.state.in_(('triggered', 'resolved'))):
            with TimeoutLock(
                    key=EMPRO_LOCK_KEY.format(user_id=ts.user_id),
                    timeout=NEVER_WAIT):
                process_pending_actions(ts)
        db.session.commit()


def empro_staff_qbd_accessor(qnr):
    """Specialized closure for QNR association

    When QNRs are posted (or other events such as a user's consent date
    changes), the QNR needs to be associated with the appropriate
    QuestionnarieBank (and iteration).

    This function returns a closure to function like the lookup
    for other questionnaire banks.

    """
    # with qnr captured, return a function capable of looking up
    # the appropriate QB/Iteration when called.

    def qbd_accessor(as_of_date, classification, instrument):
        """Implement qbd_accessor API for EMPRO Staff QB

        Look up appropriate QB/Iteration for subject from given as_of_date.
        Using the trigger_states for user, determine best match.

        Stores the QNR_id on the respective trigger_state, if a good match
        is found.

        :returns: qbd (questionnaire bank details) representing QB and iteration
         for QNR association.

        """
        result = QBD(None, None)
        no_match_message = (
            "EMPRO Staff qnr association lookup failed for subject "
            f"{qnr.subject_id} @ {as_of_date}")

        if classification == 'indefinite':
            # Doesn't apply - leave
            return result
        if instrument != 'ironman_ss_post_tx':
            raise ValueError(
                "specialized QBD accessor given wrong instrument "
                f"{instrument}")

        # find best match from subject's trigger_states.  will be in
        # `triggered` state if current, or `resolved` if time has
        # passed and the user now has the subsequent month due.
        query = TriggerState.query.filter(
            TriggerState.user_id == qnr.subject_id).filter(
            TriggerState.state.in_(('triggered', 'resolved'))).order_by(
            TriggerState.timestamp)
        if not query.count():
            current_app.logger.error(no_match_message)
            return result

        match = None
        for ts in query:
            if ts.timestamp < as_of_date:
                match = ts
            if ts.timestamp > as_of_date:
                # A patient's submission beyond the date of the POST Tx QB
                # doesn't make sense - break out.
                break

        if not match:
            current_app.logger.error(no_match_message)
            return result

        # Store the match and advance the state if necessary
        triggers = copy.deepcopy(match.triggers)
        triggers['action_state'] = 'completed'

        # Business rule to prevent multiple submissions (TN-2848)
        if ('resolution' in triggers and
                triggers['resolution']['qnr_id'] != qnr.id):
            current_app.logger.error(
                f"Second POST-TX response {qnr.id} not allowed on {match}")
            return result

        triggers['resolution'] = {
            'qnr_id': qnr.id,
            'qb_iteration': None,
            'authored': qnr.document['authored']}
        match.triggers = triggers
        if match.state != 'resolved':
            sm = EMPRO_state(match)
            sm.resolve()
        current_app.logger.debug(
            f"persist-trigger_states-change from qbd_accessor {match}")
        db.session.commit()

        # Look up post tx match WRT source qb
        if not triggers['source']['qb_id']:
            raise ValueError("association not possible w/o source QB")

        src_qb = QuestionnaireBank.query.get(triggers['source']['qb_id'])
        if 'baseline' in src_qb.name:
            post_tx_qb = QuestionnaireBank.query.filter(
                QuestionnaireBank.name == 'ironman_ss_post_tx_baseline'
            ).one()
        else:
            post_tx_qb = QuestionnaireBank.query.filter(
                QuestionnaireBank.name ==
                'ironman_ss_post_tx_recurring_monthly_pattern'
            ).one()

        result.relative_start = match.timestamp
        result.qb_id = post_tx_qb.id
        result.iteration = triggers['source']['qb_iteration']
        return result
    return qbd_accessor


def extract_observations(questionnaire_response_id, override_state=False):
    """Submit QNR to SDC service; store returned Observations

    :param questionnaire_response_id:  QNR to process
    :param override_state: set to override transition exceptions.  This
      is only used in exceptional cases, such as re-processing one that
      was previously interrupted and left in the `inprocess` state.
    :return: None
    """
    qnr = QuestionnaireResponse.query.get(questionnaire_response_id)

    # given asynchronous possibility, require user's EMPRO lock
    with TimeoutLock(
            key=EMPRO_LOCK_KEY.format(user_id=qnr.subject_id), timeout=60):
        ts = users_trigger_state(qnr.subject_id)
        sm = EMPRO_state(ts)
        if not override_state:
            sm.begin_process()

            # Record the historical transition via insert, w/ qnr just in case
            # SDC service isn't available, or some other exception
            ts.questionnaire_response_id = qnr.id
            ts.insert(from_copy=True)
            current_app.logger.debug(
                "persist-trigger_states-new from"
                f" enter_user_trigger_critical_section() {ts}")

        if not ts.state == 'inprocess':
            raise ValueError(
                f"invalid state; can't score: {qnr.subject_id}:{qnr.id}")

        qnr_json = qnr.as_sdc_fhir()

        SDC_BASE_URL = current_app.config['SDC_BASE_URL']
        response = post(f"{SDC_BASE_URL}/$extract", json=qnr_json)
        response.raise_for_status()

        # Add SDC generated observations to db
        Observation.parse_obs_bundle(response.json())
        db.session.commit()

        # With completed scoring, evaluate for triggers
        evaluate_triggers(qnr)

    # Finally, fire any outstanding actions
    # NB async locks obtained w/i
    fire_trigger_events()<|MERGE_RESOLUTION|>--- conflicted
+++ resolved
@@ -13,11 +13,7 @@
 
 from .empro_domains import DomainManifold
 from .empro_messages import invite_email, patient_email, staff_emails
-<<<<<<< HEAD
-from .models import TriggerState
-=======
 from .models import TriggerState, opted_out_previous_key
->>>>>>> ba59e6c9
 from ..database import db
 from ..date_tools import FHIR_datetime
 from ..models.qb_status import QB_Status
