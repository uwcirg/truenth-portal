--- conflicted
+++ resolved
@@ -9,13 +9,9 @@
 from ..date_tools import FHIR_datetime, weekday_delta
 from ..models.audit import Audit
 
-<<<<<<< HEAD
-opt_out_key = '_opt_out_next_visit'
-=======
 opt_out_next_visit_key = '_opt_out_next_visit'
 opted_out_previous_key = '_opted_out_previous_visit'
 
->>>>>>> ba59e6c9
 
 trigger_state_enum = ENUM(
     'unstarted',
@@ -114,27 +110,16 @@
 
         opt_out_of_domains = set()
         for d, vals in opt_out_dict['triggers']['domains'].items():
-<<<<<<< HEAD
-            if vals.get(opt_out_key) is True:
-=======
             if vals.get(opt_out_next_visit_key) is True:
->>>>>>> ba59e6c9
                 opt_out_of_domains.add(d)
 
         tc = deepcopy(self.triggers)
         for domain, link_triggers in tc['domain'].items():
             if domain in opt_out_of_domains:
-<<<<<<< HEAD
-                link_triggers[opt_out_key] = True
-                opt_out_of_domains.remove(domain)
-            elif opt_out_key in link_triggers:
-                link_triggers.pop(opt_out_key)
-=======
                 link_triggers[opt_out_next_visit_key] = True
                 opt_out_of_domains.remove(domain)
             elif opt_out_next_visit_key in link_triggers:
                 link_triggers.pop(opt_out_next_visit_key)
->>>>>>> ba59e6c9
 
         if opt_out_of_domains:
             raise ValueError(
