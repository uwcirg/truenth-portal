--- conflicted
+++ resolved
@@ -111,7 +111,10 @@
 
         """
         authored = FHIR_datetime.parse(self.document['authored'])
-<<<<<<< HEAD
+        if authored != self.authored:
+            current_app.logger.error(
+                "QNR %d has conflicting 'authored' values!", self.id)
+
         qn_ref = self.document.get("questionnaire").get("reference")
         qn_name = qn_ref.split("/")[-1] if qn_ref else None
         qn = Questionnaire.find_by_name(name=qn_name)
@@ -121,12 +124,6 @@
             from ..trigger_states.empro_states import empro_staff_qbd_accessor
             qbd_accessor = empro_staff_qbd_accessor(self)
         elif qbd_accessor is None:
-=======
-        if authored != self.authored:
-            current_app.logger.error(
-                "QNR %d has conflicting 'authored' values!", self.id)
-        if qbd_accessor is None:
->>>>>>> c02fd0a7
             from .qb_status import QB_Status  # avoid cycle
             if self.questionnaire_bank is not None:
                 research_study_id = self.questionnaire_bank.research_study_id
@@ -154,20 +151,14 @@
         # clear both until current values are determined
         self.questionnaire_bank_id, self.qb_iteration = None, None
 
-<<<<<<< HEAD
-        qbd = qbd_accessor(as_of_date=authored, classification=None)
-=======
-        qn_ref = self.document.get("questionnaire").get("reference")
-        qn_name = qn_ref.split("/")[-1] if qn_ref else None
-        qn = Questionnaire.find_by_name(name=qn_name)
         classification = (
                 qn_name.startswith('irondemog') and 'indefinite' or None)
         qbd = qbd_accessor(
             as_of_date=authored,
             classification=classification,
             instrument=qn_name)
->>>>>>> c02fd0a7
-        if qbd and qn and qn.id in (
+
+        if qbd and qbd.questionnaire_bank and qn and qn.id in (
                 q.questionnaire.id for q in
                 qbd.questionnaire_bank.questionnaires):
             self.questionnaire_bank_id = qbd.qb_id
@@ -178,7 +169,7 @@
                 as_of_date=authored,
                 classification='indefinite',
                 instrument=qn_name)
-            if qbd and qn and qn.id in (
+            if qbd and qbd.questionnaire_bank and qn and qn.id in (
                     q.questionnaire.id for q in
                     qbd.questionnaire_bank.questionnaires):
                 self.questionnaire_bank_id = qbd.qb_id
