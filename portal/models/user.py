--- conflicted
+++ resolved
@@ -10,17 +10,6 @@
 from dateutil import parser
 from flask import abort, current_app
 from flask_babel import gettext as _
-<<<<<<< HEAD
-from flask_user import UserMixin, _call_or_get
-from sqlalchemy import text
-from sqlalchemy.orm import synonym, class_mapper, ColumnProperty
-from sqlalchemy import and_, or_, UniqueConstraint
-from sqlalchemy.ext.hybrid import hybrid_property
-from sqlalchemy.dialects.postgresql import ENUM
-#from io import BytesIO
-from past.builtins import basestring
-=======
->>>>>>> a6903b2c
 from flask_login import current_user as flask_login_current_user
 from flask_user import UserMixin, _call_or_get
 from fuzzywuzzy import fuzz
