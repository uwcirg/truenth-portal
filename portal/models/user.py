--- conflicted
+++ resolved
@@ -1037,11 +1037,7 @@
 
         if self.has_role(ROLE.STAFF):
             # Staff has full access to all patients with a valid consent
-<<<<<<< HEAD
-            # at or below the same level of the org tree as provider has
-=======
             # at or below the same level of the org tree as the staff has
->>>>>>> 1cb13de4
             # associations with.  Furthermore, a patient may have a consent
             # agreement at a higher level in the orgtree than the staff member,
             # in which case the patient's organization must be a child
