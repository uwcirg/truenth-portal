--- conflicted
+++ resolved
@@ -244,17 +244,12 @@
     if status != OverallStatus.overdue:
         return na
 
-<<<<<<< HEAD
     a_s = QB_Status(
         user, research_study_id=research_study_id, as_of_date=as_of)
-    assert a_s.overall_status == status
-=======
-    a_s = QB_Status(user, as_of_date=as_of)
     if a_s.overall_status != status:
         current_app.logger.error(
             "%s != %s for %s as of %s".format(
                 a_s.overall_status, status, user.id, as_of))
->>>>>>> 236bee45
     if a_s.overdue_date is None:
         return na
 
