"""Model classes for app_text

Customizing the templates for application specific needs can be done
at several levels.  This module houses tables used to generate
app specific strings.  Values are imported and exported through the
SitePersistence mechanism, and looked up in a template using the
`app_text(string)` method.

"""
<<<<<<< HEAD
from future.utils import with_metaclass

import timeit
=======
>>>>>>> 0662f5c5
from abc import ABCMeta, abstractmethod
from string import Formatter
import timeit
from urllib import urlencode
from urlparse import parse_qsl, urlparse

from flask import current_app
from flask_babel import gettext
import requests
from requests.exceptions import ConnectionError, MissingSchema

from ..database import db


def time_request(url):
    """Wrap the requests.get(url) and log the timing"""
    start = timeit.default_timer()
    response = requests.get(url)
    duration = timeit.default_timer() - start
    message = ('TIME {duration:.4f} seconds to GET {url}'.format(
        url=url, duration=duration))
    if duration > 5.0:
        current_app.logger.error(message)
    elif duration > 2.0:
        current_app.logger.warning(message)
    else:
        current_app.logger.debug(message)
    return response


def get_terms(locale_code, org=None, role=None):
    """Shortcut to lookup correct terms given org and role"""
    if org:
        try:
            terms = VersionedResource(
                app_text(WebsiteConsentTermsByOrg_ATMA.name_key(
                    organization=org, role=role)),
                locale_code=locale_code)
        except UndefinedAppText:
            terms = VersionedResource(
                app_text(InitialConsent_ATMA.name_key()),
                locale_code=locale_code)

    else:
        terms = VersionedResource(
            app_text(InitialConsent_ATMA.name_key()),
            locale_code=locale_code)

    return terms


def localize_url(url, locale_code):
    """Append language tag to URL and return"""
    if not locale_code:
        return url
    if url and 'languageId' not in url:
        delimiter = '&' if '?' in url else '?'
        return "{url}{delimiter}languageId={locale_code}".format(
                url=url, delimiter=delimiter, locale_code=locale_code)
    return url


class AppText(db.Model):
    """Model representing application specific strings for customization

    The portal (shared services) can be configured to support a number
    of specific sites.  This class provides a mechanism to store and lookup
    any text string needing to be customized.

    """
    __tablename__ = 'apptext'
    id = db.Column(db.Integer, primary_key=True)
    name = db.Column(db.Text, unique=True, nullable=False)
    custom_text = db.Column(db.Text, nullable=True)

    def __repr__(self):
        return "{} ({}, {})".format(self.__class__.__name__,
                                    self.name, str(self))

    def __str__(self):
        if self.custom_text:
            return self.custom_text
        return self.name

    def __unicode__(self):
        if self.custom_text:
            return self.custom_text
        return self.name

    @classmethod
    def from_json(cls, data):
        if 'name' not in data:
            raise ValueError("missing required 'name' field")
        app_text = AppText.query.filter_by(name=data['name']).first()
        if not app_text:
            app_text = cls()
            app_text.name = data['name']
            app_text.custom_text = data.get('custom_text')
            db.session.add(app_text)
        else:
            app_text.custom_text = data.get('custom_text')
        return app_text

    def as_json(self):
        d = {}
        d['resourceType'] = 'AppText'
        d['name'] = self.name
        if self.custom_text:
            d['custom_text'] = self.custom_text
        return d


class AppTextModelAdapter(with_metaclass(ABCMeta, object)):
    """Several special purpose patterns used for lookups

    Make access consistent and easy for model classes where appropriate

    Abstract base class - defining methods each model adapter needs
    """

    @abstractmethod
    def name_key(**kwargs):
        """Return the named key as used by AppText for the type"""
        raise NotImplemented


class ConsentByOrg_ATMA(AppTextModelAdapter):
    """AppTextModelAdapter for Consent agreements - namely the URL per org"""

    @staticmethod
    def name_key(**kwargs):
        """Generate AppText name key for a consent agreement

        :param organization: for which the consent agreement applies
        :returns: string for AppText.name field

        """
        organization = kwargs.get('organization')
        if not organization:
            raise ValueError("required organization parameter not defined")
        return "{} organization consent URL".format(organization.name)


class WebsiteConsentTermsByOrg_ATMA(AppTextModelAdapter):
    @staticmethod
    def name_key(**kwargs):
        """Generate AppText name key for website consent terms

        :param organization: for which the consent agreement applies
        :param role: for specific role selections, but only if
          it makes sense.  (i.e. on ePROMs, staff see different content)

        :returns: string for AppText.name field

        """
        organization = kwargs.get('organization')
        if not organization:
            raise ValueError("required organization parameter not defined")
        role = kwargs.get('role')
        if role:
            return "{} {} website consent URL".format(
                organization.name, role)
        return "{} organization website consent URL".format(organization.name)


class InitialConsent_ATMA(AppTextModelAdapter):
    """AppTextModelAdapter for Initial Consent Terms"""

    @staticmethod
    def name_key(**kwargs):
        """Generate AppText name key for a Initial Consent Terms

        Not expecting any args at this time - may specialize per study
        or organization in the future as needed.

        :returns: string for AppText.name field

        """
        return "Initial Consent Terms URL"


class Terms_ATMA(AppTextModelAdapter):
    """AppTextModelAdapter for Terms Of Use agreements, used for /terms"""

    @staticmethod
    def name_key(**kwargs):
        """Generate AppText name key for a Terms and Conditions

        :param organization: optional, present in tandem to role parameter
        :param role: optional, role of the user
        :returns: string for AppText.name field

        """
        if kwargs.get('organization') and kwargs.get('role'):
            return "{} {} terms and conditions URL".\
                format(kwargs.get('organization').name, kwargs.get('role'))
        elif kwargs.get('role'):
            return "{} terms and conditions URL".format(kwargs.get('role'))
        return "Terms and Conditions URL"


class WebsiteDeclarationForm_ATMA(AppTextModelAdapter):
    """AppTextModelAdapter for Website Declaraion Form"""

    @staticmethod
    def name_key(**kwargs):
        """Generate AppText name key for a Website Declaration Form

        :param organization: required
        :returns: string for AppText.name field

        """
        if not kwargs.get('organization'):
            raise ValueError("required 'organization' parameter not defined")
        else:
            return "{} website declaration form URL".\
                    format(kwargs.get('organization').name)


class StaffRegistrationEmail_ATMA(AppTextModelAdapter):
    """AppTextModelAdapter for Staff Registration Email Content"""

    @staticmethod
    def name_key(**kwargs):
        """Generate AppText name key for a Website Declaration Form

        :param organization: required
        :returns: string for AppText.name field

        """
        if not kwargs.get('organization'):
            raise ValueError("required 'organization' parameter not defined")
        else:
            return "{} staff registraion email URL".\
                    format(kwargs.get('organization').name)


class UserInviteEmail_ATMA(AppTextModelAdapter):
    """AppTextModelAdapter for User Invite Email Content"""

    @staticmethod
    def name_key(**kwargs):
        """Generate AppText name key for User Invite Email Content

        Some organizations supply customized content - which is indexed
        by adding the org name to the end of the app_text pattern
        `patient invite email`

        :param org: Typically top level org name - used to look for
        customized content.

        :returns: string for AppText.name field

        """
        default = "patient invite email"
        # See if content is available with the given org as the suffix
        if kwargs.get('org'):
            specialized = " ".join((default, kwargs.get('org')))
            query = AppText.query.filter_by(name=specialized)
            if query.count() == 1:
                return specialized
        return default


class UserReminderEmail_ATMA(AppTextModelAdapter):
    """AppTextModelAdapter for User Reminder Email Content"""

    @staticmethod
    def name_key(**kwargs):
        """Generate AppText name key for User Reminder Email Content

        Some organizations supply customized content - which is indexed
        by adding the org name to the end of the app_text pattern
        `patient reminder email`

        :param org: Typically top level org name - used to look for
        customized content.

        :returns: string for AppText.name field

        """
        default = "patient reminder email"
        # See if content is available with the given org as the suffix
        if kwargs.get('org'):
            specialized = " ".join((default, kwargs.get('org')))
            query = AppText.query.filter_by(name=specialized)
            if query.count() == 1:
                return specialized
        return default


class SiteSummaryEmail_ATMA(AppTextModelAdapter):
    """AppTextModelAdapter for Site Summary Email Content"""

    @staticmethod
    def name_key(**kwargs):
        """Generate AppText name key for Site Summary Email Content

        Not expecting any args at this time - may specialize per study
        or organization in the future as needed.
        TODO: Removing hardcoding of ePROMs org names

        :returns: string for AppText.name field

        """
        if kwargs.get('org') in ('TrueNTH Global Registry', 'IRONMAN'):
            return "site summary email {}".format(kwargs.get('org'))
        return "site summary email"


class AboutATMA(AppTextModelAdapter):
    """AppTextModelAdapter for `About` - namely the URL"""

    @staticmethod
    def name_key(**kwargs):
        """Generate AppText name key for `about` URL

        :param subject: required subject, i.e. 'TrueNTH' or 'Movember'
        :returns: string for AppText.name field

        """
        if not kwargs.get('subject'):
            raise ValueError("required 'subject' parameter not defined")
        return "About {} URL".format(kwargs.get('subject'))


class PrivacyATMA(AppTextModelAdapter):
    """AppTextModelAdapter for Privacy - namely the URL"""

    @staticmethod
    def name_key(**kwargs):
        """Generate AppText name key for privacy URL

        :param organization: optional, present in tandem to role
        :param role: optional
        :returns: string for AppText.name field

        """
        if kwargs.get('organization') and not kwargs.get('role'):
            raise ValueError("'role' parameter not defined")
        elif kwargs.get('role') and not kwargs.get('organization'):
            raise ValueError("'organization' parameter not defined")
        elif kwargs.get('organization') and kwargs.get('role'):
            return "{} {} privacy URL".format(
                kwargs.get('organization').name, kwargs.get('role'))
        return "Privacy URL"


class UnversionedResource(object):
    "Like VersionedResource for non versioned URLs (typically local)"
    def __init__(self, url, asset=None, variables=None):
        """Initialize based on requested URL

        Attempts to fetch asset and mock a versioned URL

        :param url: the URL to pull details and asset from
        :param asset: if given, use as asset, otherwise, download

        :attribute asset: will contain the html asset downloaed, found in the
            cache, or the error message if that fails.
        :attribute editor_url: always None
        :attribute url: the original url.

        """
        self._asset, self.error_msg, self.editor_url = None, None, None
        self.url = url
        self.variables = variables or {}
        if asset:
            self._asset = unicode(asset)
        else:
            try:
                response = time_request(url)
                self._asset = response.text
            except MissingSchema:
                if current_app.config.get('TESTING'):
                    self._asset = '[TESTING - fake response]'
                else:
                    self.error_msg = (
                        "Could not retrieve remote content - Invalid URL")
            except ConnectionError:
                self.error_msg = (
                    "Could not retrieve remove content - Server could not be "
                    "reached")

        if self.error_msg:
            current_app.logger.error(self.error_msg + ": {}".format(url))

    @property
    def asset(self):
        """Return asset if available else error message"""
        if self._asset:
            try:
                return self._asset.format(**self.variables)
            except KeyError as e:
                self.error_msg = "Missing asset variable {}".format(e)
                current_app.logger.error(self.error_msg +
                                         ": {}".format(self.url))
        return self.error_msg


class VersionedResource(object):
    """Helper to manage versioned resource URLs (typically on Liferay)"""

    def __init__(self, url, locale_code, variables=None):
        """Initialize based on requested URL

        Attempts to fetch the asset, permanent version of URL and link
        for content editing.

        In the event of an error, details are logged, and self.error_msg
        will be defined, and returned in a request for the asset attribute.

        :param url: the URL to pull details and asset from
        :param locale_code: typically the user's preferred language

        :attribute asset: will contain the html asset downloaed, found in the
            cache, or the error message if that fails.
        :attribute editor_url: defined if such was available, else None
        :attribute url: the `permanent url` for the resource if available,
            otherwise the original url.

        """
        self._asset, self.error_msg, self.editor_url = None, None, None
        self.url = localize_url(url, locale_code)
        self.variables = variables or {}
        try:
            response = time_request(self.url)
            self._asset = response.json().get('asset')
            self.url = self._permanent_url(
                generic_url=self.url, version=response.json().get('version'))
            self.editor_url = response.json().get('editorUrl')
        except MissingSchema:
            if current_app.config.get('TESTING'):
                self._asset = '[TESTING - fake response]'
            else:
                self.error_msg = (
                    "Could not retrieve remote content - Invalid URL")
        except ValueError:  # raised when no json is available in response
            if response.status_code == 200:
                self._asset = response.text
            else:
                self.error_msg = (
                    "Could not retrieve remote content - " "{} {}".format(
                        response.status_code, response.reason))
        except ConnectionError:
            self.error_msg = (
                "Could not retrieve remove content - Server could not be "
                "reached")

        if self.error_msg:
            current_app.logger.error(self.error_msg + ": {}".format(self.url))

    @property
    def asset(self):
        """Return asset if available else error message"""
        if self._asset:
            try:
                return self._asset.format(**self.variables)
            except KeyError as e:
                self.error_msg = "Missing asset variable {}".format(e)
                current_app.logger.error(self.error_msg +
                                         ": {}".format(self.url))
        return self.error_msg

    def _permanent_url(self, generic_url, version):
        """Produce a permanent url from the metadata provided

        Resources are versioned - but the link maintained in the app_text
        table is not.

        When requesting the detailed resource, the effective version number is
        returned.  This method returns a permanent URL including the version
        number, useful for audit and tracking information.

        """
        parsed = urlparse(generic_url)
        qs = dict(parse_qsl(parsed.query))
        if version:
            qs['version'] = version

        path = parsed.path
        if path.endswith('/detailed'):
            path = path[:-(len('/detailed'))]
        format_dict = {
            'scheme': parsed.scheme,
            'netloc': parsed.netloc,
            'path': path,
            'qs': urlencode(qs)}
        url = "{scheme}://{netloc}{path}?{qs}".format(**format_dict)
        return url


class MailResource(object):
    """Helper to manage versioned mail resource URLs (typically on Liferay)"""

    def __init__(self, url, locale_code, variables=None):
        """Initialize based on requested URL

        Attempts to fetch the mail fields, permanent version of URL and link
        for content editing.

        In the event of an error, details are logged, and self.error_msg
        will be defined, and returned in a request for the asset attribute.

        :param url: the URL to pull details and asset from
        :param locale_code: typically the user's preferred language

        :attribute subject: will contain the email subject download, found
            in the cache, or the error message if that fails.
        :attribute body: will contain the email subject body, found
            in the cache, or the error message if that fails.
        :attribute editor_url: defined if such was available, else None
        :attribute url: the `permanent url` for the resource if available,
            otherwise the original url.

        """
        self._subject, self._body, self._footer = None, None, None
        self.error_msg, self.editor_url = None, None
        self.url = localize_url(url, locale_code)
        self.variables = variables or {}
        try:
            response = time_request(self.url)
            self._subject = response.json().get('subject')
            self._body = response.json().get('body')
            if current_app.config.get("DEBUG_EMAIL", False):
                self._body += '{debug_slot}'
            self._footer = response.json().get('footer')
            self.url = self._permanent_url(
                generic_url=self.url, version=response.json().get('version'))
            self.editor_url = response.json().get('editorUrl')
        except MissingSchema:
            if current_app.config.get('TESTING'):
                self._subject = 'TESTING SUBJECT'
                self._body = 'TESTING BODY'
                self._footer = 'TESTING FOOTER'
            else:
                self.error_msg = (
                    "Could not retrieve remote content - Invalid URL")
        except ValueError:  # raised when no json is available in response
            if response.status_code == 200:
                self._subject = response.text
                self._body = response.text
            else:
                self.error_msg = (
                    "Could not retrieve remote content - " "{} {}".format(
                        response.status_code, response.reason))
        except ConnectionError:
            self.error_msg = (
                "Could not retrieve remove content - Server could not be "
                "reached")

        if self.error_msg:
            current_app.logger.error(self.error_msg + ": {}".format(self.url))

    @property
    def subject(self):
        """Return subject if available else error message"""
        if self._subject:
            try:
                if hasattr(self.variables, 'minimal_subdict'):
                    formatted = unicode(self._subject).format(
                        **self.variables.minimal_subdict(self._subject))
                else:
                    formatted = unicode(self._subject).format(**self.variables)
                return formatted
            except KeyError as e:
                self.error_msg = "Missing subject variable {}".format(e)
                current_app.logger.error(self.error_msg +
                                         ": {}".format(self.url))
                raise
        raise ValueError(self.error_msg)

    @property
    def body(self):
        """Return body if available else error message"""
        if self._body:
            try:
                if hasattr(self.variables, 'minimal_subdict'):
                    formatted = unicode(self._body).format(
                        **self.variables.minimal_subdict(self._body))
                else:
                    formatted = unicode(self._body).format(**self.variables)
                if self._footer:
                    formatted += "\n"
                    formatted += self.footer
                return formatted
            except KeyError as e:
                self.error_msg = "Missing body variable {}".format(e)
                current_app.logger.error(self.error_msg +
                                         ": {}".format(self.url))
                raise
        raise ValueError(self.error_msg)

    @property
    def footer(self):
        """Return optional footer if available"""
        if self._footer:
            try:
                if hasattr(self.variables, 'minimal_subdict'):
                    formatted = unicode(self._footer).format(
                        **self.variables.minimal_subdict(self._footer))
                else:
                    formatted = unicode(self._footer).format(**self.variables)
                return formatted
            except KeyError as e:
                self.error_msg = "Missing footer variable {}".format(e)
                current_app.logger.error(self.error_msg +
                                         ": {}".format(self.url))
                raise

    @property
    def variable_list(self):
        var_list = set()
        if self._subject:
            var_list.update(
                [v[1] for v in Formatter().parse(self._subject) if v[1]])
        if self._body:
            var_list.update(
                [v[1] for v in Formatter().parse(self._body) if v[1]])
        if self._footer:
            var_list.update(
                [v[1] for v in Formatter().parse(self._footer) if v[1]])
        return list(var_list)

    def _permanent_url(self, generic_url, version):
        """Produce a permanent url from the metadata provided

        Resources are versioned - but the link maintained in the app_text
        table is not.

        When requesting the detailed resource, the effective version number is
        returned.  This method returns a permanent URL including the version
        number, useful for audit and tracking information.

        """
        parsed = urlparse(generic_url)
        qs = dict(parse_qsl(parsed.query))
        if version:
            qs['version'] = version

        path = parsed.path
        if path.endswith('/detailed'):
            path = path[:-(len('/detailed'))]
        format_dict = {
            'scheme': parsed.scheme,
            'netloc': parsed.netloc,
            'path': path,
            'qs': urlencode(qs)}
        url = "{scheme}://{netloc}{path}?{qs}".format(**format_dict)
        return url


class UndefinedAppText(Exception):
    """Exception raised when requested AppText isn't defined"""
    pass


def app_text(name, *args):
    """Look up and return cusomized application text string

    May be embedded directly in jinja2 templates.  Call `app_text()`
    with the 'name' to uniquely identify the custom string to lookup
    and return.

    Custom strings may contain an arbitrary number of additional parameters.
    They should be embedded as zero indexed curly brackets for inclusion.

    For example, given AppText(name='ex', custom_text='Hello {0}. {1} {0}'), a
    call to `app_text('ex', 'Bob', 'Gooday')` would return:
        'Hello Bob. Gooday Bob'

    Custom strings may also reference configuration variables.  For example,
    to include the configured value of USER_APP_NAME in the custom_text,
    given:
        AppText(name='config example',
                custom_text='Welcome to {config[USER_APP_NAME]}")

    a call to `app_text('config example')` would produce something like:
        'Welcome to TrueNTH'

    NB javascript variables are not evaluated till the client browser sees
    the page, therefore any javascript variables will not be available in time
    for app_text() to use them.

    :raises UndefinedAppText: if the `name` isn't found.

    """
    item = AppText.query.filter_by(name=name).first()
    if not item:
        if current_app.config.get('TESTING'):
            return "[TESTING - ignore missing app_text '{}']".format(name)
        raise UndefinedAppText(
            "unknown customized app string '{}'".format(name))

    text = str(item)
    try:
        if 'config[' in text:
            return gettext(text.format(*args, config=current_app.config))
        return gettext(text.format(*args))
    except IndexError:
        if not args:
            args = ('<None>',)
        raise ValueError(
            "AppText with name '{}' defines more parameters "
            "than provided: `{}`".format(name, *args))<|MERGE_RESOLUTION|>--- conflicted
+++ resolved
@@ -7,12 +7,9 @@
 `app_text(string)` method.
 
 """
-<<<<<<< HEAD
 from future.utils import with_metaclass
 
 import timeit
-=======
->>>>>>> 0662f5c5
 from abc import ABCMeta, abstractmethod
 from string import Formatter
 import timeit
