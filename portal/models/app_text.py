"""Model classes for app_text

Customizing the templates for application specific needs can be done
at several levels.  This module houses tables used to generate
app specific strings.  Values are imported and exported through the
SitePersistence mechanism, and looked up in a template using the
`app_text(string)` method.

"""
from future import standard_library # isort:skip
standard_library.install_aliases()

from abc import ABCMeta, abstractmethod
from string import Formatter
import timeit
from urllib.parse import parse_qsl, urlencode, urlparse

from flask import current_app
from flask_babel import gettext
from future.utils import with_metaclass
import requests
<<<<<<< HEAD
from requests.exceptions import MissingSchema, ConnectionError
import timeit
from string import Formatter
from future.moves.urllib.parse import urlencode, parse_qsl, urlparse
=======
from requests.exceptions import ConnectionError, MissingSchema
>>>>>>> a6903b2c

from ..database import db


def time_request(url):
    """Wrap the requests.get(url) and log the timing"""
    start = timeit.default_timer()
    response = requests.get(url)
    duration = timeit.default_timer() - start
    message = ('TIME {duration:.4f} seconds to GET {url}'.format(
        url=url, duration=duration))
    if duration > 5.0:
        current_app.logger.error(message)
    elif duration > 2.0:
        current_app.logger.warning(message)
    else:
        current_app.logger.debug(message)
    return response


def get_terms(locale_code, org=None, role=None):
    """Shortcut to lookup correct terms given org and role"""
    if org:
        try:
            terms = VersionedResource(
                app_text(WebsiteConsentTermsByOrg_ATMA.name_key(
                    organization=org, role=role)),
                locale_code=locale_code)
        except UndefinedAppText:
            terms = VersionedResource(
                app_text(InitialConsent_ATMA.name_key()),
                locale_code=locale_code)

    else:
        terms = VersionedResource(
            app_text(InitialConsent_ATMA.name_key()),
            locale_code=locale_code)

    return terms


def localize_url(url, locale_code):
    """Append language tag to URL and return"""
    if not locale_code:
        return url
    if url and 'languageId' not in url:
        delimiter = '&' if '?' in url else '?'
        return "{url}{delimiter}languageId={locale_code}".format(
                url=url, delimiter=delimiter, locale_code=locale_code)
    return url


class AppText(db.Model):
    """Model representing application specific strings for customization

    The portal (shared services) can be configured to support a number
    of specific sites.  This class provides a mechanism to store and lookup
    any text string needing to be customized.

    """
    __tablename__ = 'apptext'
    id = db.Column(db.Integer, primary_key=True)
    name = db.Column(db.Text, unique=True, nullable=False)
    custom_text = db.Column(db.Text, nullable=True)

    def __repr__(self):
        return "{} ({}, {})".format(self.__class__.__name__,
                                    self.name, str(self))

    def __str__(self):
        if self.custom_text:
            return self.custom_text
        return self.name

    def __unicode__(self):
        if self.custom_text:
            return self.custom_text
        return self.name

    @classmethod
    def from_json(cls, data):
        if 'name' not in data:
            raise ValueError("missing required 'name' field")
        app_text = AppText.query.filter_by(name=data['name']).first()
        if not app_text:
            app_text = cls()
            app_text.name = data['name']
            app_text.custom_text = data.get('custom_text')
            db.session.add(app_text)
        else:
            app_text.custom_text = data.get('custom_text')
        return app_text

    def as_json(self):
        d = {}
        d['resourceType'] = 'AppText'
        d['name'] = self.name
        if self.custom_text:
            d['custom_text'] = self.custom_text
        return d


class AppTextModelAdapter(with_metaclass(ABCMeta, object)):
    """Several special purpose patterns used for lookups

    Make access consistent and easy for model classes where appropriate

    Abstract base class - defining methods each model adapter needs
    """

    @abstractmethod
    def name_key(**kwargs):
        """Return the named key as used by AppText for the type"""
        raise NotImplemented


class ConsentByOrg_ATMA(AppTextModelAdapter):
    """AppTextModelAdapter for Consent agreements - namely the URL per org"""

    @staticmethod
    def name_key(**kwargs):
        """Generate AppText name key for a consent agreement

        :param organization: for which the consent agreement applies
        :returns: string for AppText.name field

        """
        organization = kwargs.get('organization')
        if not organization:
            raise ValueError("required organization parameter not defined")
        return "{} organization consent URL".format(organization.name)


class WebsiteConsentTermsByOrg_ATMA(AppTextModelAdapter):
    @staticmethod
    def name_key(**kwargs):
        """Generate AppText name key for website consent terms

        :param organization: for which the consent agreement applies
        :param role: for specific role selections, but only if
          it makes sense.  (i.e. on ePROMs, staff see different content)

        :returns: string for AppText.name field

        """
        organization = kwargs.get('organization')
        if not organization:
            raise ValueError("required organization parameter not defined")
        role = kwargs.get('role')
        if role:
            return "{} {} website consent URL".format(
                organization.name, role)
        return "{} organization website consent URL".format(organization.name)


class InitialConsent_ATMA(AppTextModelAdapter):
    """AppTextModelAdapter for Initial Consent Terms"""

    @staticmethod
    def name_key(**kwargs):
        """Generate AppText name key for a Initial Consent Terms

        Not expecting any args at this time - may specialize per study
        or organization in the future as needed.

        :returns: string for AppText.name field

        """
        return "Initial Consent Terms URL"


class Terms_ATMA(AppTextModelAdapter):
    """AppTextModelAdapter for Terms Of Use agreements, used for /terms"""

    @staticmethod
    def name_key(**kwargs):
        """Generate AppText name key for a Terms and Conditions

        :param organization: optional, present in tandem to role parameter
        :param role: optional, role of the user
        :returns: string for AppText.name field

        """
        if kwargs.get('organization') and kwargs.get('role'):
            return "{} {} terms and conditions URL".\
                format(kwargs.get('organization').name, kwargs.get('role'))
        elif kwargs.get('role'):
            return "{} terms and conditions URL".format(kwargs.get('role'))
        return "Terms and Conditions URL"


class WebsiteDeclarationForm_ATMA(AppTextModelAdapter):
    """AppTextModelAdapter for Website Declaraion Form"""

    @staticmethod
    def name_key(**kwargs):
        """Generate AppText name key for a Website Declaration Form

        :param organization: required
        :returns: string for AppText.name field

        """
        if not kwargs.get('organization'):
            raise ValueError("required 'organization' parameter not defined")
        else:
            return "{} website declaration form URL".\
                    format(kwargs.get('organization').name)


class StaffRegistrationEmail_ATMA(AppTextModelAdapter):
    """AppTextModelAdapter for Staff Registration Email Content"""

    @staticmethod
    def name_key(**kwargs):
        """Generate AppText name key for a Website Declaration Form

        :param organization: required
        :returns: string for AppText.name field

        """
        if not kwargs.get('organization'):
            raise ValueError("required 'organization' parameter not defined")
        else:
            return "{} staff registraion email URL".\
                    format(kwargs.get('organization').name)


class UserInviteEmail_ATMA(AppTextModelAdapter):
    """AppTextModelAdapter for User Invite Email Content"""

    @staticmethod
    def name_key(**kwargs):
        """Generate AppText name key for User Invite Email Content

        Some organizations supply customized content - which is indexed
        by adding the org name to the end of the app_text pattern
        `patient invite email`

        :param org: Typically top level org name - used to look for
        customized content.

        :returns: string for AppText.name field

        """
        default = "patient invite email"
        # See if content is available with the given org as the suffix
        if kwargs.get('org'):
            specialized = " ".join((default, kwargs.get('org')))
            query = AppText.query.filter_by(name=specialized)
            if query.count() == 1:
                return specialized
        return default


class UserReminderEmail_ATMA(AppTextModelAdapter):
    """AppTextModelAdapter for User Reminder Email Content"""

    @staticmethod
    def name_key(**kwargs):
        """Generate AppText name key for User Reminder Email Content

        Some organizations supply customized content - which is indexed
        by adding the org name to the end of the app_text pattern
        `patient reminder email`

        :param org: Typically top level org name - used to look for
        customized content.

        :returns: string for AppText.name field

        """
        default = "patient reminder email"
        # See if content is available with the given org as the suffix
        if kwargs.get('org'):
            specialized = " ".join((default, kwargs.get('org')))
            query = AppText.query.filter_by(name=specialized)
            if query.count() == 1:
                return specialized
        return default


class SiteSummaryEmail_ATMA(AppTextModelAdapter):
    """AppTextModelAdapter for Site Summary Email Content"""

    @staticmethod
    def name_key(**kwargs):
        """Generate AppText name key for Site Summary Email Content

        Not expecting any args at this time - may specialize per study
        or organization in the future as needed.
        TODO: Removing hardcoding of ePROMs org names

        :returns: string for AppText.name field

        """
        if kwargs.get('org') in ('TrueNTH Global Registry', 'IRONMAN'):
            return "site summary email {}".format(kwargs.get('org'))
        return "site summary email"


class AboutATMA(AppTextModelAdapter):
    """AppTextModelAdapter for `About` - namely the URL"""

    @staticmethod
    def name_key(**kwargs):
        """Generate AppText name key for `about` URL

        :param subject: required subject, i.e. 'TrueNTH' or 'Movember'
        :returns: string for AppText.name field

        """
        if not kwargs.get('subject'):
            raise ValueError("required 'subject' parameter not defined")
        return "About {} URL".format(kwargs.get('subject'))


class PrivacyATMA(AppTextModelAdapter):
    """AppTextModelAdapter for Privacy - namely the URL"""

    @staticmethod
    def name_key(**kwargs):
        """Generate AppText name key for privacy URL

        :param organization: optional, present in tandem to role
        :param role: optional
        :returns: string for AppText.name field

        """
        if kwargs.get('organization') and not kwargs.get('role'):
            raise ValueError("'role' parameter not defined")
        elif kwargs.get('role') and not kwargs.get('organization'):
            raise ValueError("'organization' parameter not defined")
        elif kwargs.get('organization') and kwargs.get('role'):
            return "{} {} privacy URL".format(
                kwargs.get('organization').name, kwargs.get('role'))
        return "Privacy URL"


class UnversionedResource(object):
    "Like VersionedResource for non versioned URLs (typically local)"
    def __init__(self, url, asset=None, variables=None):
        """Initialize based on requested URL

        Attempts to fetch asset and mock a versioned URL

        :param url: the URL to pull details and asset from
        :param asset: if given, use as asset, otherwise, download

        :attribute asset: will contain the html asset downloaed, found in the
            cache, or the error message if that fails.
        :attribute editor_url: always None
        :attribute url: the original url.

        """
        self._asset, self.error_msg, self.editor_url = None, None, None
        self.url = url
        self.variables = variables or {}
        if asset:
            self._asset = unicode(asset)
        else:
            try:
                response = time_request(url)
                self._asset = response.text
            except MissingSchema:
                if current_app.config.get('TESTING'):
                    self._asset = '[TESTING - fake response]'
                else:
                    self.error_msg = (
                        "Could not retrieve remote content - Invalid URL")
            except ConnectionError:
                self.error_msg = (
                    "Could not retrieve remove content - Server could not be "
                    "reached")

        if self.error_msg:
            current_app.logger.error(self.error_msg + ": {}".format(url))

    @property
    def asset(self):
        """Return asset if available else error message"""
        if self._asset:
            try:
                return self._asset.format(**self.variables)
            except KeyError as e:
                self.error_msg = "Missing asset variable {}".format(e)
                current_app.logger.error(self.error_msg +
                                         ": {}".format(self.url))
        return self.error_msg


class VersionedResource(object):
    """Helper to manage versioned resource URLs (typically on Liferay)"""

    def __init__(self, url, locale_code, variables=None):
        """Initialize based on requested URL

        Attempts to fetch the asset, permanent version of URL and link
        for content editing.

        In the event of an error, details are logged, and self.error_msg
        will be defined, and returned in a request for the asset attribute.

        :param url: the URL to pull details and asset from
        :param locale_code: typically the user's preferred language

        :attribute asset: will contain the html asset downloaed, found in the
            cache, or the error message if that fails.
        :attribute editor_url: defined if such was available, else None
        :attribute url: the `permanent url` for the resource if available,
            otherwise the original url.

        """
        self._asset, self.error_msg, self.editor_url = None, None, None
        self.url = localize_url(url, locale_code)
        self.variables = variables or {}
        try:
            response = time_request(self.url)
            self._asset = response.json().get('asset')
            self.url = self._permanent_url(
                generic_url=self.url, version=response.json().get('version'))
            self.editor_url = response.json().get('editorUrl')
        except MissingSchema:
            if current_app.config.get('TESTING'):
                self._asset = '[TESTING - fake response]'
            else:
                self.error_msg = (
                    "Could not retrieve remote content - Invalid URL")
        except ValueError:  # raised when no json is available in response
            if response.status_code == 200:
                self._asset = response.text
            else:
                self.error_msg = (
                    "Could not retrieve remote content - " "{} {}".format(
                        response.status_code, response.reason))
        except ConnectionError:
            self.error_msg = (
                "Could not retrieve remove content - Server could not be "
                "reached")

        if self.error_msg:
            current_app.logger.error(self.error_msg + ": {}".format(self.url))

    @property
    def asset(self):
        """Return asset if available else error message"""
        if self._asset:
            try:
                return self._asset.format(**self.variables)
            except KeyError as e:
                self.error_msg = "Missing asset variable {}".format(e)
                current_app.logger.error(self.error_msg +
                                         ": {}".format(self.url))
        return self.error_msg

    def _permanent_url(self, generic_url, version):
        """Produce a permanent url from the metadata provided

        Resources are versioned - but the link maintained in the app_text
        table is not.

        When requesting the detailed resource, the effective version number is
        returned.  This method returns a permanent URL including the version
        number, useful for audit and tracking information.

        """
        parsed = urlparse(generic_url)
        qs = dict(parse_qsl(parsed.query))
        if version:
            qs['version'] = version

        path = parsed.path
        if path.endswith('/detailed'):
            path = path[:-(len('/detailed'))]
        format_dict = {
            'scheme': parsed.scheme,
            'netloc': parsed.netloc,
            'path': path,
            'qs': urlencode(qs)}
        url = "{scheme}://{netloc}{path}?{qs}".format(**format_dict)
        return url


class MailResource(object):
    """Helper to manage versioned mail resource URLs (typically on Liferay)"""

    def __init__(self, url, locale_code, variables=None):
        """Initialize based on requested URL

        Attempts to fetch the mail fields, permanent version of URL and link
        for content editing.

        In the event of an error, details are logged, and self.error_msg
        will be defined, and returned in a request for the asset attribute.

        :param url: the URL to pull details and asset from
        :param locale_code: typically the user's preferred language

        :attribute subject: will contain the email subject download, found
            in the cache, or the error message if that fails.
        :attribute body: will contain the email subject body, found
            in the cache, or the error message if that fails.
        :attribute editor_url: defined if such was available, else None
        :attribute url: the `permanent url` for the resource if available,
            otherwise the original url.

        """
        self._subject, self._body, self._footer = None, None, None
        self.error_msg, self.editor_url = None, None
        self.url = localize_url(url, locale_code)
        self.variables = variables or {}
        try:
            response = time_request(self.url)
            self._subject = response.json().get('subject')
            self._body = response.json().get('body')
            if current_app.config.get("DEBUG_EMAIL", False):
                self._body += '{debug_slot}'
            self._footer = response.json().get('footer')
            self.url = self._permanent_url(
                generic_url=self.url, version=response.json().get('version'))
            self.editor_url = response.json().get('editorUrl')
        except MissingSchema:
            if current_app.config.get('TESTING'):
                self._subject = 'TESTING SUBJECT'
                self._body = 'TESTING BODY'
                self._footer = 'TESTING FOOTER'
            else:
                self.error_msg = (
                    "Could not retrieve remote content - Invalid URL")
        except ValueError:  # raised when no json is available in response
            if response.status_code == 200:
                self._subject = response.text
                self._body = response.text
            else:
                self.error_msg = (
                    "Could not retrieve remote content - " "{} {}".format(
                        response.status_code, response.reason))
        except ConnectionError:
            self.error_msg = (
                "Could not retrieve remove content - Server could not be "
                "reached")

        if self.error_msg:
            current_app.logger.error(self.error_msg + ": {}".format(self.url))

    @property
    def subject(self):
        """Return subject if available else error message"""
        if self._subject:
            try:
                if hasattr(self.variables, 'minimal_subdict'):
                    formatted = unicode(self._subject).format(
                        **self.variables.minimal_subdict(self._subject))
                else:
                    formatted = unicode(self._subject).format(**self.variables)
                return formatted
            except KeyError as e:
                self.error_msg = "Missing subject variable {}".format(e)
                current_app.logger.error(self.error_msg +
                                         ": {}".format(self.url))
                raise
        raise ValueError(self.error_msg)

    @property
    def body(self):
        """Return body if available else error message"""
        if self._body:
            try:
                if hasattr(self.variables, 'minimal_subdict'):
                    formatted = unicode(self._body).format(
                        **self.variables.minimal_subdict(self._body))
                else:
                    formatted = unicode(self._body).format(**self.variables)
                if self._footer:
                    formatted += "\n"
                    formatted += self.footer
                return formatted
            except KeyError as e:
                self.error_msg = "Missing body variable {}".format(e)
                current_app.logger.error(self.error_msg +
                                         ": {}".format(self.url))
                raise
        raise ValueError(self.error_msg)

    @property
    def footer(self):
        """Return optional footer if available"""
        if self._footer:
            try:
                if hasattr(self.variables, 'minimal_subdict'):
                    formatted = unicode(self._footer).format(
                        **self.variables.minimal_subdict(self._footer))
                else:
                    formatted = unicode(self._footer).format(**self.variables)
                return formatted
            except KeyError as e:
                self.error_msg = "Missing footer variable {}".format(e)
                current_app.logger.error(self.error_msg +
                                         ": {}".format(self.url))
                raise

    @property
    def variable_list(self):
        var_list = set()
        if self._subject:
            var_list.update(
                [v[1] for v in Formatter().parse(self._subject) if v[1]])
        if self._body:
            var_list.update(
                [v[1] for v in Formatter().parse(self._body) if v[1]])
        if self._footer:
            var_list.update(
                [v[1] for v in Formatter().parse(self._footer) if v[1]])
        return list(var_list)

    def _permanent_url(self, generic_url, version):
        """Produce a permanent url from the metadata provided

        Resources are versioned - but the link maintained in the app_text
        table is not.

        When requesting the detailed resource, the effective version number is
        returned.  This method returns a permanent URL including the version
        number, useful for audit and tracking information.

        """
        parsed = urlparse(generic_url)
        qs = dict(parse_qsl(parsed.query))
        if version:
            qs['version'] = version

        path = parsed.path
        if path.endswith('/detailed'):
            path = path[:-(len('/detailed'))]
        format_dict = {
            'scheme': parsed.scheme,
            'netloc': parsed.netloc,
            'path': path,
            'qs': urlencode(qs)}
        url = "{scheme}://{netloc}{path}?{qs}".format(**format_dict)
        return url


class UndefinedAppText(Exception):
    """Exception raised when requested AppText isn't defined"""
    pass


def app_text(name, *args):
    """Look up and return cusomized application text string

    May be embedded directly in jinja2 templates.  Call `app_text()`
    with the 'name' to uniquely identify the custom string to lookup
    and return.

    Custom strings may contain an arbitrary number of additional parameters.
    They should be embedded as zero indexed curly brackets for inclusion.

    For example, given AppText(name='ex', custom_text='Hello {0}. {1} {0}'), a
    call to `app_text('ex', 'Bob', 'Gooday')` would return:
        'Hello Bob. Gooday Bob'

    Custom strings may also reference configuration variables.  For example,
    to include the configured value of USER_APP_NAME in the custom_text,
    given:
        AppText(name='config example',
                custom_text='Welcome to {config[USER_APP_NAME]}")

    a call to `app_text('config example')` would produce something like:
        'Welcome to TrueNTH'

    NB javascript variables are not evaluated till the client browser sees
    the page, therefore any javascript variables will not be available in time
    for app_text() to use them.

    :raises UndefinedAppText: if the `name` isn't found.

    """
    item = AppText.query.filter_by(name=name).first()
    if not item:
        if current_app.config.get('TESTING'):
            return "[TESTING - ignore missing app_text '{}']".format(name)
        raise UndefinedAppText(
            "unknown customized app string '{}'".format(name))

    text = str(item)
    try:
        if 'config[' in text:
            return gettext(text.format(*args, config=current_app.config))
        return gettext(text.format(*args))
    except IndexError:
        if not args:
            args = ('<None>',)
        raise ValueError(
            "AppText with name '{}' defines more parameters "
            "than provided: `{}`".format(name, *args))<|MERGE_RESOLUTION|>--- conflicted
+++ resolved
@@ -19,14 +19,7 @@
 from flask_babel import gettext
 from future.utils import with_metaclass
 import requests
-<<<<<<< HEAD
-from requests.exceptions import MissingSchema, ConnectionError
-import timeit
-from string import Formatter
-from future.moves.urllib.parse import urlencode, parse_qsl, urlparse
-=======
 from requests.exceptions import ConnectionError, MissingSchema
->>>>>>> a6903b2c
 
 from ..database import db
 
