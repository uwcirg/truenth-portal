"""Communication model"""
from __future__ import unicode_literals  # isort:skip

from collections import MutableMapping
from datetime import datetime
from smtplib import SMTPRecipientsRefused
from string import Formatter

from flask import current_app, url_for
from flask_babel import force_locale, gettext as _
import regex
from sqlalchemy import UniqueConstraint
from sqlalchemy.dialects.postgresql import ENUM

from ..audit import auditable_event
from ..database import db
from ..date_tools import localize_datetime
from ..extensions import user_manager
from ..trace import dump_trace, establish_trace, trace
from .assessment_status import overall_assessment_status
from .app_text import MailResource
from .intervention import INTERVENTION
from .message import EmailMessage
from .practitioner import Practitioner
from .questionnaire_bank import QuestionnaireBank
from .user import User

# https://www.hl7.org/fhir/valueset-event-status.html
event_status_types = ENUM(
    'preparation', 'in-progress', 'suspended', 'aborted', 'completed',
    'entered-in-error', 'unknown', name='event_statuses',
    create_type=False)


def locale_closure(locale_code, fn):
    """Capture preferred locale at load for use later during render

    As the variable load may be invoked by another user (say staff)
    or when run by celery outside a request context, force the locale
    of the subject.  Must capture in a closure to preserve, as the acting
    user may change before the template has been rendered.

    """
    locale_code = locale_code

    def function_with_forced_locale():
        if not locale_code:
            return fn()
        with force_locale(locale_code):
            return fn()

    return function_with_forced_locale


def load_template_args(user, questionnaire_bank_id=None):
    """Capture known variable lookup functions and values

    To add additional template variable lookup functions, name the
    local function with the `_lookup_` prefix to match, i.e::
        `_lookup_first_name` -> `first_name`

    """

    def ae_link():
<<<<<<< HEAD
        if user.is_registered():
            return url_for(
                'assessment_engine_api.present_needed', _external=True)

        # generate an access token to enable user to go through standard
        # registration as they haven't yet
        token = user_manager.token_manager.generate_token(user.id)
        auditable_event(
            "generated access token {} for ae_link".format(
                token, user), user_id=user.id, subject_id=user.id,
=======
        token = user_manager.token_manager.generate_token(user.id)
        auditable_event(
            "generated access token {} for ae_link".format(
                token), user_id=user.id, subject_id=user.id,
>>>>>>> 474e7443
            context='authentication')

        return url_for(
            'portal.access_via_token', token=token,
            next_step='present_needed', _external=True)

    def make_button(text, inline=False):
        if inline:
            match = regex.search(r'href=([^>]+)>([^<]*)', text)
            if not match:
                raise ValueError("Can't make button w/o matching href pattern")

            return (
                """<a href={link}
                style="font-size: 0.9em;
                font-family: Helvetica, Arial, sans-serif;
                display: inline-block; color: #FFF;
                background-color: #7C959E; border-color: #7C959E;
                border-radius: 0;
                letter-spacing: 2px; cursor: pointer;
                text-transform: uppercase; text-align: center;
                line-height: 1.42857143;
                font-weight: 400; padding: 0.6em; text-decoration: none;">
                {label}</a>""".format(
                    link=match.groups()[0], label=match.groups()[1]))
        else:
            return text.replace('<a href', '<a class="btn" href')

    def _lookup_assessment_button():
        return make_button(_lookup_assessment_link(), inline=True)

    def _lookup_assessment_link():
        label = _('Complete Questionnaire')
        return (
            '<a href="{ae_link}">{label}</a>'.format(
                ae_link=ae_link(), label=label))

    def _lookup_clinic_name():
        org = user.organizations.first()
        if org:
            return _(org.name)
        return ""

    def _lookup_decision_support_via_access_button():
        return make_button(_lookup_decision_support_via_access_link())

    def _lookup_decision_support_via_access_link():
        token = user_manager.token_manager.generate_token(user.id)
        url = url_for(
            'portal.access_via_token', token=token,
            next_step='decision_support', _external=True)
        system_user = User.query.filter_by(email='__system__').one()
        auditable_event(
            "generated access token for user {} to embed in email".format(
                user.id),
            user_id=system_user.id, subject_id=user.id,
            context='authentication')
        label = _('TrueNTH P3P')
        return '<a href="{url}">{label}</a>'.format(url=url, label=label)

    def _lookup_debug_slot():
        """Special slot added when configuration DEBUG_EMAIL is set"""
        open_div = '<div style="background-color: #D3D3D3">'
        close_div = '</div>'

        trace_data = dump_trace()
        if not trace_data:
            trace_data = ['no trace data found']
        result = '{open_div} {trace} {close_div}'.format(
            open_div=open_div, close_div=close_div,
            trace='<br/>'.join(trace_data))
        return result

    def _lookup_first_name():
        name = ''
        if user:
            name = getattr(user, 'first_name', '')
        return name

    def _lookup_last_name():
        name = ''
        if user:
            name = getattr(user, 'last_name', '')
        return name

    def _lookup_parent_org():
        org = user.first_top_organization()
        if org:
            return _(org.name)
        return ""

    def _lookup_password_reset_button():
        return make_button(_lookup_password_reset_link())

    def _lookup_password_reset_link():
        label = _('Password Reset')
        return (
            '<a href="{url}">{label}</a>'.format(
                url=url_for('user.forgot_password', _external=True),
                label=label))

    def _lookup_practitioner_name():
        if not user.practitioner_id:
            return ''
        practitioner = Practitioner.query.get(user.practitioner_id)
        return practitioner.display_name

    def _lookup_questionnaire_due_date():
        if not questionnaire_bank_id:
            return ''
        qb = QuestionnaireBank.query.get(questionnaire_bank_id)
        trigger_date = qb.trigger_date(user)
        now = datetime.utcnow()
        due = qb.calculated_start(trigger_date, now).relative_start
        due = qb.calculated_due(trigger_date, now) or due
        trace("UTC due date: {}".format(due))
        due_date = localize_datetime(due, user)
        tz = user.timezone or 'UTC'
        trace("Localized due date (timezone = {}): {}".format(tz, due_date))
        return due_date

    def _lookup_registrationlink():
        return 'url_placeholder'

    def _lookup_st_button():
        return make_button(_lookup_st_link())

    def _lookup_st_link():
        label = _("Symptom Tracker")
        return '<a href="{0.link_url}">{label}</a>'.format(
            INTERVENTION.SELF_MANAGEMENT, label=label)

    def _lookup_verify_account_button():
        return make_button(_lookup_verify_account_link(), inline=True)

    def _lookup_verify_account_link():
        token = user_manager.token_manager.generate_token(user.id)
        url = url_for(
            'portal.access_via_token', token=token, _external=True)
        system_user = User.query.filter_by(email='__system__').one()
        auditable_event(
            "generated access token for user {} to embed in email".format(
                user.id),
            user_id=system_user.id, subject_id=user.id,
            context='authentication')
        label = _('Verify Account')
        return '<a href="{url}">{label}</a>'.format(url=url, label=label)

    # Load all functions from the local space with the `_lookup_` prefix
    # into the args instance
    args = DynamicDictLookup()
    lc = user.locale_code if user else None
    for fname, function in locals().items():
        if fname.startswith('_lookup_'):
            # chop the prefix and assign to the function
            args[fname[len('_lookup_'):]] = locale_closure(
                locale_code=lc, fn=function)
    return args


class Communication(db.Model):
    """Model representing a FHIR-like Communication Resource

    Used to track communications tied to a user `basedOn` a
    CommunicationRequest.

    """
    __tablename__ = 'communications'
    id = db.Column(db.Integer, primary_key=True)
    status = db.Column('status', event_status_types, nullable=False)

    # FHIR Communication spec says `basedOn` can return to any
    # object.  For current needs, this is always a CommunicationRequest
    communication_request_id = db.Column(
        db.ForeignKey('communication_requests.id'), nullable=False)
    communication_request = db.relationship('CommunicationRequest')

    user_id = db.Column(db.ForeignKey(
        'users.id', ondelete='cascade'), nullable=False)

    # message_id is null until sent
    message_id = db.Column(db.ForeignKey(
        'email_messages.id', ondelete='cascade'), nullable=True)
    message = db.relationship('EmailMessage')

    __table_args__ = (
        UniqueConstraint(
            communication_request_id, user_id,
            name='_communication_request_user'),
    )

    def __str__(self):
        if not self.communication_request:
            from .communication_request import CommunicationRequest
            self.communication_request = CommunicationRequest.query.get(
                self.communication_request_id)
        return (
            'Communication for user {0.user_id}'
            ' of {0.communication_request.name}'.format(self))

    def generate_message(self):
        """Collate message details into EmailMessage"""
        user = User.query.get(self.user_id)

        qb_id = self.communication_request.questionnaire_bank_id
        args = load_template_args(user=user, questionnaire_bank_id=qb_id)
        mailresource = MailResource(
            url=self.communication_request.content_url,
            locale_code=user.locale_code,
            variables=args)

        missing = set(mailresource.variable_list) - set(args)
        if missing:
            raise ValueError(
                "{} contains unknown varables: {}".format(
                    mailresource.url,
                    ','.join(missing)))

        msg = EmailMessage(
            subject=mailresource.subject,
            body=mailresource.body,
            recipients=user.email,
            sender=current_app.config['MAIL_DEFAULT_SENDER'],
            user_id=user.id)

        return msg

    def generate_and_send(self):
        """Collate message details and send"""

        if current_app.config.get('DEBUG_EMAIL', False):
            # hack to restart trace when in loop from celery task
            # don't want to reset if in the middle of a request
            from celery import current_task
            establish_trace(
                "BEGIN trace as per DEBUG_EMAIL configuration",
                reset_trace=current_task is None)

        user = User.query.get(self.user_id)
        ready, reason = user.email_ready()
        if not ready:
            raise ValueError(
                "can't send communication to {user}; {reason}".format(
                    user=user, reason=reason))

        if overall_assessment_status(self.user_id) == 'Withdrawn':
            current_app.logger.info(
                "Skipping message send for withdrawn {}".format(user))
            self.status = 'suspended'
            return

        trace("load variables for {user} & UUID {uuid} on {request}".format(
            user=user,
            uuid=self.communication_request.lr_uuid,
            request=self.communication_request.name))

        self.message = self.generate_message()
        try:
            self.message.send_message()
            self.status = 'completed'
        except SMTPRecipientsRefused as exc:
            msg = ("Error sending Communication {} to {}: "
                   "{}".format(self.id, user.email, exc))
            current_app.logger.error(msg)
            sys = User.query.filter_by(email='__system__').first()
            auditable_event(message=msg,
                            user_id=(sys.id if sys else user.id),
                            subject_id=user.id,
                            context="user")
            self.status = 'aborted'

    def preview(self):
        "Collate message details and return preview (DOES NOT SEND)"

        msg = self.generate_message()
        msg.body = msg.style_message(msg.body)
        return msg


class DynamicDictLookup(MutableMapping):
    """Dictionary like interface with lazy lookup of values"""

    def __init__(self, *args, **kwargs):
        self.store = dict()
        self.update(dict(*args, **kwargs))

    def __getitem__(self, key):
        if key in self.store:
            value = self.store[key]
            if callable(value):
                return self.store[key].__call__()
            return value
        else:
            raise KeyError(key)

    def __setitem__(self, key, value):
        self.store[key] = value

    def __delitem__(self, key):
        del self.store[key]

    def __len__(self):
        return len(self.store)

    def __iter__(self):
        return iter(self.store)

    def minimal_subdict(self, target):
        """Return subdict including only keys referenced in target string

        Passing a dictionary to `format` forces evaluation of every (key,
        value) in the dict.  To avoid unnecessary lookups, this returns a
        dict like object with only the keys referenced in the given string.

        """
        needed = [v[1] for v in Formatter().parse(target) if v[1]]
        result = DynamicDictLookup()
        for key in self.store:
            if key in needed:
                result[key] = self.store[key]
        return result<|MERGE_RESOLUTION|>--- conflicted
+++ resolved
@@ -62,23 +62,10 @@
     """
 
     def ae_link():
-<<<<<<< HEAD
-        if user.is_registered():
-            return url_for(
-                'assessment_engine_api.present_needed', _external=True)
-
-        # generate an access token to enable user to go through standard
-        # registration as they haven't yet
-        token = user_manager.token_manager.generate_token(user.id)
-        auditable_event(
-            "generated access token {} for ae_link".format(
-                token, user), user_id=user.id, subject_id=user.id,
-=======
         token = user_manager.token_manager.generate_token(user.id)
         auditable_event(
             "generated access token {} for ae_link".format(
                 token), user_id=user.id, subject_id=user.id,
->>>>>>> 474e7443
             context='authentication')
 
         return url_for(
