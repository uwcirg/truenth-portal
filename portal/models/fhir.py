"""Model classes for retaining FHIR data"""
from datetime import datetime
from html.parser import HTMLParser
import json

from flask import abort, current_app, url_for
from past.builtins import basestring
import requests
from sqlalchemy import UniqueConstraint, or_
from sqlalchemy.dialects.postgresql import ENUM, JSONB

from ..database import db
from ..date_tools import FHIR_datetime, as_fhir
from ..system_uri import (
    NHHD_291036,
    TRUENTH_CLINICAL_CODE_SYSTEM,
    TRUENTH_ENCOUNTER_CODE_SYSTEM,
    TRUENTH_EXTERNAL_STUDY_SYSTEM,
    TRUENTH_VALUESET,
)
from ..views.fhir import valueset_nhhd_291036
from .codeable_concept import CodeableConcept
from .coding import Coding
from .lazy import lazyprop
from .locale import LocaleConstants
from .organization import OrgTree
from .performer import Performer
from .reference import Reference

""" TrueNTH Clinical Codes """
class ClinicalConstants(object):

    def __iter__(self):
        for attr in dir(self):
            if attr.startswith('_'):
                continue
            yield getattr(self, attr)

    @lazyprop
    def BIOPSY(self):
        coding = Coding(
            system=TRUENTH_CLINICAL_CODE_SYSTEM,
            code='111',
            display='biopsy',
        ).add_if_not_found(True)
        cc = CodeableConcept(codings=[coding, ]).add_if_not_found(True)
        assert coding in cc.codings
        return cc

    @lazyprop
    def PCaDIAG(self):
        coding = Coding(
            system=TRUENTH_CLINICAL_CODE_SYSTEM,
            code='121',
            display='PCa diagnosis',
        ).add_if_not_found(True)
        cc = CodeableConcept(codings=[coding, ]).add_if_not_found(True)
        assert coding in cc.codings
        return cc

    @lazyprop
    def PCaLocalized(self):
        coding = Coding(
            system=TRUENTH_CLINICAL_CODE_SYSTEM,
            code='141',
            display='PCa localized diagnosis',
        ).add_if_not_found(True)
        cc = CodeableConcept(codings=[coding, ]).add_if_not_found(True)
        assert coding in cc.codings
        return cc

    @lazyprop
    def TRUE_VALUE(self):
        value_quantity = ValueQuantity(
            value='true', units='boolean').add_if_not_found(True)
        return value_quantity

    @lazyprop
    def FALSE_VALUE(self):
        value_quantity = ValueQuantity(
            value='false', units='boolean').add_if_not_found(True)
        return value_quantity

CC = ClinicalConstants()

class EncounterConstants(object):
    """ TrueNTH Encounter type Codes
    See http://www.hl7.org/FHIR/encounter-definitions.html#Encounter.type
    """

    def __iter__(self):
        for attr in dir(self):
            if attr.startswith('_'):
                continue
            yield getattr(self, attr)

    @lazyprop
    def PAPER(self):
        coding = Coding(
            system=TRUENTH_ENCOUNTER_CODE_SYSTEM,
            code='paper',
            display='Information collected on paper',
        ).add_if_not_found(True)
        cc = CodeableConcept(codings=[coding, ]).add_if_not_found(True)
        assert coding in cc.codings
        return cc

    @lazyprop
    def PHONE(self):
        coding = Coding(
            system=TRUENTH_ENCOUNTER_CODE_SYSTEM,
            code='phone',
            display='Information collected over telephone system',
        ).add_if_not_found(True)
        cc = CodeableConcept(codings=[coding, ]).add_if_not_found(True)
        assert coding in cc.codings
        return cc


EC = EncounterConstants()


class ValueQuantity(db.Model):
    __tablename__ = 'value_quantities'
    id = db.Column(db.Integer, primary_key=True)
    value = db.Column(db.String(80))
    units = db.Column(db.String(80))
    system = db.Column(db.String(255))
    code = db.Column(db.String(80))

    def __init__(self, value=None, units=None, system=None, code=None):
        self.value = value
        self.units = units
        self.system = system
        self.code = code
        if units == 'boolean':
            # If given an integer (as some FHIR compliant libraries require
            # for Value Quantity), and the units are set to boolean, convert
            # based on classic truth value.
            try:
                self.value = int(value) != 0
            except (TypeError, ValueError) as e:
                if value is None or isinstance(value, basestring):
                    pass
                else:
                    raise e

    def __str__(self):
        """Print friendly format for logging, etc."""
        components = ','.join([str(x) for x in
                               (self.value, self.units, self.system,
                               self.code) if x is not None])
        return "ValueQuantity " + components

    def as_fhir(self):
        """Return self in JSON FHIR formatted string"""
        d = {}
        for i in ("value", "units", "system", "code"):
            if getattr(self, i):
                d[i] = getattr(self, i)
        return {"valueQuantity": d}

    def add_if_not_found(self, commit_immediately=False):
        """Add self to database, or return existing

        Queries for similar, existing ValueQuantity (matches on
        value, units and system alone).  Populates self.id if found,
        adds to database first if not.

        """
        if self.id:
            return self

        lookup_value = self.value and str(self.value) or None
        match = self.query.filter_by(value=lookup_value,
                units=self.units, system=self.system).first()
        if not match:
            db.session.add(self)
            if commit_immediately:
                db.session.commit()
        elif self is not match:
            self = db.session.merge(match)
        return self


class Observation(db.Model):
    __tablename__ = 'observations'
    id = db.Column(db.Integer, primary_key=True)
    issued = db.Column(db.DateTime, default=datetime.utcnow)
    status = db.Column(db.String(80))
    codeable_concept_id = db.Column(db.ForeignKey('codeable_concepts.id'),
                                   nullable=False)
    value_quantity_id = db.Column(db.ForeignKey('value_quantities.id'),
                                 nullable=False)
    codeable_concept = db.relationship(CodeableConcept, cascade="save-update")
    value_quantity = db.relationship(ValueQuantity)
    performers = db.relationship('Performer', lazy='dynamic',
                                 cascade="save-update",
                                 secondary="observation_performers",
                                 backref=db.backref('observations'))

    def __str__(self):
        """Print friendly format for logging, etc."""
        at = ' at {0.issued}'.format(self) if self.issued else ''
        status = ' with status {0.status}'.format(self) if self.status else ''
        return (
            "Observation {0.codeable_concept} {0.value_quantity}{at}"
            "{status}".format(self, at=at, status=status))

    def as_fhir(self):
        """Return self in JSON FHIR formatted string"""
        fhir = {"resourceType": "Observation"}
        if self.issued:
            fhir['issued'] = as_fhir(self.issued)
        if self.status:
            fhir['status'] = self.status
        fhir['id'] = self.id
        fhir['code'] = self.codeable_concept.as_fhir()
        fhir.update(self.value_quantity.as_fhir())
        if self.performers:
            fhir['performer'] = [p.as_fhir() for p in self.performers]
        return fhir

    def update_from_fhir(self, data):
        if 'issued' in data:
            issued = FHIR_datetime.parse(data['issued']) if data['issued'] else None
            setattr(self, 'issued', issued)
        if 'status' in data:
            setattr(self, 'status', data['status'])
        if 'performer' in data:
            for p in data['performer']:
                performer = Performer.from_fhir(p)
                self.performers.append(performer)
        if 'valueQuantity' in data:
            v = data['valueQuantity']
            current_v = self.value_quantity
            vq = ValueQuantity(
                value=v.get('value') if 'value' in v else current_v.value,
                units=v.get('units') or current_v.units,
                system=v.get('system') or current_v.system,
                code=v.get('code') or current_v.code).add_if_not_found(True)
            setattr(self, 'value_quantity_id', vq.id)
            setattr(self, 'value_quantity', vq)
        return self.as_fhir()

    def add_if_not_found(self, commit_immediately=False):
        """Add self to database, or return existing

        Queries for matching, existing Observation.
        Populates self.id if found, adds to database first if not.

        """
        if self.id:
            return self
        match_dict = {'issued': self.issued,
                      'status': self.status}
        if self.codeable_concept_id:
            match_dict['codeable_concept_id'] = self.codeable_concept_id
        if self.value_quantity_id:
            match_dict['value_quantity_id'] = self.value_quantity_id

        match = self.query.filter_by(**match_dict).first()
        if not match:
            db.session.add(self)
            if commit_immediately:
                db.session.commit()
        elif self is not match:
            self = db.session.merge(match)
        return self


class UserObservation(db.Model):
    __tablename__ = 'user_observations'
    id = db.Column(db.Integer, primary_key=True)
    user_id = db.Column(db.ForeignKey('users.id', ondelete='CASCADE'),
                       nullable=False)
    observation_id = db.Column(db.ForeignKey('observations.id'),
                              nullable=False)
    encounter_id = db.Column(
        db.ForeignKey('encounters.id', name='user_observation_encounter_id_fk'),
        nullable=False)
    audit_id = db.Column(db.ForeignKey('audit.id'), nullable=False)
    audit = db.relationship('Audit', cascade="save-update, delete")
    encounter = db.relationship('Encounter', cascade='delete')
    # There was a time when UserObservations were constrained to
    # one per (user_id, observation_id).  As history is important
    # and the same observation may be made twice, this constraint
    # was removed.


class UserIndigenous(db.Model):
    __tablename__ = 'user_indigenous'
    id = db.Column(db.Integer, primary_key=True)
    user_id = db.Column(db.ForeignKey('users.id', ondelete='CASCADE'),
                        nullable=False)
    coding_id = db.Column(db.ForeignKey('codings.id'), nullable=False)

    __table_args__ = (UniqueConstraint('user_id', 'coding_id',
        name='_indigenous_user_coding'),)


class UserEthnicity(db.Model):
    __tablename__ = 'user_ethnicities'
    id = db.Column(db.Integer, primary_key=True)
    user_id = db.Column(db.ForeignKey('users.id', ondelete='CASCADE'),
                        nullable=False)
    coding_id = db.Column(db.ForeignKey('codings.id'), nullable=False)

    __table_args__ = (UniqueConstraint('user_id', 'coding_id',
        name='_ethnicity_user_coding'),)

class UserRace(db.Model):
    __tablename__ = 'user_races'
    id = db.Column(db.Integer, primary_key=True)
    user_id = db.Column(db.ForeignKey('users.id', ondelete='CASCADE'),
                        nullable=False)
    coding_id = db.Column(db.ForeignKey('codings.id'), nullable=False)

    __table_args__ = (UniqueConstraint('user_id', 'coding_id',
        name='_race_user_coding'),)

class QuestionnaireResponse(db.Model):

    def default_status(context):
        return context.current_parameters['document']['status']

    def default_authored(context):
        return FHIR_datetime.parse(
            context.current_parameters['document']['authored'])

    __tablename__ = 'questionnaire_responses'
    id = db.Column(db.Integer, primary_key=True)
    subject_id = db.Column(db.ForeignKey('users.id'), nullable=False)
    subject = db.relationship("User", back_populates="questionnaire_responses")
    document = db.Column(JSONB)
    encounter_id = db.Column(
        db.ForeignKey('encounters.id', name='qr_encounter_id_fk'),
        nullable=False)
    questionnaire_bank_id = db.Column(
        db.ForeignKey('questionnaire_banks.id'), nullable=True)
    qb_iteration = db.Column(db.Integer(), nullable=True)

    encounter = db.relationship("Encounter", cascade='delete')
    questionnaire_bank = db.relationship("QuestionnaireBank")

    # Fields derived from document content
    status = db.Column(
        ENUM(
            'in-progress',
            'completed',
            name='questionnaire_response_statuses'
        ),
        default=default_status
    )

    authored = db.Column(
        db.DateTime,
        default=default_authored
    )

    def __str__(self):
        """Print friendly format for logging, etc."""
        return "QuestionnaireResponse {0.id} for user {0.subject_id} "\
                "{0.status} {0.authored}".format(self)


def aggregate_responses(instrument_ids, current_user, patch_dstu2=False):
    """Build a bundle of QuestionnaireResponses

    :param instrument_ids: list of instrument_ids to restrict results to
    :param current_user: user making request, necessary to restrict results
        to list of patients the current_user has permission to see

    """
    # Gather up the patient IDs for whom current user has 'view' permission
    user_ids = OrgTree().visible_patients(current_user)

    annotated_questionnaire_responses = []
    questionnaire_responses = QuestionnaireResponse.query.filter(
        QuestionnaireResponse.subject_id.in_(user_ids)).order_by(
            QuestionnaireResponse.authored.desc())

    if instrument_ids:
        instrument_filters = (
            QuestionnaireResponse.document[
                ("questionnaire", "reference")
            ].astext.endswith(instrument_id)
            for instrument_id in instrument_ids
        )
        questionnaire_responses = questionnaire_responses.filter(or_(*instrument_filters))

    patient_fields = ("careProvider", "identifier")

    for questionnaire_response in questionnaire_responses:
        subject = questionnaire_response.subject
        encounter = questionnaire_response.encounter
        encounter_fhir = encounter.as_fhir()
        questionnaire_response.document["encounter"] = encounter_fhir

        questionnaire_response.document["subject"] = {
            k: v for k, v in subject.as_fhir().items() if k in patient_fields
        }

        if subject.organizations:
            questionnaire_response.document["subject"]["careProvider"] = [
                Reference.organization(org.id).as_fhir()
                for org in subject.organizations
            ]

        # Hack: add missing "resource" wrapper for DTSU2 compliance
        # Remove when all interventions compliant
        if patch_dstu2:
            questionnaire_response.document = {
                'resource': questionnaire_response.document,
                # Todo: return URL to individual QuestionnaireResponse resource
                'fullUrl': url_for(
                    '.assessment',
                    patient_id=questionnaire_response.subject_id,
                    _external=True,
                ),
            }

        annotated_questionnaire_responses.append(questionnaire_response.document)

    bundle = {
        'resourceType': 'Bundle',
        'updated': FHIR_datetime.now(),
        'total': len(annotated_questionnaire_responses),
        'type': 'searchset',
        'entry': annotated_questionnaire_responses,
    }

    return bundle


def qnr_document_id(
        subject_id, questionnaire_bank_id, questionnaire_name, status):
    """Return document['identifier'] for matching QuestionnaireResponse

    Using the given filter data to look for a matching QuestionnaireResponse.
    Expecting to find exactly one, or raises NoResultFound

    :return: the document identifier value, typically a string

    """
    qnr = QuestionnaireResponse.query.filter(
        QuestionnaireResponse.status == status).filter(
        QuestionnaireResponse.subject_id == subject_id).filter(
        QuestionnaireResponse.document[
            ('questionnaire', 'reference')
        ].astext.endswith(questionnaire_name)).filter(
        QuestionnaireResponse.questionnaire_bank_id ==
        questionnaire_bank_id).with_entities(
        QuestionnaireResponse.document[(
            'identifier', 'value')]).one()
    return qnr[0]


def generate_qnr_csv(qnr_bundle):
    """Generate a CSV from a bundle of QuestionnaireResponses"""

    csv_null_value = r"\N"

    class HTMLStripper(HTMLParser):
        """Subclass of HTMLParser for stripping HTML tags"""
        def __init__(self):
            self.reset()
            self.strict = False
            self.convert_charrefs = True
            self.fed = []

        def handle_data(self, d):
            self.fed.append(d)

        def get_data(self):
            return ' '.join(self.fed)

    def strip_tags(html):
        """Strip HTML tags from strings. Inserts replacement whitespace if necessary."""

        s = HTMLStripper()
        s.feed(html)
        stripped = s.get_data()
        # Remove extra spaces
        return ' '.join(filter(None, stripped.split(' ')))

    def get_identifier(id_list, **kwargs):
        """Return first identifier object matching kwargs"""
        for identifier in id_list:
            for k, v in kwargs.items():
                if identifier.get(k) != v:
                    break
            else:
                return identifier['value']
        return None
    def get_site(qnr_data):
        """Return name of first organization, else None"""
        try:
            return qnr_data['subject']['careProvider'][0]['display']
        except (KeyError, IndexError):
            return None

    def consolidate_answer_pairs(answers):
        """
        Merge paired answers (code and corresponding text) into single
            row/answer

        Codes are the preferred way of referring to options but option text
            (at the time of administration) may be submitted alongside coded
            answers for ease of display
        """

        answer_types = [a.keys()[0] for a in answers]

        # Exit early if assumptions not met
        if (
            len(answers) % 2 or
            answer_types.count('valueCoding') != answer_types.count('valueString')
        ):
            return answers

        filtered_answers = []
        for pair in zip(*[iter(answers)]*2):
            # Sort so first pair is always valueCoding
            pair = sorted(pair, key=lambda k: k.keys()[0])
            coded_answer, string_answer = pair

            coded_answer['valueCoding']['text'] = string_answer['valueString']

            filtered_answers.append(coded_answer)

        return filtered_answers

    def entry_method(row_data, qnr_data):
        # Todo: replace with EC.PAPER CodeableConcept
        if (
            'type' in qnr_data['encounter'] and
            'paper' in (c.get('code') for c in qnr_data['encounter']['type'])
        ):
            return 'enter manually - paper'
        if row_data.get('truenth_subject_id') == row_data.get('author_id'):
            return 'online'
        else:
            return 'enter manually - interview assisted'

    def author_role(row_data, qnr_data):
        if (
            row_data.get('truenth_subject_id') == row_data.get('author_id') or
            (
                'type' in qnr_data['encounter'] and
                'paper' in (c.get('code') for c in qnr_data['encounter']['type'])
            )
        ):
            return 'Subject'
        else:
            return 'Site Resource'

    columns = (
        'identifier',
        'status',
        'study_id',
        'site_name',
        'truenth_subject_id',
        'author_id',
        'author_role',
        'entry_method',
        'authored',
        'instrument',
        'question_code',
        'answer_code',
        'option_text',
        'other_text',
    )

    yield ','.join('"' + column + '"' for column in columns) + '\n'
    for qnr in qnr_bundle['entry']:
        row_data = {
            'identifier': qnr['identifier']['value'],
            'status': qnr['status'],
            'truenth_subject_id': get_identifier(
                qnr['subject']['identifier'],
                use='official'
            ),
            'author_id': qnr['author']['reference'].split('/')[-1],
            'site_name': get_site(qnr),
            # Todo: correctly pick external study of interest
            'study_id': get_identifier(
                qnr['subject']['identifier'],
                system=TRUENTH_EXTERNAL_STUDY_SYSTEM
            ),
            'authored': qnr['authored'],
            'instrument': qnr['questionnaire']['reference'].split('/')[-1],
        }
        row_data.update({
            'entry_method': entry_method(row_data, qnr),
            'author_role': author_role(row_data, qnr),
        })
        for question in qnr['group']['question']:
            row_data.update({
                'question_code': question['linkId'],
                'answer_code': None,
                'option_text': None,
                'other_text': None,
            })

            answers = consolidate_answer_pairs(question['answer']) or ({},)

            for answer in answers:
                if answer:
                    # Use first value of answer (most are single-entry dicts)
                    answer_data = {'other_text': answer.values()[0]}

                    # ...unless nested code (ie valueCode)
                    if answer.keys()[0] == 'valueCoding':
                        answer_data.update({
                            'answer_code': answer['valueCoding']['code'],

                            # Add supplementary text added earlier
                            # Todo: lookup option text from stored Questionnaire
                            'option_text': strip_tags(answer['valueCoding'].get('text', None)),
                            'other_text': None,
                        })
                    row_data.update(answer_data)

                row = []
                for column_name in columns:
                    column = row_data.get(column_name)
                    column = csv_null_value if column is None else column

                    # Handle JSON column escaping/enclosing
                    if not isinstance(column, basestring):
                        column = json.dumps(column).replace('"', '""')
                    row.append('"' + column + '"')

                yield ','.join(row) + '\n'

def parse_concepts(elements, system):
    """recursive function to build array of concepts from nested structure"""
    ccs = []
    for element in elements:
        ccs.append(Coding(code=element['code'],
                          display=element['display'],
                          system=system))
        if 'concept' in element:
            ccs += parse_concepts(element['concept'], system)
    return ccs


def fetch_HL7_V3_Namespace(valueSet):
    """Pull and parse the published FHIR ethnicity namespace"""
    src_url = 'http://hl7.org/fhir/v3/{valueSet}/v3-{valueSet}.cs.json'.format(
        valueSet=valueSet)
    response = requests.get(src_url)
    load = response.text
<<<<<<< HEAD
    return parse_concepts(
        response.json['concept'],
        system='http://hl7.org/fhir/v3/{}'.format(valueSet)
    )
=======
    return parse_concepts(response.json()['concept'],
                          system='http://hl7.org/fhir/v3/{}'.format(valueSet))
>>>>>>> 3a42b7a8

def fetch_local_valueset(valueSet):
    """Pull and parse the named valueSet from our local definition"""
    response = valueset_nhhd_291036()
    return parse_concepts(response.json['codeSystem']['concept'],
                          system='{}/{}'.format(TRUENTH_VALUESET, valueSet))


def add_static_concepts(only_quick=False):
    """Seed database with default static concepts

    Idempotent - run anytime to push any new concepts into existing dbs

    :param only_quick: For unit tests needing quick loads, set true
        unless the test needs the slow to load race and ethnicity data.

    """
    from .procedure_codes import TxStartedConstants, TxNotStartedConstants

    concepts = fetch_local_valueset(NHHD_291036)
    if not only_quick:
        concepts += fetch_HL7_V3_Namespace('Ethnicity')
        concepts += fetch_HL7_V3_Namespace('Race')
    for concept in concepts:
        if not Coding.query.filter_by(code=concept.code,
                                      system=concept.system).first():
            db.session.add(concept)

    for clinical_concepts in CC:
        if not clinical_concepts in db.session():
            db.session.add(clinical_concepts)

    for encounter_type in EC:
        if not encounter_type in db.session():
            db.session.add(encounter_type)

    for concept in LocaleConstants(): pass # looping is adequate
    for concept in TxStartedConstants(): pass  # looping is adequate
    for concept in TxNotStartedConstants(): pass  # looping is adequate


def v_or_n(value):
    """Return None unless the value contains data"""
    return value.rstrip() if value else None


def v_or_first(value, field_name):
    """Return desired from list or scalar value

    :param value: the raw data, may be a single value (directly
     returned) or a list from which the first element will be returned
    :param field_name: used in error text when multiple values
     are found for a constrained item.

    Some fields, such as `name` were assumed to always be a single
    dictionary containing single values, whereas the FHIR spec
    defines them to support 0..* meaning we must handle a list.

    NB - as the datamodel still only expects one, a 400 will be
    raised if given multiple values, using the `field_name` in the text.

    """
    if isinstance(value, (tuple, list)):
        if len(value) > 1:
            msg = "Can't handle multiple values for `{}`".format(field_name)
            current_app.logger.warn(msg)
            abort(400, msg)
        return value[0]
    return value<|MERGE_RESOLUTION|>--- conflicted
+++ resolved
@@ -652,15 +652,8 @@
         valueSet=valueSet)
     response = requests.get(src_url)
     load = response.text
-<<<<<<< HEAD
-    return parse_concepts(
-        response.json['concept'],
-        system='http://hl7.org/fhir/v3/{}'.format(valueSet)
-    )
-=======
     return parse_concepts(response.json()['concept'],
                           system='http://hl7.org/fhir/v3/{}'.format(valueSet))
->>>>>>> 3a42b7a8
 
 def fetch_local_valueset(valueSet):
     """Pull and parse the named valueSet from our local definition"""
