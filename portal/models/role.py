--- conflicted
+++ resolved
@@ -11,14 +11,7 @@
 
 """
 from ..database import db
-<<<<<<< HEAD
-try: # in Python 3
-    from collections import UserDict
-except ImportError: # for Python 2
-    from UserDict import IterableUserDict as UserDict
-=======
 
->>>>>>> a6903b2c
 
 class Role(db.Model):
     """SQLAlchemy class for `roles` table"""
@@ -46,11 +39,7 @@
 
 
 #Source definition for roles, as dictionary {name: description,}
-<<<<<<< HEAD
-STATIC_ROLES = UserDict({
-=======
 STATIC_ROLES = {
->>>>>>> a6903b2c
     'access_on_verify':
         'Provides access prior to registration, on verification',
     'admin':
@@ -98,12 +87,8 @@
     """Convert dictionary to Enumeration for direct access"""
     return type('Enum', (), items)
 
-<<<<<<< HEAD
-ROLE = enum(**{str(r).upper():r for r in STATIC_ROLES})
-=======
 
 ROLE = enum(**{r.upper(): r for r in STATIC_ROLES})
->>>>>>> a6903b2c
 ALL_BUT_WRITE_ONLY = [r for r in STATIC_ROLES if r != 'write_only']
 
 
