"""Coredata Module

Core is a rather ambigious term - includes upfront questions such
as DOB and patient / staff role.  Basic diagnosis and procedure
questions.

Interventions will sometimes require their own set of data, for which the
`/api/coredata/*` endpoints exist.

"""
<<<<<<< HEAD
from future.utils import with_metaclass
import sys
=======
>>>>>>> 0662f5c5
from abc import ABCMeta, abstractmethod
import sys

from flask import current_app

from .audit import Audit
from .fhir import CC
from .intervention import INTERVENTION, UserIntervention
from .organization import Organization, OrgTree
from .role import ROLE
from .tou import ToU


class Coredata(object):
    """Singleton managing coredata **model** logic, mostly shortcuts"""

    class __singleton(object):
        """Hidden inner class defines all the public methods

        Outer class accessors wrap, so any calls hit the single
        instance and appear at outer class scope.
        """
        def __init__(self):
            self._registered = []

        def register_class(self, cls):
            if cls not in self._registered:
                self._registered.append(cls)

        def required(self, user, **kwargs):
            # Returns list of datapoints required for user
            items = []
            for cls in self._registered:
                instance = cls()
                if instance.required(user, **kwargs):
                    items.append(instance.id)
            return items

        def optional(self, user, **kwargs):
            # Returns list of optional datapoints for user
            items = []
            for cls in self._registered:
                instance = cls()
                if instance.optional(user, **kwargs):
                    items.append(instance.id)
            return items

        def initial_obtained(self, user, **kwargs):
            # Check if all registered methods have data
            for cls in self._registered:
                instance = cls()
                if not instance.required(user, **kwargs):
                    continue
                if instance.hasdata(user, **kwargs):
                    continue
                current_app.logger.debug(
                    'intial NOT obtained for at least {}'.format(cls.__name__))
                return False
            return True

        def still_needed(self, user, **kwargs):
            # Returns list of {field, collection_method} still needed
            needed = []
            for cls in self._registered:
                instance = cls()
                if not instance.required(user, **kwargs):
                    continue
                if not instance.hasdata(user, **kwargs):
                    d = {'field': instance.id}
                    method = instance.collection_method(user, **kwargs)
                    if method:
                        d['collection_method'] = method
                    needed.append(d)
            if needed:
                current_app.logger.debug(
                    'initial still needed for {}'.format(
                        [i['field'] for i in needed]))
            return needed

    instance = None

    def __new__(cls):
        if not Coredata.instance:
            Coredata.instance = Coredata.__singleton()
        return Coredata.instance

    @staticmethod
    def reset():
        del Coredata.instance
        Coredata.instance = None

    def __getattr__(self, name):
        """Delegate to hidden inner class"""
        return getattr(self.instance, name)

    def __setattr__(self, name, value):
        """Delegate to hidden inner class"""
        return setattr(self.instance, name, value)


class CoredataPoint(with_metaclass(ABCMeta, object)):
    """Abstract base class - defining methods each datapoint needs"""

    @abstractmethod
    def required(self, user, **kwargs):
        """Returns true if required for user, false otherwise

        Applications are configured to request a set of core data points.
        This method returns True if the active configuration includes the
        datapoint for the user, regardless of whether or not a value has
        been acquired.  i.e., should the user ever be asked for this point,
        or should the control be hidden regardless of the presence of data.

        NB - the user's state is frequently considered.  For example,
        belonging to an intervention or organization may imply the datapoint
        should never be an available option for the user to set.

        Optional and required are mutually exclusive - an item may not be in
        either for a user, but it shouldn't be in both.

        """
        raise NotImplemented

    @abstractmethod
    def optional(self, user, **kwargs):
        """Returns true if optional for user, false otherwise

        Applications are configured to request a set of core data points.
        This method returns True if the active configuration includes the
        datapoint for the user, regardless of whether or not a value has
        been acquired.  i.e., should the user ever be asked for this point,
        or should the control be hidden regardless of the presence of data.

        NB - the user's state is frequently considered.  For example,
        belonging to an intervention or organization may imply the datapoint
        should never be an available option for the user to set.

        Optional and required are mutually exclusive - an item may not be in
        either for a user, but it shouldn't be in both.

        """
        raise NotImplemented

    @abstractmethod
    def hasdata(self, user, **kwargs):
        """Returns true if the data has been obtained, false otherwise"""
        raise NotImplemented

    @property
    def id(self):
        """Returns identifier for class - namely lowercase w/o Data suffix"""
        name = self.__class__.__name__
        return name[:-4].lower()

    def collection_method(self, user, **kwargs):
        """Returns None unless the item has a specialized method"""
        return None


def CP_user(user):
    """helper to determine if the user has Care Plan access"""
    return UserIntervention.user_access_granted(
        user_id=user.id,
        intervention_id=INTERVENTION.CARE_PLAN.id)


def SR_user(user):
    """helper to determine if the user has Sexual Recovery access"""
    return UserIntervention.user_access_granted(
        user_id=user.id,
        intervention_id=INTERVENTION.SEXUAL_RECOVERY.id)


def IRONMAN_user(user):
    """helper to determine if user is associated with the IRONMAN org"""
    # NB - not all systems have this organization!
    iron_org = Organization.query.filter_by(name='IRONMAN').first()
    if iron_org:
        OT = OrgTree()
        for org_id in (o.id for o in user.organizations if o.id):
            top_of_org = OT.find(org_id).top_level()
            if top_of_org == iron_org.id:
                return True
    return False


def enter_manually_interview_assisted(user, **kwargs):
    """helper to determine if we're in `enter manually - interview assisted`

    Looks for 'entry_method' in kwargs - returns true if it has value
    'interview assisted', false otherwise.

    """
    return kwargs.get('entry_method') == 'interview assisted'


def enter_manually_paper(user, **kwargs):
    """helper to determine if we're in `enter manually - paper`

    Looks for 'entry_method' in kwargs - returns true if it has value
    'paper', false otherwise.

    """
    return kwargs.get('entry_method') == 'paper'


# Series of "datapoint" collection classes follow

class DobData(CoredataPoint):

    def required(self, user, **kwargs):
        # DOB is only required for patient
        if user.has_role(ROLE.PATIENT):
            return True
        return False

    def optional(self, user, **kwargs):
        # Optional for anyone, for whom it isn't required
        return not self.required(user)

    def hasdata(self, user, **kwargs):
        return user.birthdate is not None


class RaceData(CoredataPoint):

    def required(self, user, **kwargs):
        return False

    def optional(self, user, **kwargs):
        if SR_user(user):
            return False
        if IRONMAN_user(user):
            return False
        if user.has_role(ROLE.PATIENT):
            return True
        return False

    def hasdata(self, user, **kwargs):
        return user.races.count() > 0


class EthnicityData(CoredataPoint):

    def required(self, user, **kwargs):
        return False

    def optional(self, user, **kwargs):
        if SR_user(user):
            return False
        if IRONMAN_user(user):
            return False
        if user.has_role(ROLE.PATIENT):
            return True
        return False

    def hasdata(self, user, **kwargs):
        return user.ethnicities.count() > 0


class IndigenousData(CoredataPoint):

    def required(self, user, **kwargs):
        return False

    def optional(self, user, **kwargs):
        if SR_user(user):
            return False
        if IRONMAN_user(user):
            return False
        if user.has_role(ROLE.PATIENT):
            return True
        return False

    def hasdata(self, user, **kwargs):
        return user.indigenous.count() > 0


class RoleData(CoredataPoint):

    def required(self, user, **kwargs):
        return not SR_user(user)

    def optional(self, user, **kwargs):
        return False

    def hasdata(self, user, **kwargs):
        if len(user.roles) > 0:
            return True


class OrgData(CoredataPoint):

    def required(self, user, **kwargs):
        if SR_user(user) or CP_user(user):
            return False
        if any(map(
                user.has_role, (ROLE.PATIENT, ROLE.STAFF, ROLE.STAFF_ADMIN))):
            return True
        return False

    def optional(self, user, **kwargs):
        return False

    def hasdata(self, user, **kwargs):
        return user.organizations.count() > 0


class ClinicalData(CoredataPoint):

    def required(self, user, **kwargs):
        if SR_user(user):
            return False
        return user.has_role(ROLE.PATIENT)

    def optional(self, user, **kwargs):
        return False

    def hasdata(self, user, **kwargs):
        required = {item: False for item in (
            CC.BIOPSY, CC.PCaDIAG)}

        for obs in user.observations:
            if obs.codeable_concept in required:
                required[obs.codeable_concept] = True
        return all(required.values())


class LocalizedData(CoredataPoint):

    def required(self, user, **kwargs):
        if SR_user(user):
            return False
        if current_app.config.get('LOCALIZED_AFFILIATE_ORG'):
            # Some systems use organization affiliation to denote localized
            # on these systems, we don't ask about localized - let
            # the org check worry about that
            return False
        return user.has_role(ROLE.PATIENT)

    def optional(self, user, **kwargs):
        return False

    def hasdata(self, user, **kwargs):
        for obs in user.observations:
            if obs.codeable_concept == CC.PCaLocalized:
                return True
        return False


class NameData(CoredataPoint):

    def required(self, user, **kwargs):
        return not SR_user(user)

    def optional(self, user, **kwargs):
        return not self.required(user)

    def hasdata(self, user, **kwargs):
        return user.first_name and user.last_name


class TOU_core(CoredataPoint):
    """The flavors of Terms Of Use inherit from here to define the 'type'"""

    def required(self, user, **kwargs):
        return not SR_user(user)

    def optional(self, user, **kwargs):
        return False

    def hasdata(self, user, **kwargs):
        return ToU.query.join(Audit).filter(
            Audit.subject_id == user.id,
            ToU.type == self.tou_type,
            ToU.active.is_(True)).count() > 0

    def collection_method(self, user, **kwargs):
        """TOU collection may be specialized"""

        # if the user's top_level_org is associated with
        # ACCEPT_TERMS_ON_NEXT_ORG - the collection method
        # is "ACCEPT_ON_NEXT"
        org = current_app.config.get('ACCEPT_TERMS_ON_NEXT_ORG')
        if org:
            org = Organization.query.filter_by(name=org).one()
        if org and user.first_top_organization() == org:
            return "ACCEPT_ON_NEXT"
        return None


class Website_Terms_Of_UseData(TOU_core):
    tou_type = 'website terms of use'

    def required(self, user, **kwargs):
        if (not super(self.__class__, self).required(user, **kwargs) or
                enter_manually_paper(user, **kwargs) or
                enter_manually_interview_assisted(user, **kwargs)):
            return False
        return True


class Subject_Website_ConsentData(TOU_core):
    tou_type = 'subject website consent'

    def required(self, user, **kwargs):
        if not super(self.__class__, self).required(user, **kwargs):
            return False
        return user.has_role(ROLE.PATIENT)


class Stored_Website_Consent_FormData(TOU_core):
    tou_type = 'stored website consent form'

    def required(self, user, **kwargs):
        if (not super(self.__class__, self).required(user, **kwargs) or
                not enter_manually_interview_assisted(user, **kwargs)):
            return False
        return user.has_role(ROLE.PATIENT)


class Privacy_PolicyData(TOU_core):
    tou_type = 'privacy policy'

    def required(self, user, **kwargs):
        if (not super(self.__class__, self).required(user, **kwargs) or
                enter_manually_interview_assisted(user, **kwargs) or
                enter_manually_paper(user, **kwargs)):
            return False
        return True


def configure_coredata(app):
    """Configure app for coredata checks"""
    coredata = Coredata()

    # Add static list of "configured" datapoints
    config_datapoints = app.config.get(
        'REQUIRED_CORE_DATA', [
            'name', 'dob', 'role', 'org', 'clinical', 'localized',
            'race', 'ethnicity', 'indigenous',
            'website_terms_of_use', 'subject_website_consent',
            'stored_website_consent_form', 'privacy_policy',
        ])

    for name in config_datapoints:
        # Camel case with 'Data' suffix - expect to find class in local
        # scope or raise exception
        cls_name = name.title() + 'Data'
        try:
            # limit class loading to this module - die if not found
            cls = getattr(sys.modules[__name__], cls_name)
        except AttributeError as e:
            app.logger.error("Configuration for REQUIRED_CORE_DATA includes "
                             "unknown element '{}' - can't continue".format(
                                 name))
            raise e
        coredata.register_class(cls)<|MERGE_RESOLUTION|>--- conflicted
+++ resolved
@@ -8,11 +8,8 @@
 `/api/coredata/*` endpoints exist.
 
 """
-<<<<<<< HEAD
 from future.utils import with_metaclass
 import sys
-=======
->>>>>>> 0662f5c5
 from abc import ABCMeta, abstractmethod
 import sys
 
