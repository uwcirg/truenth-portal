--- conflicted
+++ resolved
@@ -287,11 +287,7 @@
         abort(400, 'user must belong to an organization')
     resources_data = get_any_tag_data(
         '{} work instruction'.format(org.name.lower()))
-<<<<<<< HEAD
-    results = json.JSONDecoder().decode(resources_data)['results']
-=======
     results = resources_data['results']
->>>>>>> 20bb28ee
     if (len(results) > 0):
         video_content = []
         for asset in results:
