--- conflicted
+++ resolved
@@ -105,48 +105,7 @@
         return wrapper
 
 
-<<<<<<< HEAD
-oauth = OAuthOrAlternateAuth()
 
-
-class _delay_init(object):
-    """We can't initialize authomatic till the app config is ready"""
-
-    def __init__(self):
-        self._authomatic = None
-
-    @property
-    def authomatic(self):
-        return self._authomatic
-
-    def init_app(self, app):
-        if self._authomatic:
-            return
-        self._authomatic = Authomatic(
-            config={
-                'facebook': {
-                    'class_': oauth2.Facebook,
-                    'consumer_key': app.config['FB_CONSUMER_KEY'],
-                    'consumer_secret': app.config['FB_CONSUMER_SECRET'],
-                    'scope': ['public_profile', 'email'],
-                },
-                'google': {
-                    'class_': oauth2.Google,
-                    'consumer_key': app.config['GOOGLE_CONSUMER_KEY'],
-                    'consumer_secret': app.config['GOOGLE_CONSUMER_SECRET'],
-                    'scope': ['profile', 'email'],
-                },
-            },
-            secret=app.config['SECRET_KEY'],
-            debug=True,
-            logger=app.logger
-        )
-
-
-authomatic = _delay_init()
-
-=======
->>>>>>> 89d75a34
 mail = Mail()
 
 session = Session()
