"""Tasks module

All tasks run via external message queue (via celery) are defined
within.

NB: a celery worker must be started for these to ever return.  See
`celery_worker.py`

"""
from datetime import datetime
from functools import wraps
import json
from traceback import format_exc

from celery.utils.log import get_task_logger
from flask import current_app
import redis
from requests import Request, Session, post
from requests.exceptions import RequestException
from sqlalchemy import and_

from .database import db
from .factories.app import create_app
from .factories.celery import create_celery
from .models.communication import Communication
from .models.communication_request import queue_outstanding_messages
from .models.observation import Observation
from .models.qb_status import QB_Status
from .models.qb_timeline import invalidate_users_QBT, update_users_QBT
from .models.reporting import (
    adherence_report,
    generate_and_send_summaries,
    research_report,
)
from .models.research_study import ResearchStudy
from .models.role import ROLE, Role
from .models.scheduled_job import check_active, update_job_status
from .models.tou import update_tous
from .models.user import User, UserRoles

# To debug, stop the celeryd running out of /etc/init, start in console:
#   celery worker -A portal.celery_worker.celery --loglevel=debug
# or for tasks in the low_priority queue:
#   celery worker -A portal.celery_worker.celery -Q low_priority \
#       --loglevel=debug
#
# Import rdb and use like pdb:
#   from celery.contrib import rdb
#   rdb.set_trace()
# Follow instructions from celery console, i.e. telnet 127.0.0.1 6900

logger = get_task_logger(__name__)

celery = create_celery(create_app())
LOW_PRIORITY = 'low_priority'


def scheduled_task(func):
    @wraps(func)
    def call_and_update(*args, **kwargs):
        job_id = kwargs.get('job_id')
        manual_run = kwargs.get('manual_run')

        if not manual_run and job_id and not check_active(job_id):
            message = "Job id `{}` inactive.".format(job_id)
            logger.debug(message)
            return message

        try:
            before = datetime.now()
            output = func(*args, **kwargs)
            duration = datetime.now() - before
            message = ('{} ran in {} '
                       'seconds.'.format(func.__name__, duration.seconds))
            if output:
                message += " {}".format(output)
            current_app.logger.debug(message)
        except Exception as exc:
            message = ("Unexpected exception in `{}` "
                       "on {} : {}".format(func.__name__, job_id, exc))
            logger.error(message)
            logger.error(format_exc())

        if job_id:
            update_job_status(job_id, status=message)

        return message

    return call_and_update


@celery.task(name="tasks.add")
def add(x, y):
    return x + y


@celery.task(name="tasks.info", queue=LOW_PRIORITY)
def info():
    return "BROKER_URL: {} <br/> SERVER_NAME: {}".format(
        current_app.config.get('BROKER_URL'),
        current_app.config.get('SERVER_NAME'))


@celery.task(bind=True, track_started=True, queue=LOW_PRIORITY)
def adherence_report_task(self, **kwargs):
    logger.debug("launch adherence report task: %s", self.request.id)
    kwargs['celery_task'] = self
    return adherence_report(**kwargs)


@celery.task(bind=True, track_started=True, queue=LOW_PRIORITY)
def research_report_task(self, **kwargs):
    logger.debug("launch research report task: %s", self.request.id)
    kwargs['celery_task'] = self
    return research_report(**kwargs)


@celery.task(name="tasks.post_request", bind=True)
def post_request(self, url, data, timeout=10, retries=3):
    """Wrap requests.post for asynchronous posts - includes timeout & retry"""
    logger.debug("task: %s retries:%s", self.request.id, self.request.retries)

    s = Session()
    req = Request('POST', url, data=data)
    prepped = req.prepare()
    try:
        resp = s.send(prepped, timeout=timeout)
        if resp.status_code < 400:
            logger.info("{} received from {}".format(resp.status_code, url))
        else:
            logger.error("{} received from {}".format(resp.status_code, url))

    except RequestException as exc:
        """Typically raised on timeout or connection error

        retry after countdown seconds unless retry threshold has been exceeded
        """
        logger.warn("{} on {}".format(exc.message, url))
        if self.request.retries < retries:
            raise self.retry(exc=exc, countdown=20)
        else:
            logger.error(
                "max retries exceeded for {}, last failure: {}".format(
                    url, exc))
    except Exception as exc:
        logger.error("Unexpected exception on {} : {}".format(url, exc))


@celery.task
@scheduled_task
def test(**kwargs):
    return "Test"


@celery.task
@scheduled_task
def test_args(*args, **kwargs):
    return "{}|{}".format(",".join(args), json.dumps(kwargs))


@celery.task(queue=LOW_PRIORITY)
@scheduled_task
def cache_assessment_status(**kwargs):
    """Populate assessment status cache

    Assessment status is an expensive lookup - cached for an hour
    at a time.  This task is responsible for renewing the potentially
    stale cache.  Expected to be called as a scheduled job.

    """
    update_patient_loop(update_cache=True, queue_messages=False, as_task=True)


@celery.task(queue=LOW_PRIORITY)
@scheduled_task
def prepare_communications(**kwargs):
    """Move any ready communications into prepared state """
    update_patient_loop(
        update_cache=False, queue_messages=True, as_task=True)


def update_patient_loop(
        update_cache=True, queue_messages=True, as_task=False):
    """Function to loop over valid patients and update as per settings

    Typically called as a scheduled_job - also directly from tests
    """
    patient_role_id = Role.query.filter(
        Role.name == ROLE.PATIENT.value).with_entities(Role.id).first()[0]
    valid_patients = User.query.join(UserRoles).filter(and_(
        User.id == UserRoles.user_id,
        User.deleted_id.is_(None),
        UserRoles.role_id == patient_role_id)).with_entities(User.id)

    patients = [r[0] for r in valid_patients.all()]
    j = 0
    batchsize = current_app.config['UPDATE_PATIENT_TASK_BATCH_SIZE']

    while True:
        sublist = patients[j:j+batchsize]
        if not sublist:
            break
        logger.debug("Sending sublist {} to update_patients".format(sublist))
        j += batchsize
        kwargs = {
            'patient_list': sublist, 'update_cache': update_cache,
            'queue_messages': queue_messages}
        if as_task:
            update_patients_task.apply_async(priority=9, kwargs=kwargs)
        else:
            update_patients(**kwargs)


@celery.task(name="tasks.update_patients_task", queue=LOW_PRIORITY)
def update_patients_task(patient_list, update_cache, queue_messages):
    """Task form - wraps call to testable function `update_patients` """
    update_patients(patient_list, update_cache, queue_messages)


def update_patients(patient_list, update_cache, queue_messages):
    now = datetime.utcnow()
    for user_id in patient_list:
        user = User.query.get(user_id)
        for research_study_id in ResearchStudy.assigned_to(user):
            if update_cache:
                update_users_QBT(user_id, research_study_id)
            if queue_messages:
                qbstatus = QB_Status(user, research_study_id, now)
                qbd = qbstatus.current_qbd()
                if qbd:
                    queue_outstanding_messages(
                        user=user,
                        questionnaire_bank=qbd.questionnaire_bank,
                        iteration_count=qbd.iteration)

            db.session.commit()


@celery.task(queue=LOW_PRIORITY)
@scheduled_task
def send_queued_communications(**kwargs):
    """Look for communication objects ready to send"""
    send_messages(as_task=True)


def send_messages(as_task=False):
    """Function to send all queued messages

    Typically called as a scheduled_job - also directly from tests
    """
    ready = Communication.query.filter(
        Communication.status == 'preparation').with_entities(Communication.id)

    for communication_id in ready:
        if as_task:
            send_communication_task.apply_async(
                priority=9, kwargs={'communication_id': communication_id})
        else:
            send_communication(communication_id)


@celery.task(name="tasks.send_communication_task", queue=LOW_PRIORITY)
def send_communication_task(communication_id):
    send_communication(communication_id)


def send_communication(communication_id):
    communication = Communication.query.get(communication_id)
    communication.generate_and_send()
    db.session.commit()


def send_user_messages(user, force_update=False):
    """Send queued messages to only given user (if found)

    @param user: to email
    @param force_update: set True to force reprocessing of cached
    data and queue any messages previously overlooked.

    Triggers a send for any messages found in a prepared state ready
    for transmission.

    """
    ready, reason = user.email_ready()
    if not ready:
        raise ValueError("Cannot send messages to {user}; {reason}".format(
            user=user, reason=reason))

    users_rs_ids = ResearchStudy.assigned_to(user)

    if force_update:
        for rs_id in users_rs_ids:
            invalidate_users_QBT(user_id=user.id, research_study_id=rs_id)
            qbd = QB_Status(
                user=user,
                research_study_id=rs_id,
                as_of_date=datetime.utcnow()).current_qbd()
            if qbd:
                queue_outstanding_messages(
                    user=user,
                    questionnaire_bank=qbd.questionnaire_bank,
                    iteration_count=qbd.iteration)
    count = 0
    ready = Communication.query.join(User).filter(
        Communication.status == 'preparation').filter(User.id == user.id)
    for communication in ready:
        communication.generate_and_send()
        db.session.commit()
        count += 1
    message = "Sent {} messages to {}".format(count, user.email)
    if force_update:
        message += " after forced update"
    return message


@celery.task(queue=LOW_PRIORITY)
@scheduled_task
def send_questionnaire_summary(**kwargs):
    """Generate and send a summary of overdue patients to all Staff in org"""
    org_id = kwargs['org_id']
    error_emails = generate_and_send_summaries(org_id)
    if error_emails:
        return ('\nUnable to reach recipient(s): '
                '{}'.format(', '.join(error_emails)))


@celery.task(queue=LOW_PRIORITY)
@scheduled_task
def update_tous_task(**kwargs):
    """Job to manage updates for various ToUs

    Scheduled task, see docs in ``tou.update_tous()``

    """
    return update_tous(**kwargs)


@celery.task(queue=LOW_PRIORITY)
@scheduled_task
def token_watchdog(**kwargs):
    """Clean up stale tokens and alert service sponsors if nearly expired"""
    from .models.auth import token_janitor
    error_emails = token_janitor()
    if error_emails:
        return '\nUnable to reach recipient(s): {}'.format(
            ', '.join(error_emails))


@celery.task
@scheduled_task
def celery_beat_health_check(**kwargs):
    """Pings the celery beat health check API for monitoring"""

    rs = redis.StrictRedis.from_url(current_app.config['REDIS_URL'])
    return rs.setex(
        name='last_celery_beat_ping',
        time=current_app.config['LAST_CELERY_BEAT_PING_EXPIRATION_TIME'],
        value=str(datetime.utcnow()),
    )


<<<<<<< HEAD
@celery.task(name="tasks.extract_observations_task", queue=LOW_PRIORITY)
def extract_observations_task(questionnaire_response_id):
    """Task wrapper for extract_observations"""
    extract_observations(questionnaire_response_id)


def extract_observations(questionnaire_response_id):
    """Format and submit QuestionnaireResponse to SDC service; store returned Observations"""
    from .models.questionnaire_response import QuestionnaireResponse
    #from .trigger_states.empro_states import enter_user_trigger_critical_section
    qnr = QuestionnaireResponse.query.get(questionnaire_response_id)

    # TODO enable after merging
    #enter_user_trigger_critical_section(user_id=qnr.subject_id)

    qnr_json = qnr.as_sdc_fhir()

    SDC_BASE_URL = current_app.config['SDC_BASE_URL']
    response = post(f"{SDC_BASE_URL}/$extract", json=qnr_json)
    response.raise_for_status()

    obs_bundle = response.json()

    for obs in obs_bundle['entry']:
        observation = Observation()
        observation.update_from_fhir(obs)
        db.session.add(observation)
    db.session.commit()
=======
@celery.task(name="tasks.process_triggers_task", queue=LOW_PRIORITY)
def process_triggers_task():
    """Task form - wraps call to testable function `fire_trigger_events` """
    # Include within function as not all applications include the blueprint
    from portal.trigger_states.empro_states import fire_trigger_events
    fire_trigger_events()


@celery.task(name="tasks.process_triggers_task", queue=LOW_PRIORITY)
def process_triggers_task():
    """Task form - wraps call to testable function `fire_trigger_events` """
    # Include within function as not all applications include the blueprint
    from portal.trigger_states.empro_states import fire_trigger_events
    fire_trigger_events()
>>>>>>> ed94b996
<|MERGE_RESOLUTION|>--- conflicted
+++ resolved
@@ -359,7 +359,6 @@
     )
 
 
-<<<<<<< HEAD
 @celery.task(name="tasks.extract_observations_task", queue=LOW_PRIORITY)
 def extract_observations_task(questionnaire_response_id):
     """Task wrapper for extract_observations"""
@@ -388,7 +387,8 @@
         observation.update_from_fhir(obs)
         db.session.add(observation)
     db.session.commit()
-=======
+
+
 @celery.task(name="tasks.process_triggers_task", queue=LOW_PRIORITY)
 def process_triggers_task():
     """Task form - wraps call to testable function `fire_trigger_events` """
@@ -402,5 +402,4 @@
     """Task form - wraps call to testable function `fire_trigger_events` """
     # Include within function as not all applications include the blueprint
     from portal.trigger_states.empro_states import fire_trigger_events
-    fire_trigger_events()
->>>>>>> ed94b996
+    fire_trigger_events()