"""Auth related view functions"""
from __future__ import unicode_literals  # isort:skip

import base64
from datetime import datetime
import hashlib
import hmac
import json

from flask import (
    Blueprint,
    abort,
    current_app,
    jsonify,
    redirect,
    render_template,
    request,
    session,
    url_for,
)
from flask_dance.consumer import oauth_authorized, oauth_error
from flask_dance.contrib.facebook import make_facebook_blueprint
from flask_dance.contrib.google import make_google_blueprint
from flask_login import logout_user
from flask_user import roles_required
from flask_user.signals import (
    user_changed_password,
    user_logged_in,
    user_registered,
    user_reset_password,
)
import requests
from sqlalchemy.orm.exc import NoResultFound
from ..audit import auditable_event
from ..csrf import csrf
from ..database import db
from ..extensions import oauth
from ..models.auth import AuthProvider, Token
from ..models.client import client_event_dispatch, validate_origin
from ..models.coredata import Coredata
from ..models.encounter import finish_encounter
from ..models.intervention import Intervention, UserIntervention
from ..models.login import login_user
from ..models.flaskdanceprovider import (
    FacebookFlaskDanceProvider,
    FlaskProviderUserInfo,
    GoogleFlaskDanceProvider,
    MockFlaskDanceProvider,
)
from ..models.role import ROLE
from ..models.user import (
    User,
    add_user,
    current_user,
    get_user_or_abort,
)

auth = Blueprint('auth', __name__)

google_blueprint = make_google_blueprint(
    scope=['profile', 'email'],
    login_url='/login/google/',
)

facebook_blueprint = make_facebook_blueprint(
    scope=['email', 'user_birthday', 'user_gender'],
    login_url='/login/facebook/',
)


@auth.route('/test/oauth')
def oauth_test_backdoor():
    """unit test backdoor

    API that handles oauth related tasks for unit tests.
    When a test needs to login or test oauth related logic
    this API will likely be used.
    """
    def login_test_user_using_session(user_id):
        session['id'] = user_id
        user = current_user()
        login_user(user, 'password_authenticated')
        return next_after_login()

    def login_test_user_with_mock_provider():
        mock_provider = create_mock_provider()
        return login_user_with_provider(request, mock_provider)

    def create_mock_provider():
        user_info = FlaskProviderUserInfo()
        user_info.id = request.args.get('provider_id')
        user_info.first_name = request.args.get('first_name')
        user_info.last_name = request.args.get('last_name')
        user_info.email = request.args.get('email')
        user_info.image_url = request.args.get('image_url')
        user_info.gender = request.args.get('gender')
        user_info.birthday = request.args.get('birthday')

        # If a token is set turn it into a json object
        token = request.args.get('token')
        if token:
            token = json.loads(token)

        mock_provider = MockFlaskDanceProvider(
            request.args.get('provider_name'),
            token,
            user_info,
            request.args.get('fail_to_get_user_info')
        )

        return mock_provider

    if not current_app.testing:
        return abort(404)

    # Validate the next arg
    if request.args.get('next'):
        validate_origin(request.args.get('next'))

    # If user_id is set log the user in by updating the session
    user_id = request.args.get('user_id')
    if user_id:
        return login_test_user_using_session(user_id)

    # Otherwise log the user in using the consumer flow
    return login_test_user_with_mock_provider()


@oauth_authorized.connect_via(facebook_blueprint)
@oauth_authorized.connect_via(google_blueprint)
def login(blueprint, token):
    """successful provider login callback

    After successful authorization at the provider, control
    returns here. The blueprint and the oauth bearer
    token are used to log the user into the portal

    :return returns False to disable saving oauth token
    """
    provider = None
    if blueprint.name == 'google':
        provider = GoogleFlaskDanceProvider(blueprint, token)
    elif blueprint.name == 'facebook':
        provider = FacebookFlaskDanceProvider(blueprint, token)
    else:
        error_message = 'Unexpected provider {}'.format(blueprint.name)
        current_app.logger.error(error_message)
        return abort(500, error_message)

    login_user_with_provider(request, provider)

    # Disable Flask-Dance's default behavior that saves the oauth token
    return False


def login_user_with_provider(request, provider):
    """provider login

    A common login function for all providers. Once the provider
    calls our server with the user's bearer token, the token
    is wrapped in an instance of FlaskDanceProvider and passed here.
    This function uses it to get more information about the user and,
    if all goes well, log them in.
    """
    store_next_in_session(request, provider)

    if not provider.token:
        current_app.logger.info("User canceled IdP auth - send home")
        return redirect('/')

    # Use the auth token to get user info from the provider
    user_info = provider.get_user_info()
    if not user_info:
        current_app.logger.error(
            'Failed to get user info at %s',
            provider.name
        )
        return abort(
            500,
            "unable to authorize with provider {}".format(provider.name)
        )

    current_app.logger.debug(
        "Successful authentication at %s", provider.name)

    try:
        # Check to see if the user has logged in
        # with this auth provider at any point in the past
        auth_provider_query = AuthProvider.query.filter_by(
            provider=provider.name,
            provider_id=user_info.id,
        )

        auth_provider = auth_provider_query.one()
    except NoResultFound:
        # If this is the first time the user is logging with this provider
        # create an entry in the provider table. This will be updated with
        # more info below
        auth_provider = AuthProvider(
            provider=provider.name,
            provider_id=user_info.id,
            token=provider.token,
        )

    if auth_provider.user:
        auditable_event(
            "login via {0}".format(provider.name),
            user_id=auth_provider.user_id,
            subject_id=auth_provider.user.id,
            context='login'
        )
    else:
        # This is the user's first time logging in with this provider
        # Check to see if a db entry already exists for the user's email
        # address.
        user_query = User.query.filter_by(email=user_info.email)
        user = user_query.first()

        if user:
            auditable_event(
                "login user via NEW IdP {0}".format(provider.name),
                user_id=user.id,
                subject_id=user.id,
                context='login'
            )
        else:
            # This user has never logged in before.
            # Create a new entry in the user table.
            user = add_user(user_info)

            # Make sure the user is committed
            db.session.commit()

            auditable_event(
                "register new user via {0}".format(provider.name),
                user_id=user.id,
                subject_id=user.id,
                context='account'
            )

        # Associate this user with the new auth provider
        # and prepare to save the changes
        auth_provider.user = user
        db.session.add(auth_provider)

    # Update the user's image in case they're logging in from
    # a different IDP or their image url changed
    auth_provider.user.image_url = user_info.image_url

    # Finally, commit all of our changes
    db.session.commit()

    # Update our session
    session['id'] = auth_provider.user.id
    session['remote_token'] = provider.token

    # Log the user in
    login_user(auth_provider.user, 'password_authenticated')

    return next_after_login()


def store_next_in_session(request, provider):
    """store the 'next' request arg in session

    If the 'next' arg is set on the request store its value
    in the user's session so we can use it to navigate to the
    next page after we're done authenticating
    """
    if request.args.get('next'):
        next_url = request.args.get('next')
        validate_origin(next_url)
        session['next'] = next_url
        current_app.logger.debug(
            "store-session['next'] <{}> from login/{}".format(
                session['next'], provider.name))


@oauth_error.connect_via(google_blueprint)
@oauth_error.connect_via(facebook_blueprint)
def provider_oauth_error(
    blueprint,
    error,
    error_description=None,
    error_uri=None
):
    """handles oauth errors

    If there's an error during provider authentiation
    control returns here. This function attempts to retry
    logging the user in several times before aborting.
    """
    reload_count = session.get('force_reload_count', 0)
    if reload_count > 2:
        current_app.logger.error(
            "Failed 3 attempts: OAuth error from {name}! "
            "error={error} description={description} uri={uri}"
        ).format(
            name=blueprint.name,
            error=error,
            description=error_description,
            uri=error_uri,
        )
        abort(500, "unable to authorize with provider {}".format(
            blueprint.name))

    session['force_reload_count'] = reload_count + 1
    current_app.logger.info(str(error))
    # Work around for w/ Safari and cookies set to current site only
    # forcing a reload brings the local cookies back into view
    # (they're missing with such a setting on returning from
    # the 3rd party IdP redirect)
    current_app.logger.info("attempting reload on oauth error")
    return render_template(
        'force_reload.html',
        message=error_description
    )


@auth.route('/deauthorized', methods=('POST',))
@csrf.exempt
def deauthorized():
    """Callback URL configured on facebook when user deauthorizes

    We receive POST data when a user deauthorizes the session
    between TrueNTH and Facebook.  The POST includes
    a signed_request, decoded as seen below.

    Configuration set on Facebook Developer pages:
      app->settings->advanced->Deauthorize Callback URL

    """
    def base64_url_decode(s):
        """url safe base64 decoding method"""
        padding_factor = (4 - len(s) % 4)
        s += "="*padding_factor
        return base64.b64decode(unicode(s).translate(
            dict(zip(map(ord, '-_'), '+/'))))

    encoded_sig, payload = request.form['signed_request'].split('.')
    sig = base64_url_decode(encoded_sig)
    data = base64_url_decode(payload)

    secret = current_app.config['FACEBOOK_OAUTH_CLIENT_SECRET']
    expected_sig = hmac.new(
        secret, msg=payload, digestmod=hashlib.sha256).digest()
    if expected_sig != sig:
        current_app.logger.error("Signed request from FB doesn't match!")
        return jsonify(error='bad signature')

    current_app.logger.debug("data: %s", str(data))
    data = json.loads(data)
    # Should probably remove all tokens obtained during this session
    # for now, just logging the event.
    message = 'User {0} deauthorized TrueNTH from Facebook'.format(
        data['user_id'])
    current_app.logger.info(message)
    return jsonify(message=message)


def flask_user_login_event(app, user, **extra):
    auditable_event("local user login", user_id=user.id, subject_id=user.id,
                    context='login')
    login_user(user, 'password_authenticated')


def flask_user_registered_event(app, user, **extra):
    auditable_event(
        "local user registered", user_id=user.id, subject_id=user.id,
        context='account')


def flask_user_changed_password(app, user, **extra):
    auditable_event(
        "local user changed password", user_id=user.id, subject_id=user.id,
        context='account')
    # As any user, including those not yet registered, may be changing
    # their password via the `forgot password` email loop, remove any
    # special roles left on the account.
    keepers = [
        r for r in user.roles if r.name not in
        current_app.config['PRE_REGISTERED_ROLES']]
    user.update_roles(role_list=keepers, acting_user=user)


# Register functions to receive signals from flask_user
user_logged_in.connect(flask_user_login_event)
user_registered.connect(flask_user_registered_event)
user_changed_password.connect(flask_user_changed_password)
user_reset_password.connect(flask_user_changed_password)


def capture_next_view_function(real_function):
    """closure to hang onto real view function to use after saving 'next'"""
    real_function = real_function

    def capture_next():
        """Alternate view function plugged in to capture 'next' in session

        NB if already logged in - this will bounce user to home, unless
        the user has role write_only, as such users may be logging in
        or registering new accounts, to be merged with the write_only one.

        """
        if (current_user() and not
                current_user().has_role(ROLE.WRITE_ONLY.value)):
            return redirect('/home')

        if request.args.get('next'):
            session['next'] = request.args.get('next')
            validate_origin(session['next'])
            current_app.logger.debug(
                "store-session['next']: <{}> before {}()".format(
                    session['next'], real_function.__name__))
        if request.args.get('suspend_initial_queries'):
            session['suspend_initial_queries'] = request.args.get(
                'suspend_initial_queries')
        return real_function()
    return capture_next


@auth.route('/next-after-login')
def next_after_login():
    """Redirection to appropriate target depending on data and auth status

    Multiple authorization paths in, some needing up front information before
    returning, this attempts to handle such state decisions.  In other words,
    this function represents the state machine to control initial flow.

    When client applications (interventions) request OAuth tokens, we sometimes
    need to postpone the action of authorizing the client while the user logs
    in to TrueNTH.

    After completing authentication with TrueNTH, additional data may need to
    be obtained, such as a TOU agreement.  In such a case, the user will be
    directed to initial_queries, then back here for redirection to the
    appropriate 'next'.

    Implemented as a view method for integration with flask-user config.

    """
    # Without a current_user - can't continue, send back to root for login
    user = current_user()
    if not user:
        current_app.logger.debug("next_after_login: [no user] -> landing")
        return redirect('/')

    # Logged in - take care of pending actions
    if 'challenge_verified_user_id' in session:
        # user has now finished p/w update - clear session variable
        del session['challenge_verified_user_id']

    # Look for an invited user scenario.  Landing here with:
    #   `invited_verified_user_id` set indicates a fresh
    #   registered account for a user who followed an invite email,
    #   or a non-registered account now being promoted to a registered
    #   one (i.e. via the `access_on_verify` role)
    #
    #   `login_as_id` set indicates a fresh registered account during
    #   a login-as session.  In such a case, ignore when the user first
    #   becomes the target login-as user, we need to capture landing here
    #   once a newly registered account has been created.
    #
    # time to promote the invited account.  This also inverts
    # current_user to the invited one once promoted.
    if 'invited_verified_user_id' in session or (
            'login_as_id' in session and
            user.id != int(session['login_as_id'])):
        invited_id = session.get('invited_verified_user_id') or session.get(
            'login_as_id')
        invited_user = User.query.get(invited_id)
        preserve_next_across_sessions = session.get('next')
        logout(prevent_redirect=True, reason='reverting to invited account')
        invited_user.promote_to_registered(user)
        db.session.commit()
        login_user(invited_user, 'password_authenticated')
        if preserve_next_across_sessions:
            session['next'] = preserve_next_across_sessions
        assert (invited_user == current_user())
        assert(not invited_user.has_role(role_name=ROLE.WRITE_ONLY.value))
        user = current_user()
        assert ('invited_verified_user_id' not in session)
        assert ('login_as_id' not in session)

    # Present intial questions (TOU et al) if not already obtained
    # NB - this act may be suspended by request from an external
    # client during patient registration
    if (not session.get('suspend_initial_queries', None) and
            not Coredata().initial_obtained(user)):
        current_app.logger.debug("next_after_login: [need data] -> "
                                 "initial_queries")
        resp = redirect(url_for('portal.initial_queries'))

    # Clients/interventions trying to obtain an OAuth token for protected
    # access need to be put in a pending state, if the user isn't already
    # authenticated with the portal.  It's now time to resume that process;
    # pop the pending state from the session and resume, if found.
    elif 'pending_authorize_args' in session:
        args = session['pending_authorize_args']
        current_app.logger.debug("next_after_login: [resume pending] ->"
                                 "authorize: {}".format(args))
        del session['pending_authorize_args']
        resp = redirect(url_for('auth.authorize', **args))

    # 'next' is typically set on the way in when gathering authentication.
    # It's stored in the session to survive the various redirections needed
    # for external auth, etc.  If found in the session, pop and redirect
    # as defined.
    elif 'next' in session:
        next_url = session['next']
        del session['next']
        current_app.logger.debug("next_after_login: [have session['next']] "
                                 "-> {}".format(next_url))
        if 'suspend_initial_queries' in session:
            del session['suspend_initial_queries']
        resp = redirect(next_url)

    else:
        # No better place to go, send user home
        current_app.logger.debug("next_after_login: [no state] -> home")
        resp = redirect('/home')

    def update_timeout():
        """set inactivity timeout cookie depending on user context"""

        inactivity_cookie = 'SS_INACTIVITY_TIMEOUT'

        # Login-as limited to 5 mins
        if session.get('login_as_id'):
            resp.set_cookie(inactivity_cookie, '300')
            return

        # Systems (i.e. kiosks) with custom timeout settings
        custom_system_timeout = request.cookies.get('SS_TIMEOUT')
        if custom_system_timeout:
            resp.set_cookie(inactivity_cookie, custom_system_timeout)
            return

<<<<<<< HEAD
=======
        # Otherwise, use default or max from user's interventions
        max_found = current_app.config['DEFAULT_INACTIVITY_TIMEOUT']

        for i in Intervention.query.join(UserIntervention).filter(
                UserIntervention.user_id == user.id).with_entities(
                Intervention.name):
            intervention_timeout = current_app.config.get(
                "{}_TIMEOUT".format(i.name.upper()), 0)
            max_found = max(max_found, intervention_timeout)

        resp.set_cookie(inactivity_cookie, str(max_found))

    update_timeout()

    return resp


>>>>>>> 474e7443
@auth.route('/login-as/<user_id>')
@roles_required(ROLE.STAFF.value)
@oauth.require_oauth()
def login_as(user_id, auth_method='staff_authenticated'):
    """Provide direct login w/o auth to user account, but only if qualified

    Special individuals may assume the identity of other users, but only
    if the business rules validate.  For example, staff may log in
    as a patient who has a current consent on file for the staff's
    organization.

    If qualified, the current user's session is destroyed and the requested
    user is logged in - passing control to 'next_after_login'

    :param user_id: User (patient) to assume identity of
    :param auth_method: Expected values include 'staff_authenticated' and
      'staff_handed_to_patient', depending on context.

    """
    # said business rules enforced by check_role()
    current_user().check_role('edit', user_id)
    target_user = get_user_or_abort(user_id)

    # Guard against abuse
    if not (target_user.has_role(role_name=ROLE.PATIENT.value) or
            target_user.has_role(role_name=ROLE.PARTNER.value)):
        abort(401, 'not authorized to assume identity of requested user')

    auditable_event("assuming identity of user {}".format(user_id),
                    user_id=current_user().id, subject_id=user_id,
                    context='authentication')

    logout(prevent_redirect=True, reason="forced from login_as")
    session['login_as_id'] = user_id

    if target_user.has_role(role_name=ROLE.WRITE_ONLY.value):
        target_user.mask_email()  # necessary in case registration is attempted
    login_user(target_user, auth_method)
    return next_after_login()


@auth.route('/logout')
def logout(prevent_redirect=False, reason=None):
    """logout view function

    Logs user out by requesting the previously granted permission to
    use authenticated resources be deleted from the OAuth server, and
    clearing the browser session.

    :param prevent_redirect: set only if calling this function during
        another process where redirection after logout is not desired
    :param reason: set only if calling from another process where a driving
        reason should be noted in the audit

    Optional query string parameter timed_out should be set to clarify the
    logout request is the result of a stale session

    """
    user = current_user()
    user_id = user.id if user else None
    timed_out = request.args.get('timed_out', False)

    def delete_facebook_authorization(user_id):
        """Remove OAuth authorization for TrueNTH on logout

        If the user has ever authorized TrueNTH via Facebook,
        tell facebook to delete the authorization now (on logout).

        NB - this isn't standard OAuth behavior, users only expect to
        authorize TrueNTH one time to use their Facebook
        authentication.

        """
        ap = AuthProvider.query.filter_by(
            provider='facebook', user_id=user_id).first()
        if ap:
            headers = {
                'Authorization': 'Bearer {0}'.format(session['remote_token'])}
            url = "https://graph.facebook.com/{0}/permissions".\
                format(ap.provider_id)
            requests.delete(url, headers=headers)

    if user_id:
        event = 'logout' if not timed_out else 'logout due to timeout'
        if reason:
            event = ':'.join((event, reason))
        auditable_event(
            event, user_id=user_id, subject_id=user_id, context='login')
        # delete_facebook_authorization()  #Not using at this time

    logout_user()
    session.clear()

    if user:
        client_event_dispatch(event="logout", user=user, timed_out=timed_out)
        finish_encounter(user)
    db.session.commit()
    if prevent_redirect:
        return
    return redirect('/' if not timed_out else '/?timed_out=1')




@auth.route('/oauth/token-status')
@oauth.require_oauth()
def token_status():
    """Return remaining valid time and other info for oauth token

    Endpoint for clients needing to double check status on a token.
    Returns essentially the same JSON obtained from the /oauth/token
    call, with `expires_in` updated to show remaining seconds.

    ---
    tags:
      - OAuth
    operationId: token_status
    produces:
      - application/json
    responses:
      200:
        description: successful operation
        schema:
          id: token_status
          required:
            - access_token
            - token_type
            - expires_in
            - refresh_token
            - scope
            - scopes
          properties:
            access_token:
              type: string
              description:
                The access token to include in the Authorization header
                for protected API use.
            token_type:
              type: string
              description: Type of access token, always 'Bearer'
            expires_in:
              type: integer
              format: int64
              description:
                Number of seconds for which the access token will
                remain valid
            refresh_token:
              type: string
              description:
                Use to refresh an access token, in place of the
                authorizion token.
            scope:
              type: string
              description: The authorized scope.
            scopes:
              type: string
              description: Deprecated version of `scope` containing identical data.

    """
    authorization = request.headers.get('Authorization')
    if not authorization:
        abort(401, "Authorization header required")
    token_type, access_token = authorization.split()
    token = Token.query.filter_by(access_token=access_token).first()
    if not token:
        abort(404, "token not found")
    expires_in = token.expires - datetime.utcnow()
    return jsonify(
        access_token=access_token,
        refresh_token=token.refresh_token, token_type=token_type,
        expires_in=expires_in.seconds,
        scope=token._scopes, scopes=token._scopes)


@auth.route('/oauth/errors', methods=('GET', 'POST'))
@csrf.exempt
def oauth_errors():
    """Redirect target for oauth errors

    Shouldn't be called directly, this endpoint is the redirect target
    when something goes wrong during authorization code requests
    ---
    tags:
      - OAuth
    operationId: oauth_errors
    produces:
      - application/json
    responses:
      200:
        description: successful operation
        schema:
          id: error_response
          required:
            - error
          properties:
            error:
              type: string
              description: Known details of error situation.

    """
    current_app.logger.warn(request.args.get('error'))
    return jsonify(error=request.args.get('error')), 400


@auth.route('/oauth/token', methods=('GET', 'POST'))
@csrf.exempt
@oauth.token_handler
def access_token():
    """Exchange authorization code for access token

    OAuth client libraries must POST the authorization code obtained
    from /oauth/authorize in exchange for a Bearer Access Token.
    ---
    tags:
      - OAuth
    operationId: access_token
    parameters:
      - name: client_id
        in: formData
        description:
          Client's unique identifier, obtained during registration
        required: true
        type: string
      - name: client_secret
        in: formData
        description:
          Client's secret, obtained during registration
        required: true
        type: string
      - name: code
        in: formData
        description:
          The authorization code obtained from /oauth/authorize
        required: true
        type: string
      - name: grant_type
        in: formData
        description:
          Type of OAuth authorization requested.  Use "authorization_code"
        required: true
        type: string
      - name: redirect_uri
        in: formData
        description:
          Intervention's target URI for call back.
        required: true
        type: string
    produces:
      - application/json
    responses:
      200:
        description: successful operation
        schema:
          id: access_token
          required:
            - access_token
            - token_type
            - expires_in
            - refresh_token
            - scope
          properties:
            access_token:
              type: string
              description:
                The access token to include in the Authorization header
                for protected API use.
            token_type:
              type: string
              description: Type of access token, always 'Bearer'
            expires_in:
              type: integer
              format: int64
              description:
                Number of seconds for which the access token will
                remain valid
            refresh_token:
              type: string
              description:
                Use to refresh an access token, in place of the
                authorizion token.
            scope:
              type: string
              description: The authorized scope.

    """
    for field in request.form:
        if '\0' in request.form[field]:
            abort(400, "invalid {} string".format(field))
    return None


@auth.route('/oauth/authorize', methods=('GET', 'POST'))
@csrf.exempt
@oauth.authorize_handler
def authorize(*args, **kwargs):
    """Authorize the client to access TrueNTH resources

    For OAuth 2.0, the resource owner communicates their desire
    to grant the client (intervention) access to their data on
    the server (TrueNTH).

    For ease of use, this decision has been hardwired to "allow access"
    on TrueNTH. Making a GET request to this endpoint is still
    the required initial step in the OAuth 2.0 Authorization Code
    Grant (http://tools.ietf.org/html/rfc6749#section-4.1), likely
    handled by the OAuth 2.0 library used by the client.
    ---
    tags:
      - OAuth
    operationId: oauth_authorize
    parameters:
      - name: response_type
        in: query
        description:
          Type of OAuth authorization requested.  Use "code"
        required: true
        type: string
      - name: client_id
        in: query
        description:
          Client's unique identifier, obtained during registration
        required: true
        type: string
      - name: redirect_uri
        in: query
        description:
          Intervention's target URI for call back, which may include
          its own query string parameters for use by the intervention
          on call back.  Must be urlencoded as per the OAuth specification
          (https://tools.ietf.org/html/rfc6749#section-4.1.1)
        required: true
        type: string
      - name: scope
        in: query
        description:
          Extent of authorization requested.  At this time, only 'email'
          is supported.  See https://tools.ietf.org/html/rfc6749#section-3.3
        required: true
        type: string
      - name: display_html
        in: query
        description: Additional HTML to customize registration
        required: false
        type: string
      - name: suspend_initial_queries
        in: query
        description:
         include with true value to suspend the gathering of initial
         data such as roles, terms of use, organization, demographics,
         etc.
        type: string
    produces:
      - application/json
    responses:
      302:
        description:
          redirect to requested redirect_uri with a valid
          authorization code. NB - this is not the bearer
          token needed for API access, but the code to be
          exchanged for such an access token. In the
          event of an error, redirection will target /oauth/errors
          of TrueNTH.

    """
    # Interventions may include additional text to display as a way
    # to "customize registration".  Store in session for display in
    # templates.
    if 'display_html' in request.args:
        session['display_html'] = request.args.get('display_html')
        current_app.logger.debug("display_html:" +
                                 request.args.get('display_html'))

    suspend_initial_queries = request.args.get('suspend_initial_queries')
    if suspend_initial_queries:
        session['suspend_initial_queries'] = True
        current_app.logger.debug("/oauth/authorize told to suspend_initial_queries")

    user = current_user()
    if not user:
        # Entry point when intervention is requesting OAuth token, but
        # the user has yet to authenticate via FB or otherwise.  Need
        # to retain the request, and replay after TrueNTH login
        # has completed.
        current_app.logger.debug(
            'Postponing oauth client authorization till user '
            'authenticates with CS: %s', str(request.args))
        session['pending_authorize_args'] = request.args

        return redirect('/')
    # See "hardwired" note in docstring above
    return True<|MERGE_RESOLUTION|>--- conflicted
+++ resolved
@@ -536,8 +536,6 @@
             resp.set_cookie(inactivity_cookie, custom_system_timeout)
             return
 
-<<<<<<< HEAD
-=======
         # Otherwise, use default or max from user's interventions
         max_found = current_app.config['DEFAULT_INACTIVITY_TIMEOUT']
 
@@ -555,7 +553,6 @@
     return resp
 
 
->>>>>>> 474e7443
 @auth.route('/login-as/<user_id>')
 @roles_required(ROLE.STAFF.value)
 @oauth.require_oauth()
