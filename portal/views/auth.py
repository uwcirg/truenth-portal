--- conflicted
+++ resolved
@@ -548,140 +548,12 @@
                 "{}_TIMEOUT".format(i.name.upper()), 0)
             max_found = max(max_found, intervention_timeout)
 
-<<<<<<< HEAD
-    """
-
-    def testing_backdoor(user_id):
-        "Unittesting backdoor - see tests.login() for use"
-        assert int(user_id) < 10  # allowed for test users only!
-        session['id'] = user_id
-        if request.args.get('next'):
-            validate_origin(request.args.get('next'))
-        user = current_user()
-        login_user(user, 'password_authenticated')
-        return next_after_login()
-=======
+
         resp.set_cookie(inactivity_cookie, str(max_found))
->>>>>>> 2725ec16
 
     update_timeout()
 
-<<<<<<< HEAD
-    if request.args.get('next'):
-        session['next'] = request.args.get('next')
-        validate_origin(session['next'])
-        current_app.logger.debug(
-            "store-session['next'] <{}> from login/{}".format(
-                session['next'], provider_name))
-        # The existance of any args (including 'next') breaks the authomatic
-        # login flow.  Clear out before passing on
-        from werkzeug.datastructures import ImmutableMultiDict
-        request.args = ImmutableMultiDict()
-
-    prv = 'FB' if (provider_name == 'facebook') else provider_name.upper()
-
-    if (not current_app.config.get('{}_CONSUMER_KEY'.format(prv)) or
-            not current_app.config.get('{}_CONSUMER_SECRET'.format(prv))):
-        current_app.logger.info(
-            "Generating 404 on request for OAuth provider `{}` missing "
-            "configuration".format(provider_name))
-        abort(404)
-
-    response = make_response()
-    adapter = WerkzeugAdapter(request, response)
-    try:
-        result = authomatic.authomatic.login(adapter, provider_name)
-    except ConfigError:
-        # Raised for random requests for non-configured hosts.  Treat as 404
-        current_app.logger.info(
-            "Generating 404 on request for OAuth provider `{}` missing "
-            "configuration".format(provider_name))
-        abort(404)
-
-    if current_user():
-        if current_user().deleted:
-            abort(400, "deleted user - operation not permitted")
-        return next_after_login()
-    if result:
-        if result.error:
-            if isinstance(result.error, CancellationError):
-                current_app.logger.info("User canceled IdP auth - send home")
-                return redirect('/')
-
-            reload_count = session.get('force_reload_count', 0)
-            if reload_count > 2:
-                current_app.logger.warn("Failed 3 attempts: {}".format(
-                    result.error.message))
-                abort(500, "unable to authorize with provider {}".format(
-                    provider_name))
-            session['force_reload_count'] = reload_count + 1
-            current_app.logger.info(str(result.error))
-            # Work around for w/ Safari and cookies set to current site only
-            # forcing a reload brings the local cookies back into view
-            # (they're missing with such a setting on returning from
-            # the 3rd party IdP redirect)
-            current_app.logger.info("attempting reload on oauth error")
-            return render_template('force_reload.html',
-                                   message=result.error.message)
-        elif result.user:
-            current_app.logger.debug(
-                "Successful authentication at %s", provider_name)
-            if not (result.user.name and result.user.id):
-                result.user.update()
-                image_url = picture_url(result)
-
-            # Success - add or pull this user to/from database
-            ap = AuthProvider.query.filter_by(
-                provider=provider_name, provider_id=result.user.id).first()
-            if ap:
-                auditable_event("login via {0}".format(provider_name),
-                                user_id=ap.user_id, subject_id=ap.user.id,
-                                context='login')
-                user = User.query.filter_by(id=ap.user_id).first()
-                user.image_url = image_url
-                db.session.commit()
-            else:
-                # Experiencing problems pulling email from IdPs.
-                if not result.user.email:
-                    abort(500, "No email for user {} from {}".format(
-                        result.user.id, provider_name))
-
-                # Confirm we haven't seen user from a different IdP
-                user = (User.query.filter_by(
-                    email=result.user.email).first()
-                        if result.user.email else None)
-
-                if not user:
-                    user = add_authomatic_user(result.user, image_url)
-                    db.session.commit()
-                    auditable_event(
-                        "register new user via {0}".format(provider_name),
-                        user_id=user.id,
-                        subject_id=user.id,
-                        context='account')
-                else:
-                    auditable_event(
-                        "login user via NEW IdP {0}".format(provider_name),
-                        user_id=user.id,
-                        subject_id=user.id,
-                        context='login')
-                    user.image_url = image_url
-
-                ap = AuthProvider(
-                    provider=provider_name,
-                    provider_id=result.user.id,
-                    user_id=user.id)
-                db.session.add(ap)
-                db.session.commit()
-            session['id'] = user.id
-            session['remote_token'] = result.provider.credentials.token
-            login_user(user, 'password_authenticated')
-            return next_after_login()
-    else:
-        return response
-=======
     return resp
->>>>>>> 2725ec16
 
 
 @auth.route('/login-as/<user_id>')
