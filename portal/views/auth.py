"""Auth related view functions"""
import base64
from datetime import datetime
import hashlib
import hmac
import json
import requests
from authomatic.adapters import WerkzeugAdapter
from authomatic.exceptions import CancellationError
from flask import Blueprint, jsonify, redirect, current_app, make_response
from flask import render_template, request, session, abort, url_for
from flask_login import login_user, logout_user
from flask_user import roles_required
from flask_user.signals import user_logged_in, user_registered
from flask_wtf import FlaskForm
from wtforms import BooleanField, FormField, HiddenField, SelectField
from wtforms import validators, TextField
from werkzeug.exceptions import Unauthorized
from werkzeug.security import gen_salt
from validators import url as url_validation

from ..audit import auditable_event
from ..models.auth import AuthProvider, Client, Token, create_service_token
from ..models.auth import validate_client_origin
from ..models.coredata import Coredata
from ..models.intervention import INTERVENTION, STATIC_INTERVENTIONS
from ..models.role import ROLE
from ..models.user import add_authomatic_user
from ..models.user import current_user, get_user, User
from ..extensions import authomatic, db, oauth

auth = Blueprint('auth', __name__)


@auth.route('/deauthorized', methods=('POST',))
def deauthorized():
    """Callback URL configured on facebook when user deauthorizes

    We receive POST data when a user deauthorizes the session
    between TrueNTH and Facebook.  The POST includes
    a signed_request, decoded as seen below.

    Configuration set on Facebook Developer pages:
      app->settings->advanced->Deauthorize Callback URL

    """
    def base64_url_decode(s):
        """url safe base64 decoding method"""
        padding_factor = (4 - len(s) % 4)
        s += "="*padding_factor
        return base64.b64decode(unicode(s).translate(
            dict(zip(map(ord, u'-_'), u'+/'))))

    encoded_sig, payload = request.form['signed_request'].split('.')
    sig = base64_url_decode(encoded_sig)
    data = base64_url_decode(payload)

    secret = current_app.config['FB_CONSUMER_SECRET']
    expected_sig = hmac.new(secret, msg=payload,
            digestmod=hashlib.sha256).digest()
    if expected_sig != sig:
        current_app.logger.error("Signed request from FB doesn't match!")
        return jsonify(error='bad signature')

    current_app.logger.debug("data: %s", str(data))
    data = json.loads(data)
    # Should probably remove all tokens obtained during this session
    # for now, just logging the event.
    message = 'User {0} deauthorized TrueNTH from Facebook'.\
            format(data['user_id'])
    current_app.logger.info(message)
    return jsonify(message=message)


def flask_user_login_event(app, user, **extra):
    auditable_event("local user login", user_id=user.id, subject_id=user.id,
                    context='login')

def flask_user_registered_event(app, user, **extra):
    auditable_event("local user registered", user_id=user.id, subject_id=user.id,
                    context='account')


# Register functions to receive signals from flask_user
user_logged_in.connect(flask_user_login_event)
user_registered.connect(flask_user_registered_event)

def capture_next_view_function(real_function):
    """closure to hang onto real view function to use after saving 'next'"""
    real_function = real_function

    def capture_next():
        """Alternate view function plugged in to capture 'next' in session

        NB if already logged in - this will bounce user to home, unless
        the user has role write_only, as such users may be logging in
        or registering new accounts, to be merged with the write_only one.

        """
        if current_user() and not current_user().has_role(ROLE.WRITE_ONLY):
            return redirect(url_for('portal.home'))

        if request.args.get('next'):
            session['next'] = request.args.get('next')
            current_app.logger.debug(
                "store-session['next']: <{}> before {}()".format(
                    session['next'], real_function.func_name))
        if request.args.get('suspend_initial_queries'):
            session['suspend_initial_queries'] = request.args.get(
                'suspend_initial_queries')
        return real_function()
    return capture_next


@auth.route('/next-after-login')
def next_after_login():
    """Redirection to appropriate target depending on data and auth status

    Multiple authorization paths in, some needing up front information before
    returning, this attempts to handle such state decisions.  In other words,
    this function represents the state machine to control initial flow.

    When client applications (interventions) request OAuth tokens, we sometimes
    need to postpone the action of authorizing the client while the user logs
    in to TrueNTH.

    After completing authentication with TrueNTH, additional data may need to
    be obtained, such as a TOU agreement.  In such a case, the user will be
    directed to initial_queries, then back here for redirection to the
    appropriate 'next'.

    Implemented as a view method for integration with flask-user config.

    """
    # Without a current_user - can't continue, send back to root for login
    user = current_user()
    if not user:
        current_app.logger.debug("next_after_login: [no user] -> landing")
        return redirect(url_for('portal.landing'))

    # Logged in - take care of pending actions
    if 'challenge_verified_user_id' in session:
        # user has now finished p/w update - clear session variable
        del session['challenge_verified_user_id']

    # Look for an invited user scenario - may need to merge provided
    # info (what the provider set in invited user) with the current user.
    if 'invited_verified_user_id' in session:
        invited_user_id = session['invited_verified_user_id']
        assert user.id != invited_user_id
        auditable_event("merge new registerd user account {} back "
                        "into invited user {}".format(
                            user.id, invited_user_id),
                        user_id=invited_user_id, subject_id=invited_user_id,
            context='account')
        invited_user = User.query.get(invited_user_id)
        # avoid unique probs during transition - clear and restore below
        registered_email = user.email
        user.email = None
        invited_user.merge_with(user.id)
        logout(prevent_redirect=True,
               reason="registered user reverting to invited {}".format(
               invited_user_id))
        auditable_event(
            "login user {}".format(invited_user_id),
            user_id=invited_user_id, subject_id=invited_user_id,
            context='authentication')
        login_user(invited_user)
        assert invited_user == current_user()
        invited_user.update_roles(
            [role for role in invited_user.roles if role.name not in (
                 ROLE.WRITE_ONLY, ROLE.PROMOTE_WITHOUT_IDENTITY_CHALLENGE)],
            acting_user=invited_user)
        user.delete_user(acting_user=invited_user)
        invited_user.email = registered_email
        db.session.commit()
        assert 'invited_verified_user_id' not in session

    # Present intial questions (TOU et al) if not already obtained
    # NB - this act may be suspended by request from an external
    # client during patient registration
    if (not session.get('suspend_initial_queries', None)
       ) and not Coredata().initial_obtained(user):
        current_app.logger.debug("next_after_login: [need data] -> "
                                 "initial_queries")
        return redirect(url_for('portal.initial_queries'))

    # Clients/interventions trying to obtain an OAuth token for protected
    # access need to be put in a pending state, if the user isn't already
    # authenticated with the portal.  It's now time to resume that process;
    # pop the pending state from the session and resume, if found.
    if 'pending_authorize_args' in session:
        args = session['pending_authorize_args']
        current_app.logger.debug("next_after_login: [resume pending] ->"
                                 "authorize: {}".format(args))
        del session['pending_authorize_args']
        return redirect(url_for('auth.authorize', **args))

    # 'next' is typically set on the way in when gathering authentication.
    # It's stored in the session to survive the various redirections needed
    # for external auth, etc.  If found in the session, pop and redirect
    # as defined.
    if 'next' in session:
        next_url = session['next']
        del session['next']
        current_app.logger.debug("next_after_login: [have session['next']] "
                                 "-> {}".format(next_url))
        if 'suspend_initial_queries' in session:
            del session['suspend_initial_queries']
        return redirect(next_url)

    # No better place to go, send user home
    current_app.logger.debug("next_after_login: [no state] -> home")
    return redirect(url_for('portal.home'))


@auth.route('/login/<provider_name>/')
def login(provider_name):
    """login view function

    After successful authorization at OAuth server, control
    returns here.  The user's ID and the remote oauth bearer
    token are retained in the session for subsequent use.

    """
    def testing_backdoor(user_id):
        "Unittesting backdoor - see tests.login() for use"
        assert int(user_id) < 10  # allowed for test users only!
        session['id'] = user_id
        user = current_user()
        login_user(user)
        return next_after_login()

    def picture_url(result):
        """Using OAuth result, fetch the user's picture URL"""
        image_url = result.user.picture
        if provider_name == 'facebook':
            # Additional request needed for FB profile image
            url = '?'.join(("https://graph.facebook.com/{0}/picture",
                "redirect=false&width=160")).format(result.user.id)
            response = result.provider.access(url)
            if response.status == 200:
                image_url = response.data['data']['url']
        return image_url

    if provider_name == 'TESTING' and current_app.config['TESTING']:
        return testing_backdoor(request.args.get('user_id'))

    if request.args.get('next'):
        session['next'] = request.args.get('next')
        current_app.logger.debug(
            "store-session['next'] <{}> from login/{}".format(
                session['next'], provider_name))
        # The existance of any args (including 'next') breaks the authomatic
        # login flow.  Clear out before passing on
        from werkzeug.datastructures import ImmutableMultiDict
        request.args = ImmutableMultiDict()

    response = make_response()
    adapter = WerkzeugAdapter(request, response)
    result = authomatic.authomatic.login(adapter, provider_name)

    if current_user():
        if current_user().deleted:
            abort(400, "deleted user - operation not permitted")
        return next_after_login()
    if result:
        if result.error:
            if isinstance(result.error, CancellationError):
                current_app.logger.info("User canceled IdP auth - send home")
                return redirect(url_for('portal.landing'))

            reload_count = session.get('force_reload_count', 0)
            if reload_count > 2:
                current_app.logger.warn("Failed 3 attempts: {}".format(
                    result.error.message))
                abort(500, "unable to authorize with provider {}".format(
                    provider_name))
            session['force_reload_count'] = reload_count + 1
            current_app.logger.info(str(result.error))
            # Work around for w/ Safari and cookies set to current site only
            # forcing a reload brings the local cookies back into view
            # (they're missing with such a setting on returning from
            # the 3rd party IdP redirect)
            current_app.logger.info("attempting reload on oauth error")
            return render_template('force_reload.html',
                                   message=result.error.message)
        elif result.user:
            current_app.logger.debug("Successful authentication at %s",
                    provider_name)
            if not (result.user.name and result.user.id):
                result.user.update()
                image_url = picture_url(result)

            # Success - add or pull this user to/from database
            ap = AuthProvider.query.filter_by(provider=provider_name,
                    provider_id=result.user.id).first()
            if ap:
                auditable_event("login via {0}".format(provider_name),
                                user_id=ap.user_id, subject_id=ap.user.id,
                                context='login')
                user = User.query.filter_by(id=ap.user_id).first()
                user.image_url=image_url
                db.session.commit()
            else:
                # Experiencing problems pulling email from IdPs.
                if not result.user.email:
                    abort(500, "No email for user {} from {}".format(
                        result.user.id, provider_name))

                # Confirm we haven't seen user from a different IdP
                user = User.query.filter_by(email=result.user.email).\
                        first() if result.user.email else None

                if not user:
                    user = add_authomatic_user(result.user, image_url)
                    db.session.commit()
                    auditable_event("register new user via {0}".\
                                    format(provider_name), user_id=user.id,
                                    subject_id=user.id, context='account')
                else:
                    auditable_event("login user via NEW IdP {0}".\
                                    format(provider_name), user_id=user.id,
                                    subject_id=user.id, context='login')
                    user.image_url=image_url

                ap = AuthProvider(provider=provider_name,
                        provider_id=result.user.id,
                        user_id=user.id)
                db.session.add(ap)
                db.session.commit()
            session['id'] = user.id
            session['remote_token'] = result.provider.credentials.token
            login_user(user)
            return next_after_login()
    else:
        return response


@auth.route('/login-as/<user_id>')
@roles_required(ROLE.PROVIDER)
@oauth.require_oauth()
def login_as(user_id):
    """Provide direct login w/o auth to user account, but only if qualified

    Special individuals may assume the identity of other users, but only
    if the business rules validate.  For example, a provider may log in
    as a patient who has a current consent on file for the provider's
    organization.

    If qualified, the current user's session is destroyed and the requested
    user is logged in - passing control to 'next_after_login'

    """
    # said business rules enforced by check_role()
    current_user().check_role('edit', user_id)
    auditable_event("assuming identity of user {}".format(user_id),
                    user_id=current_user().id, subject_id=user_id,
                    context='authentication')
<<<<<<< HEAD
    logout(prevent_redirect=True)
    session['login-as'] = True
=======
    logout(prevent_redirect=True, reason="forced from login_as")
>>>>>>> a6bae7d8
    login_user(get_user(user_id))
    return next_after_login()


@auth.route('/logout')
def logout(prevent_redirect=False, reason=None):
    """logout view function

    Logs user out by requesting the previously granted permission to
    use authenticated resources be deleted from the OAuth server, and
    clearing the browser session.

    :param prevent_redirect: set only if calling this function during
        another process where redirection after logout is not desired
    :param reason: set only if calling from another process where a driving
        reason should be noted in the audit

    Optional query string parameter timed_out should be set to clarify the
    logout request is the result of a stale session

    """
    user = current_user()
    user_id = user.id if user else None
    timed_out = request.args.get('timed_out', False)

    def delete_facebook_authorization(user_id):
        """Remove OAuth authorization for TrueNTH on logout

        If the user has ever authorized TrueNTH via Facebook,
        tell facebook to delete the authorization now (on logout).

        NB - this isn't standard OAuth behavior, users only expect to
        authorize TrueNTH one time to use their Facebook
        authentication.

        """
        ap = AuthProvider.query.filter_by(provider='facebook',
                user_id=user_id).first()
        if ap:
            headers = {'Authorization':
                'Bearer {0}'.format(session['remote_token'])}
            url = "https://graph.facebook.com/{0}/permissions".\
                format(ap.provider_id)
            requests.delete(url, headers=headers)

    def notify_clients(user_id):
        """Inform any client apps of the logout event.

        Look for tokens this user obtained, notify the respective clients
        of the logout event and invalidate all outstanding tokens by deletion

        """
        if not user_id:
            return
        for token in Token.query.filter_by(user_id=user_id):
            c = Client.query.filter_by(client_id=token.client_id).first()
            c.notify({'event': 'logout', 'user_id': user_id,
                      'refresh_token': token.refresh_token,
                      'timed_out': timed_out})
            # Invalidate the access token by deletion
            db.session.delete(token)
        db.session.commit()

    if user_id:
        event = 'logout' if not timed_out else 'logout due to timeout'
        if reason:
            event = ':'.join((event, reason))
        auditable_event(event, user_id=user_id, subject_id=user_id,
            context='login')
        # delete_facebook_authorization()  #Not using at this time

    logout_user()
    session.clear()
    notify_clients(user_id)
    if prevent_redirect:
        return
    return redirect('/' if not timed_out else '/?timed_out=1')

class InterventionEditForm(FlaskForm):
    """Intervention portion of client edits - part of ClientEditForm"""
    public_access = BooleanField('Public Access', default=True)
    card_html = TextField('Card HTML')
    link_label = TextField('Link Label')
    link_url = TextField('Link URL')
    status_text = TextField('Status Text')

    def __init__(self, *args, **kwargs):
        """As a nested form, CSRF is handled by the parent"""
        kwargs['csrf_enabled'] = False
        super(InterventionEditForm, self).__init__(*args, **kwargs)

    def validate_link_url(form, field):
        """Custom validation to allow null and known origins only"""
        if len(field.data.strip()):
            try:
                validate_client_origin(field.data)
            except Unauthorized:
                raise validators.ValidationError("Invalid URL (unknown origin)")

class ClientEditForm(FlaskForm):
    """wtform class for validation during client edits"""
    intervention_names = [(k, v) for k, v in STATIC_INTERVENTIONS.items()]

    client_id = HiddenField('Client ID')
    application_role = SelectField('Application Role',
            choices=intervention_names,
            validators=[validators.Required()])
    application_origins = TextField('Application URL',
            validators=[validators.Required()])
    callback_url = TextField('Callback URL',
            validators=[validators.optional(),
                validators.URL(require_tld=False)])
    intervention_or_default = FormField(InterventionEditForm)

    def validate_application_role(form, field):
        """Custom validation to confirm only one app per role"""
        selected = field.data
        if not selected or selected == 'None':
            return True

        # the default role isn't assigned or limited
        if selected == INTERVENTION.DEFAULT.name:
            return True

        intervention = getattr(INTERVENTION, selected)

        # if the selected intervention already has a client, make sure
        # it's the client being edited or raise a validation error
        if intervention and intervention.client_id and \
            intervention.client_id != form.data['client_id']:
            raise validators.ValidationError(
                "This role currently belongs to another application")

    def validate_application_origins(form, field):
        """Custom validation to handle multiple, space delimited URLs"""
        origins = field.data.split()
        for url in origins:
            if not url_validation(url, require_tld=False):
                raise validators.ValidationError("Invalid URL")


@auth.route('/client', methods=('GET', 'POST'))
@roles_required(ROLE.APPLICATION_DEVELOPER)
@oauth.require_oauth()
def client():
    """client registration

    TrueNTH uses the OAuth 2.0 Authorization Code Grant flow
    (http://tools.ietf.org/html/rfc6749#section-4.1)
    to authorize all sensitive API access. As a prerequisite, any
    client (intervention) wishing to make authorized calls must first
    register at this endpoint.
    ---
    tags:
      - Intervention
    operationId: client
    parameters:
      - name: application_origins
        in: formData
        description:
          Application origins. The service will only redirect to URIs in
          the list. All URIs must be protected with TLS security
          (i.e. https) beyond inital testing. Separate multiple
          URIs with a single whitespace character.
        required: true
        type: string
    produces:
      - text/html
    responses:
      200:
        description: successful operation
        schema:
          id: client_response
          required:
            - App ID
            - App Secret
            - Site URL
          properties:
            App ID:
              type: string
              description:
                Identification unique to a TrueNTH application.
                Pass as `client_id` in OAuth Authorization Code Grant
                calls to obtain an authorization token
            App Secret:
              type: string
              description:
                Safe guarded secret used by Intervention's OAuth
                client library.  Pass as `client_secret` in calls
                to `/oauth/token`
            Site URL:
              type: string
              description:
                Application's site Origin(s) or URL(s).
                Required to include the origin of OAuth callbacks
                and site origins making in-browser requests via CORS

    """
    user = current_user()
    form = ClientEditForm(application_role=INTERVENTION.DEFAULT.name)
    if not form.validate_on_submit():
        return render_template('client_add.html', form=form)
    client = Client(
        client_id=gen_salt(40),
        client_secret=gen_salt(50),
        _redirect_uris=form.application_origins.data,
        _default_scopes='email',
        user_id=user.id,
    )
    db.session.add(client)
    db.session.commit()
    auditable_event("added intervention/client {}".format(
        client), user_id=user.id, subject_id=user.id, context='intervention')

    # if user selected a role besides the default, set it.
    if form.application_role.data != INTERVENTION.DEFAULT.name:
        selected = form.application_role.data
        intervention = getattr(INTERVENTION, selected)
        auditable_event("client {0} assuming role {1}".format(
            client.client_id, selected), user_id=user.id,
            subject_id=user.id, context='intervention')
        intervention.client_id = client.client_id
        db.session.commit()
    return redirect(url_for('.client_edit', client_id=client.client_id))


@auth.route('/client/<client_id>', methods=('GET', 'POST'))
@roles_required(ROLE.APPLICATION_DEVELOPER)
@oauth.require_oauth()
def client_edit(client_id):
    """client edit

    View details and edit settings for a TrueNTH client (also
    known as an Intervention or App).
    ---
    tags:
      - Intervention
    operationId: client_edit
    parameters:
      - name: client_id
        in: path
        required: true
        description: The App ID (client_id) from client registration
        type: string
      - name: callback_url
        in: formData
        description:
          An optional callback URL to be hit on significant
          events, such as a user terminating a session via logout
        required: false
        type: string
    produces:
      - text/html
    responses:
      200:
        description: successful operation
        schema:
          id: client_edit_response
          required:
            - App ID
            - App Secret
            - Site URL
            - Callback URL
          properties:
            App ID:
              type: string
              description:
                Identification unique to a TrueNTH application.
                Pass as `client_id` in OAuth Authorization Code Grant
                calls to obtain an authorization token
            App Secret:
              type: string
              description:
                Safe guarded secret used by Intervention's OAuth
                client library.  Pass as `client_secret` in calls
                to `/oauth/token`
            Site URL:
              type: string
              description:
                Application's site Origin or URL.
                Required to include the origin of OAuth callbacks
                and site origins making in-browser requests via CORS
            Callback URL:
              type: string
              description:
                Callback URL hit on significant events such as a
                session termination.  If defined, a POST to the
                callback will include a "signed_request" using
                the client_secret.  See numerous resources
                published for decoding Facebook signed_request, as
                the format is identical.

    """
    client = Client.query.get(client_id)
    if not client:
        abort(404)
    user = current_user()
    user.check_role(permission='edit', other_id=client.user_id)

    if request.method == 'POST':
        form = ClientEditForm(request.form)
    else:
        form = ClientEditForm(obj=client,
            application_role=client.intervention_or_default.name)

    # work around a testing bug in wtforms
    if current_app.config['TESTING']:
        form.client_id.data = client_id
    assert form.client_id.data == client_id

    def set_client_intervention(client, form):
        current_role = client.intervention
        selected = form.application_role.data
        if current_role and current_role.name != selected:
            current_role.client_id = None
            auditable_event("client {0} releasing role {1}".format(
                client.client_id, current_role.description),
                user_id=user.id, subject_id=client.user_id,
                context='intervention')
        if selected != INTERVENTION.DEFAULT.name:
            intervention = getattr(INTERVENTION, selected)
            if intervention.client_id != client.client_id:
                intervention.client_id = client.client_id
                auditable_event("client {0} assuming role {1}".format(
                    client.client_id, intervention.description),
                    user_id=user.id, subject_id=client.user_id,
                    context='intervention')

    if not form.validate_on_submit():
        return render_template('client_edit.html', client=client, form=form,
                              service_token=client.lookup_service_token())

    b4 = str(client)
    redirect_target = url_for('.clients_list')
    if request.form.get('delete'):
        auditable_event("deleted intervention/client {}".format(
            client.client_id), user_id=user.id, subject_id=client.user_id,
            context='intervention')
        if client.intervention:
            client.intervention.client_id = None
        db.session.delete(client)
    elif request.form.get('service_token'):
        # limiting this to the client owner as sponsorship gets messy
        if user.id != client.user_id:
            raise ValueError("only client owner can add service accounts")
        existing = client.lookup_service_token()
        if existing:
            db.session.delete(existing)
        service_user = user.add_service_account()
        auditable_event("service account created by", user_id=user.id,
            subject_id=client.user_id, context='authentication')
        create_service_token(client=client, user=service_user)
        auditable_event("service token generated for client {}".format(
            client.client_id), user_id=user.id, subject_id=client.user_id,
            context='authentication')
        redirect_target = url_for('.client_edit', client_id=client.client_id)
    else:
        form.populate_obj(client)
        set_client_intervention(client, form)

    db.session.commit()
    after = str(client)
    if b4 != after:
        auditable_event("edited intervention/client {}"
                        " before: <{}> after: <{}>".format(
                        client.client_id, b4, after), user_id=user.id,
                        subject_id=client.user_id, context='intervention')
    return redirect(redirect_target)


@auth.route('/clients')
@roles_required([ROLE.APPLICATION_DEVELOPER, ROLE.ADMIN])
@oauth.require_oauth()
def clients_list():
    """clients list

    List all clients created by the authenticated user.
    ---
    tags:
      - Intervention
    operationId: clients_list
    produces:
      - text/html
    responses:
      200:
        description: successful operation
        schema:
          id: clients_list_response
          required:
            - App ID
            - Site URL
          properties:
            App ID:
              type: string
              description:
                Identification unique to a TrueNTH application.
                Pass as `client_id` in OAuth Authorization Code Grant
                calls to obtain an authorization token
            Site URL:
              type: string
              description:
                Application's site Origin or URL.
                Required to include the origin of OAuth callbacks
                and site origins making in-browser requests via CORS

    """
    user = current_user()
    if user.has_role(ROLE.ADMIN):
        clients = Client.query.all()
    else:
        clients = Client.query.filter_by(user_id=user.id).all()
    return render_template('clients_list.html', clients=clients)


@auth.route('/oauth/token-status')
@oauth.require_oauth()
def token_status():
    """Return remaining valid time and other info for oauth token

    Endpoint for clients needing to double check status on a token.
    Returns essentially the same JSON obtained from the /oauth/token
    call, with `expires_in` updated to show remaining seconds.

    ---
    tags:
      - OAuth
    operationId: token_status
    produces:
      - application/json
    responses:
      200:
        description: successful operation
        schema:
          id: token_status
          required:
            - access_token
            - token_type
            - expires_in
            - refresh_token
            - scopes
          properties:
            access_token:
              type: string
              description:
                The access token to include in the Authorization header
                for protected API use.
            token_type:
              type: string
              description: Type of access token, always 'Bearer'
            expires_in:
              type: integer
              format: int64
              description:
                Number of seconds for which the access token will
                remain valid
            refresh_token:
              type: string
              description:
                Use to refresh an access token, in place of the
                authorizion token.
            scopes:
              type: string
              description: The authorized scopes.

    """
    authorization = request.headers.get('Authorization')
    if not authorization:
        abort(401, "Authorization header required")
    token_type, access_token = authorization.split()
    token = Token.query.filter_by(access_token=access_token).first()
    if not token:
        abort(404, "token not found")
    expires_in = token.expires - datetime.utcnow()
    return jsonify(access_token=access_token,
            refresh_token=token.refresh_token, token_type=token_type,
            expires_in=expires_in.seconds, scopes=token._scopes)


@auth.route('/oauth/errors', methods=('GET', 'POST'))
def oauth_errors():
    """Redirect target for oauth errors

    Shouldn't be called directly, this endpoint is the redirect target
    when something goes wrong during authorization code requests
    ---
    tags:
      - OAuth
    operationId: oauth_errors
    produces:
      - application/json
    responses:
      200:
        description: successful operation
        schema:
          id: error_response
          required:
            - error
          properties:
            error:
              type: string
              description: Known details of error situation.

    """
    current_app.logger.warn(request.args.get('error'))
    return jsonify(error=request.args.get('error')), 400


@auth.route('/oauth/token', methods=('GET', 'POST'))
@oauth.token_handler
def access_token():
    """Exchange authorization code for access token

    OAuth client libraries must POST the authorization code obtained
    from /oauth/authorize in exchange for a Bearer Access Token.
    ---
    tags:
      - OAuth
    operationId: access_token
    parameters:
      - name: client_id
        in: formData
        description:
          Client's unique identifier, obtained during registration
        required: true
        type: string
      - name: client_secret
        in: formData
        description:
          Client's secret, obtained during registration
        required: true
        type: string
      - name: code
        in: formData
        description:
          The authorization code obtained from /oauth/authorize
        required: true
        type: string
      - name: grant_type
        in: formData
        description:
          Type of OAuth authorization requested.  Use "authorization_code"
        required: true
        type: string
      - name: redirect_uri
        in: formData
        description:
          Intervention's target URI for call back.
        required: true
        type: string
    produces:
      - application/json
    responses:
      200:
        description: successful operation
        schema:
          id: access_token
          required:
            - access_token
            - token_type
            - expires_in
            - refresh_token
            - scopes
          properties:
            access_token:
              type: string
              description:
                The access token to include in the Authorization header
                for protected API use.
            token_type:
              type: string
              description: Type of access token, always 'Bearer'
            expires_in:
              type: integer
              format: int64
              description:
                Number of seconds for which the access token will
                remain valid
            refresh_token:
              type: string
              description:
                Use to refresh an access token, in place of the
                authorizion token.
            scopes:
              type: string
              description: The authorized scopes.

    """
    return None


@auth.route('/oauth/authorize', methods=('GET', 'POST'))
@oauth.authorize_handler
def authorize(*args, **kwargs):
    """Authorize the client to access TrueNTH resources

    For OAuth 2.0, the resource owner communicates their desire
    to grant the client (intervention) access to their data on
    the server (TrueNTH).

    For ease of use, this decision has been hardwired to "allow access"
    on TrueNTH. Making a GET request to this endpoint is still
    the required initial step in the OAuth 2.0 Authorization Code
    Grant (http://tools.ietf.org/html/rfc6749#section-4.1), likely
    handled by the OAuth 2.0 library used by the client.
    ---
    tags:
      - OAuth
    operationId: oauth_authorize
    parameters:
      - name: response_type
        in: query
        description:
          Type of OAuth authorization requested.  Use "code"
        required: true
        type: string
      - name: client_id
        in: query
        description:
          Client's unique identifier, obtained during registration
        required: true
        type: string
      - name: redirect_uri
        in: query
        description:
          Intervention's target URI for call back, which may include
          its own query string parameters for use by the intervention
          on call back.  Must be urlencoded as per the OAuth specification
          (https://tools.ietf.org/html/rfc6749#section-4.1.1)
        required: true
        type: string
      - name: scopes
        in: query
        description:
          Extent of authorization requested.  At this time, only 'email'
          is supported.
        required: true
        type: string
      - name: display_html
        in: query
        description: Additional HTML to customize registration
        required: false
        type: string
    produces:
      - application/json
    responses:
      302:
        description:
          redirect to requested redirect_uri with a valid
          authorization code. NB - this is not the bearer
          token needed for API access, but the code to be
          exchanged for such an access token. In the
          event of an error, redirection will target /oauth/errors
          of TrueNTH.

    """
    # Interventions may include additional text to display as a way
    # to "customize registration".  Store in session for display in
    # templates.
    if 'display_html' in request.args:
        session['display_html'] = request.args.get('display_html')
        current_app.logger.debug("display_html:" +
                                 request.args.get('display_html'))

    user = current_user()
    if not user:
        # Entry point when intervetion is requesting OAuth token, but
        # the user has yet to authenticate via FB or otherwise.  Need
        # to retain the request, and replay after TrueNTH login
        # has completed.
        current_app.logger.debug('Postponing oauth client authorization' +
            ' till user authenticates with CS: %s', str(request.args))
        session['pending_authorize_args'] = request.args

        return redirect('/')
    # See "hardwired" note in docstring above
    return True<|MERGE_RESOLUTION|>--- conflicted
+++ resolved
@@ -357,12 +357,9 @@
     auditable_event("assuming identity of user {}".format(user_id),
                     user_id=current_user().id, subject_id=user_id,
                     context='authentication')
-<<<<<<< HEAD
-    logout(prevent_redirect=True)
+    
+    logout(prevent_redirect=True, reason="forced from login_as")
     session['login-as'] = True
-=======
-    logout(prevent_redirect=True, reason="forced from login_as")
->>>>>>> a6bae7d8
     login_user(get_user(user_id))
     return next_after_login()
 
