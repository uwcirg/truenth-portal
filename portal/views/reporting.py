<<<<<<< HEAD



=======
from collections import defaultdict
>>>>>>> 0bda37da
import csv
from datetime import datetime
from io import StringIO
from time import strftime

from flask import (
    Blueprint,
    jsonify,
    make_response,
    render_template,
    request,
    url_for,
)
from flask_user import roles_required

from ..extensions import oauth
from ..models.organization import Organization, OrgTree
from ..models.qb_status import QB_Status
from ..models.role import ROLE
from ..models.user import current_user, patients_query

reporting_api = Blueprint('reporting', __name__)


@reporting_api.route('/admin/overdue-table')
@roles_required(ROLE.STAFF.value)
@oauth.require_oauth()
def overdue_table(top_org=None):
    """View for staff access to generated email content

    Typically called by scheduled job, expected this view is only
    used for debugging & QA

    The included patients depends on current user's organization
    affiliation, including all patients at and below any level of the
    organization tree for which the current user has access.  Further
    limited to the patients below top_org, if defined.

    :param org_id: Top level organization ID to test
    :returns: html content typically sent directly to site resource

    """
    from ..models.reporting import overdue_stats_by_org
    if not top_org:
        org_id = request.args.get('org_id', 0)
        top_org = Organization.query.get_or_404(org_id)

    return generate_overdue_table_html(
        overdue_stats=overdue_stats_by_org(),
        user=current_user(), top_org=top_org)


def generate_overdue_table_html(overdue_stats, user, top_org):
    """generate html from given statistics

    :param overdue_stats: a dict keyed by
     ``overdue_stats[(org_id, org_name)]``, and for each org, a list
      of overdue patient tuples, respectively containing
      ``(user.id, study_id, visit_name, due_date, expired_date)``
    :param user: the user generating the table, necessary to determine
      patient visibility
    :param top_org: used to restrict report to a portion of the patients
      for which the given user has view permissions

    :returns: report in html

    """
    ot = OrgTree()
    rows = []
    for org_id, org_name in sorted(overdue_stats, key=lambda x: x[1]):
        if top_org and not ot.at_or_below_ids(top_org.id, [org_id]):
            continue
        if not user.can_view_org(org_id):
            continue

        # For each org, generate a row with org name in position 0
        rows.append((org_name, org_id, '', '', '', ''))

        # Prepend each patient row to line up with header
        site_spacer = ''
        od_tups = overdue_stats[(org_id, org_name)]
        for user_id, study_id, visit_name, due_date, expired_date in od_tups:
            rows.append((
                site_spacer, user_id, study_id, visit_name,
                due_date.strftime("%d-%b-%Y %H:%M:%S"),
                expired_date.strftime("%d-%b-%Y %H:%M:%S")))

    return render_template(
        'site_overdue_table.html', rows=rows)


@reporting_api.route('/admin/overdue-numbers')
@roles_required(
    [ROLE.ADMIN.value, ROLE.STAFF.value, ROLE.INTERVENTION_STAFF.value])
@oauth.require_oauth()
def generate_numbers():

    def overdue(qstats):
        now = datetime.utcnow()
        overdue = qstats.overdue_date
        if not overdue:
            return "No overdue date"
        return (now - overdue).days

    ot = OrgTree()
    results = StringIO()
    cw = csv.writer(results)

    cw.writerow((
        "User ID", "Email", "Questionnaire Bank", "Status",
        "Days Overdue", "Organization"))

    for user in patients_query(
            acting_user=current_user(), include_test_role=False):
        a_s = QB_Status(user, as_of_date=datetime.utcnow())
        email = (
            user.email.encode('ascii', 'ignore') if user.email else None)
        od = overdue(a_s)
        qb = a_s.current_qbd().questionnaire_bank.name
        for org in user.organizations:
            top = ot.find_top_level_orgs([org], first=True)
            org_name = "{}: {}".format(
                top.name, org.name) if top else org.name
            cw.writerow((
                user.id, email, qb, a_s.overall_status, od, org_name))

    filename = 'overdue-numbers-{}.csv'.format(strftime('%Y_%m_%d-%H_%M'))
    output = make_response(results.getvalue())
    output.headers['Content-Disposition'] = "attachment; filename={}".format(
        filename)
    output.headers['Content-type'] = "text/csv"
    return output


@reporting_api.route('/api/report/questionnaire_status')
@roles_required(
    [ROLE.ADMIN.value, ROLE.STAFF.value, ROLE.INTERVENTION_STAFF.value])
@oauth.require_oauth()
def questionnaire_status():
    """Return ad hoc JSON or CSV listing questionnaire_status

    ---
    tags:
      - Report
      - Questionnaire

    operationId: questionnaire_status
    parameters:
      - name: org_id
        in: query
        description: optional TrueNTH organization ID used to limit results
          to patients belonging to given organization identifier, and given
          organization's child organizations
        required: false
        type: integer
        format: int64
      - name: as_of_date
        in: query
        description: optional query string param to request status at a
          different (UTC) point in time.  Defaults to now
        required: false
        type: string
        format: date-time
      - name: include_test_role
        in: query
        description: optional query string param to add patients with the
          test role to the results.  Excluded by default
        required: false
        type: string
      - name: format
        in: query
        description: expects json or csv, defaults to json if not provided
        required: false
        type: string
    produces:
      - application/json
      - text/csv
    responses:
      200:
        description:
          Returns JSON of the available questionnaire bank status for matching
          set of users
      400:
        description: invalid query parameters
      401:
        description:
          if missing valid OAuth token or if the authorized user lacks
          permission to view requested user_id

    """
    from ..tasks import adherence_report_task

    # This frequently takes over a minute to produce.  Generate a serializable
    # form of all args for reliable hand off to a background task.
    kwargs = {
        'requested_as_of_date': request.args.get('as_of_date'),
        'acting_user_id': current_user().id,
        'include_test_role': request.args.get('include_test_role', False),
        'org_id': request.args.get('org_id'),
        'response_format': request.args.get('format', 'json').lower()
    }

    # Hand the task off to the job queue, and return 202 with URL for
    # checking the status of the task
    task = adherence_report_task.apply_async(kwargs=kwargs)
    return jsonify({}), 202, {'Location': url_for(
        'portal.task_status', task_id=task.id, _external=True)}<|MERGE_RESOLUTION|>--- conflicted
+++ resolved
@@ -1,10 +1,4 @@
-<<<<<<< HEAD
-
-
-
-=======
 from collections import defaultdict
->>>>>>> 0bda37da
 import csv
 from datetime import datetime
 from io import StringIO
