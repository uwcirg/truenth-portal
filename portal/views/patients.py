"""Patient view functions (i.e. not part of the API or auth)"""
import json
from flask import (
    Blueprint,
    abort,
    current_app,
    jsonify,
    render_template,
    request,
)
from flask_babel import gettext as _
from flask_user import roles_required
from sqlalchemy import asc, desc

from ..extensions import oauth
from ..models.coding import Coding
from ..models.intervention import Intervention
from ..models.organization import Organization, OrgTree
from ..models.patient_list import PatientList
from ..models.qb_status import patient_research_study_status
from ..models.role import ROLE
from ..models.research_study import EMPRO_RS_ID, ResearchStudy
from ..models.table_preference import TablePreference
from ..models.user import current_user, get_user


patients = Blueprint('patients', __name__, url_prefix='/patients')


def users_table_pref_from_research_study_id(user, research_study_id):
    """Returns user's table preferences for given research_study id"""
    if research_study_id == 0:
        table_name = 'patientList'
    elif research_study_id == 1:
        table_name = 'substudyPatientList'
    else:
        raise ValueError('Invalid research_study_id')

    return TablePreference.query.filter_by(
        table_name=table_name, user_id=user.id).first()


def org_preference_filter(user, research_study_id):
    """Obtain user's preference for filtering organizations

    :returns: list of org IDs to use as filter, or None
    """
    pref = users_table_pref_from_research_study_id(
        user=user, research_study_id=research_study_id)
    if pref and pref.filters:
        return pref.filters.get('orgs_filter_control')


def preference_filter(user, research_study_id, arg_filter):
    """Obtain user's preference for filtering

    Looks first in request args, defaults to table preferences if not found

    :param user: current user
    :param research_study_id: 0 or 1, i.e. EMPRO_STUDY_ID
    :param arg_filter: value of request.args.get("filter")

    returns: dictionary of key/value pairs for filtering
    """
    # if arg_filter is defined, use as return value
    if arg_filter:
        # Convert from query string to dict
        filters = json.loads(arg_filter)
        return filters

    # otherwise, check db for filters from previous requests
    pref = users_table_pref_from_research_study_id(
        user=user, research_study_id=research_study_id)
    if pref and pref.filters:
        # return all but orgs and column selections
        return {
            k:v for k,v in pref.filters.items()
            if k not in ['orgs_filter_control', 'column_selections']}


def preference_sort(user, research_study_id, arg_sort, arg_order):
    """Obtain user's preference for sorting

    Looks first in request args, defaults to table preferences if not found

    :param user: current user
    :param research_study_id: 0 or 1, i.e. EMPRO_STUDY_ID
    :param arg_sort: value of request.args.get("sort")
    :param arg_sort: value of request.args.get("order")

    returns: tuple: (sort_field, sort_order)
    """
    # if args are defined, use as return value
    if arg_sort and arg_order:
        return arg_sort, arg_order

    # otherwise, check db for filters from previous requests
    pref = users_table_pref_from_research_study_id(
        user=user, research_study_id=research_study_id)
    if not pref:
        return  "userid", "asc"  # reasonable defaults
    return pref.sort_field, pref.sort_order


def filter_query(query, filter_field, filter_value):
    """Extend patient list query with requested filter/search"""
    if not hasattr(PatientList, filter_field):
        # these should never get passed, but it has happened in test.
        # ignore requests to filter by unknown column
        return query

    if filter_field == 'userid':
        query = query.filter(PatientList.userid == int(filter_value))
        return query

<<<<<<< HEAD
=======
    if filter_field in ('questionnaire_status', 'empro_status', 'action_state'):
        query = query.filter(getattr(PatientList, filter_field) == filter_value)

>>>>>>> e311bb6c
    pattern = f"%{filter_value.lower()}%"
    query = query.filter(getattr(PatientList, filter_field).ilike(pattern))
    return query


def sort_query(query, sort_column, direction):
    """Extend patient list query with requested sorting criteria"""
    sort_method = asc if direction == 'asc' else desc

    if not hasattr(PatientList, sort_column):
        # these should never get passed, but it has happened in test.
        # ignore requests to sort by unknown column
        return query
    query = query.order_by(sort_method(getattr(PatientList, sort_column)))
    return query


@patients.route("/page", methods=["GET"])
@roles_required([
    ROLE.INTERVENTION_STAFF.value,
    ROLE.STAFF.value,
    ROLE.STAFF_ADMIN.value])
@oauth.require_oauth()
def page_of_patients():
    """called via ajax from the patient list, deliver next page worth of patients

    Following query string parameters are expected:
    :param search: search string,
    :param sort: column to sort by,
    :param order: direction to apply to sorted column,
    :param offset: offset from first page of the given search params
    :param limit: count in a page
    :param research_study_id: default 0, set to 1 for EMPRO

    """
    def requested_orgs(user, research_study_id):
        """Return set of requested orgs limited to those the user is allowed to view"""
        # start with set of org ids the user has permission to view
        viewable_orgs = set()
        for org in user.organizations:
            ids = OrgTree().here_and_below_id(org.id)
            viewable_orgs.update(ids)

        # Reduce viewable orgs by filter preferences
        filtered_orgs = org_preference_filter(user=user, research_study_id=research_study_id)
        if filtered_orgs:
            viewable_orgs = viewable_orgs.intersection(filtered_orgs)
        return viewable_orgs

    user = current_user()
    research_study_id = int(request.args.get("research_study_id", 0))
    viewable_orgs = requested_orgs(user, research_study_id)
    query = PatientList.query.filter(PatientList.org_id.in_(viewable_orgs))
    if research_study_id == EMPRO_RS_ID:
        # only include those in the study.  use empro_consentdate as a quick check
        query = query.filter(PatientList.empro_consentdate.isnot(None))
    if not request.args.get('include_test_role', "false").lower() == "true":
        query = query.filter(PatientList.test_role.is_(False))

    filters = preference_filter(
        user=user, research_study_id=research_study_id, arg_filter=request.args.get("filter"))
    if filters:
        for key, value in filters.items():
            query = filter_query(query, key, value)

    sort_column, sort_order = preference_sort(
        user=user, research_study_id=research_study_id, arg_sort=request.args.get("sort"),
        arg_order=request.args.get("order"))
    query = sort_query(query, sort_column, sort_order)

    total = query.count()
    query = query.offset(request.args.get('offset', 0))
    query = query.limit(request.args.get('limit', 10))

    # Returns structured JSON with totals and rows
    data = {"total": total, "totalNotFiltered": total, "rows": []}
    for row in query:
        data['rows'].append({
            "userid": row.userid,
            "firstname": row.firstname,
            "lastname": row.lastname,
            "birthdate": row.birthdate,
            "email": row.email,
            "questionnaire_status": _(row.questionnaire_status),
            "empro_status": _(row.empro_status),
            "action_state": _(row.action_state),
            "visit": row.visit,
            "empro_visit": row.empro_visit,
            "study_id": row.study_id,
            "consentdate": row.consentdate,
            "empro_consentdate": row.empro_consentdate,
            "clinician": row.clinician,
            "org_id": row.org_id,
            "org_name": row.org_name,
            "deleted": row.deleted,
            "test_role": row.test_role,
        })
    return jsonify(data)


@patients.route('/', methods=('GET', 'POST'))
@roles_required([
    ROLE.INTERVENTION_STAFF.value,
    ROLE.STAFF.value,
    ROLE.STAFF_ADMIN.value])
@oauth.require_oauth()
def patients_root():
    """creates patients list dependent on user role

    :param reset_cache: (as query parameter).  If present, the cached
     as_of_date key used in assessment status lookup will be reset to
     current (forcing a refresh)

    The returned list of patients depends on the users role:
      admin users: all non-deleted patients
      clinicians: all patients in the sub-study with common consented orgs
      intervention-staff: all patients with common user_intervention
      staff, staff_admin: all patients with common consented organizations

    NB: a single user with both staff and intervention-staff is not
    expected and will raise a 400: Bad Request

    """
    user = current_user()
    return render_template(
        'admin/patients_by_org.html', user=user,
        wide_container="true",
    )


@patients.route('/substudy', methods=('GET', 'POST'))
@roles_required([
    ROLE.CLINICIAN.value,
    ROLE.STAFF.value,
    ROLE.STAFF_ADMIN.value])
@oauth.require_oauth()
def patients_substudy():
    """substudy patients list dependent on user role

    :param reset_cache: (as query parameter).  If present, the cached
     as_of_date key used in assessment status lookup will be reset to
     current (forcing a refresh)

    The returned list of patients depends on the users role:
      clinicians: all patients in the sub-study with common consented orgs
      staff, staff_admin: all patients with common consented organizations

    """
    user = current_user()
    return render_template(
        'admin/patients_substudy.html', user=user,
        wide_container="true",
    )


@patients.route('/patient-profile-create')
@roles_required([ROLE.STAFF_ADMIN.value, ROLE.STAFF.value])
@oauth.require_oauth()
def patient_profile_create():
    user = current_user()
    consent_agreements = Organization.consent_agreements(
        locale_code=user.locale_code)
    return render_template(
        "profile/patient_profile_create.html", user=user,
        consent_agreements=consent_agreements)


@patients.route(
    '/session-report/<int:subject_id>/<instrument_id>/<authored_date>')
@oauth.require_oauth()
def session_report(subject_id, instrument_id, authored_date):
    user = get_user(subject_id, 'view')
    return render_template(
        "sessionReport.html", user=user,
        current_user=current_user(), instrument_id=instrument_id,
        authored_date=authored_date)


@patients.route(
    '/<int:subject_id>/longitudinal-report/<instrument_id>')
@oauth.require_oauth()
def longitudinal_report(subject_id, instrument_id):
    user = get_user(subject_id, 'view')
    enrolled_in_substudy = EMPRO_RS_ID in ResearchStudy.assigned_to(user)
    return render_template(
        "longitudinalReport.html", user=user,
        enrolled_in_substudy=enrolled_in_substudy,
        instrument_id=instrument_id, current_user=current_user())


@patients.route('/patient_profile/<int:patient_id>')
@roles_required([
    ROLE.CLINICIAN.value,
    ROLE.STAFF_ADMIN.value,
    ROLE.STAFF.value,
    ROLE.INTERVENTION_STAFF.value])
@oauth.require_oauth()
def patient_profile(patient_id):
    """individual patient view function, intended for staff"""
    user = current_user()
    patient = get_user(patient_id, 'edit')
    consent_agreements = Organization.consent_agreements(
        locale_code=user.locale_code)

    user_interventions = []
    interventions = Intervention.query.order_by(
        Intervention.display_rank).all()
    for intervention in interventions:
        display = intervention.display_for_user(patient)
        if (display.access and display.link_url is not None and
                display.link_label is not None):
            user_interventions.append({"name": intervention.name})
    research_study_status = patient_research_study_status(patient)
    enrolled_in_substudy = EMPRO_RS_ID in research_study_status

    return render_template(
        'profile/patient_profile.html', user=patient,
        current_user=user,
        enrolled_in_substudy=enrolled_in_substudy,
        consent_agreements=consent_agreements,
        user_interventions=user_interventions)


@patients.route('/treatment-options')
@oauth.require_oauth()
def treatment_options():
    code_list = current_app.config.get('TREATMENT_OPTIONS')
    if code_list:
        treatment_options = []
        for item in code_list:
            code, system = item
            treatment_options.append({
                "code": code,
                "system": system,
                "text": Coding.display_lookup(code, system)
            })
    else:
        abort(400, "Treatment options are not available.")
    return jsonify(treatment_options=treatment_options)<|MERGE_RESOLUTION|>--- conflicted
+++ resolved
@@ -113,12 +113,9 @@
         query = query.filter(PatientList.userid == int(filter_value))
         return query
 
-<<<<<<< HEAD
-=======
     if filter_field in ('questionnaire_status', 'empro_status', 'action_state'):
         query = query.filter(getattr(PatientList, filter_field) == filter_value)
 
->>>>>>> e311bb6c
     pattern = f"%{filter_value.lower()}%"
     query = query.filter(getattr(PatientList, filter_field).ilike(pattern))
     return query
