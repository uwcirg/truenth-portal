--- conflicted
+++ resolved
@@ -298,7 +298,6 @@
 @patient_api.route('/api/patient/<int:patient_id>/timeline')
 @oauth.require_oauth()
 def patient_timeline(patient_id):
-<<<<<<< HEAD
     """Display details for the user's Questionnaire Bank Timeline
 
     Optional query parameters
@@ -309,14 +308,11 @@
       concert with purge
 
     """
-    from ..date_tools import FHIR_datetime
-=======
     from ..date_tools import FHIR_datetime, RelativeDelta
     from ..models.organization import (
         UserOrganization,
         OrganizationResearchProtocol,
     )
->>>>>>> c02fd0a7
     from ..models.qbd import QBD
     from ..models.qb_status import QB_Status
     from ..models.questionnaire_bank import visit_name
@@ -386,18 +382,6 @@
     qnrs = QuestionnaireResponse.query.filter(
         QuestionnaireResponse.subject_id == patient_id).order_by(
         QuestionnaireResponse.authored)
-<<<<<<< HEAD
-    posted = [{
-        'qnr_id, at, qb, iteration, status, name':
-            "{}, {}, {}, {}, {}, {}".format(
-                qnr.id,
-                qnr.authored,
-                qb_names.get(qnr.questionnaire_bank_id),
-                qnr.qb_iteration,
-                qnr.status,
-                qnr.document['questionnaire']['reference'].split('/')[-1])
-        } for qnr in qnrs]
-=======
 
     def get_recur_id(qnr):
         if len(qnr.questionnaire_bank.recurs):
@@ -432,7 +416,6 @@
         if rp.retired_as_of:
             msg = f"{msg}, retired: {rp.retired_as_of}"
         rps.append(msg)
->>>>>>> c02fd0a7
 
     qbstatus = QB_Status(
         user=User.query.get(patient_id),
