/** TrueNTH Shared services portal CSS
 * Uses Bootstrap framework
 *
 * = Font sizing =
 * Baseline font sizes: body: 18px, headlines: 24px, subheads: 22px, form fields: 18px, buttons: 18px, smaller-text: 14px
 * > 992 font sizes: body: 24px, headlines 32px, subheads: 29px, form fields: 18px, buttons: 18px, smaller-text: 14px
**/
@font-face {
    font-family: "symbols";
    src: url("../fonts/symbols.eot");
    src: url("../fonts/symbols.eot?#iefix") format("eot"), url("../fonts/symbols.svg#symbols") format("svg"), url("../fonts/symbols.woff2") format("woff2"), url("../fonts/symbols.woff") format("woff"), url("../fonts/symbols.ttf") format("truetype");
    font-weight: normal;
    font-style: normal;
}

@baseFontSize:    16px;
@baseMobileFontSize:  14px;
@headlineSize:    1.30em;
@subheadSize:     1.25em;
@subSmallHeadSize: 1.10em;
@lgFontSize:      1.6em;
@lgHeadlineSize:  1.35em;
@lgsubheadSize:   1.30em;
@smallText:       0.90em;
@mediumText:      0.95em;
@smallerText:     0.85em;
@xsmallText:      0.75em;
@xxsmallText:     0.70em;
@btnSize:         1em;
@smallBtnSize:    0.9em;
@orgSize:         1em;
@mobileSize:      14px;
@mobileSmallSize: 12px;
@mobileOrgSize:   13px;
@modalHeaderSize: 1.3em;
@modalTitleSize:  1em;
@modalBodySize:   1.07em;
@modalButtonSize: 0.91em;
@modalLabelSize:  1.02em;
@modalInputSize:  0.90em;
@footerSize:      0.95em;
@footerLinkSize:  0.95em;
@linkSize:        0.9em;
@mobileSize:      14px;
@mobileSmallSize:      0.7777em;
@formSize:        16px;


/**
 * = Colors =
 **/
@bodyBgColor:      #FFF;
@baseColor:       #333;
@linkColor:       #4d4e50;
@linkHover:       #576e76;
@btnColor:        #606a73;
@inputBorderColor: #bdb9b9;
@featureBtnColor: #333;
@featureBtnHoverColor: #FFF;
@featureBtnHoverBgColor: #000;
@featureBtnBgColor: #7C959E;
@legendColor:    #595F57;
@modalBackgroundColor: #606a73;
@profileBgColor:  rgba(95, 103, 110, 1);
@sectionTitleColor: #5b5e61;
@sectionBorderColor: #bcc2a6;
@rowBackgroundColor: #8a8e90;
@rowHoverBgColor: #ececea;
@tooltipColor: #39464e;
@navBarBgColor: #607D8B;
@menuTextColor: #494e37;
@menuTextHoverColor: #337ab7;
@menuTitleColor: #5b5e61;
@leftPanelBgColor: #bac1ca;
@errorMessageColor: #a94442;
@containerBorderColor: #bcc2a6;
@placeHolderColor: #999;
@footerWhiteThemeColor: #F5F5F5;
@orBackgroundColor: #888a8c;
@labelColor: #777;
@wellColor: rgba(203, 210, 217, 0.2);
@wellBorderColor: #f1efef;
@disabledColor: #bfc3c3;

@inputHeight: 2.4em;


/**
 *  Font-family
 **/
 @bodyFontFamily:  "Helvetica Neue Light", "Helvetica Neue", Arial, sans-serif;

html {
  -webkit-box-sizing: border-box;
  -moz-box-sizing: border-box;
  box-sizing: border-box;
}
*, *:before, *:after {
  -webkit-box-sizing: inherit;
  -moz-box-sizing: inherit;
  box-sizing: inherit;
}
body {
  margin: 0;
  background-color: @bodyBgColor;
  font-family: @bodyFontFamily;
  color: @baseColor;
  font-size: @baseMobileFontSize;
  text-rendering: optimizeLegibility;
}
.form-control,
input,
select,
label,
legend,
.form-group > label{
  font-size: @baseMobileFontSize;
 }
legend {
  font-size: @baseFontSize;
}
.tnth-headline,
.tnth-subhead,
h3, h4, h5 {
  font-size: @subSmallHeadSize;
}
small,
.fixed-table-container thead th,
.fixed-table-container thead th .both,
.form-group .help-block {
  font-size: 12px;
}

.fixed-table-pagination {
    font-size:@smallText;
}

.fixed-table-toolbar .dropdown-menu {
    overflow-x: hidden;
}
button,
#createUserLink,
.btn,
.btn-tnth-primary,
a.btn {
  font-size: @baseMobileFontSize;
}

.btn:focus,
a:focus {
  outline: none;
}
a {
  color: @linkColor;
  cursor: pointer;
}
a:hover, a:active {
  color: @linkHover;
}
a.disabled {
  opacity: 0.6;
}
a.btn {
  cursor: pointer;
  font-size: @baseFontSize;
  border: none;
}
.btn a {
  text-decoration: none;
}
.tnth-hide {
  display: none;
}
.btn {
  cursor: pointer;
  border-radius: 0;
  padding: 0.8em;
  letter-spacing: 2px;
  color: #333f4b;
  background-color: #FFF;
  border: 1px solid @inputBorderColor;
  text-transform: uppercase;
  text-align: center;
}
.btn.disabled,
.btn-tnth-primary.disabled {
  opacity: 0.6;
}
.btn-set {
  margin-bottom: 1.5em;
  .btn {
    margin-bottom: 0.5em;
  }
}
.btn-tnth-primary {
  color: #fff;
  background-color: @featureBtnBgColor;
  border-color: @featureBtnBgColor;
  transition: all 0.3s ease-in-out 0s;
  -webkit-transition: all 0.3s ease-in-out 0s;
  border-radius: 0;
  letter-spacing: 2px;
  &:hover,
  &:focus,
  &.active,
  .open > .dropdown-toggle& {
    color: #fff;
    background-color: @linkHover;
    border-color: @linkHover;
  }
  & .glyphicon {
    color: #FFF;
  }
}
.feature-btn {
  transition: all 0.2s ease-in-out 0s;
  -webkit-transition: all 0.2s ease-in-out 0s;
  border: 2px solid @featureBtnColor;
}
.feature-btn-primary {
  background-color: @bodyBgColor;
  color: @featureBtnColor;
  &:hover, &:active {
    color: @featureBtnHoverColor;
    background-color: @linkHover;
  }
}
.btn-tnth-back {
  color: @labelColor;
  padding: 0;
  margin: 1em 0.2em 2em 0.2em;
}
.button--LR,
.button--LR.data-show,
#profileConsentList .button--LR
 {
   opacity: 0;
   width: 160px;
   margin: 2em 0;
}
#profileConsentList {
  .button--LR {
    margin: 0 0.5em;
    display: inline-block;
  }
}

#socialMediaRegistrationContainer .btn-social,
#regForm input[type="submit"],
#loginForm input[type="submit"],
#socialMediaLoginContainer .btn-social,
#socialMediaLoginContainer input[type="submit"]
{
    margin: 0.2em auto;
    display: inline-block;
    width: 400px;
    max-width: 100%;
    margin: 0 auto;
    overflow: hidden;
    height: 52px;
    font-size: @baseMobileFontSize;
    line-height: 1;
    margin: 0 auto;
    letter-spacing: 3px;
    border-radius: 0px;
    padding: 1.45em 2em 1em 4em;
    text-transform: uppercase;
    text-align: left;
}

#regForm input,
#loginForm input
{
  background: #f1f0ef;
  height: 44px;
  padding: 5px;
  border: 1px solid #f1f0ef;
  border-radius: 0;
  width: 400px;
  max-width: 100%;
}

#regForm input[type="submit"],
#loginForm input[type="submit"] {
   background-color: @featureBtnBgColor;
   text-align: center;
   padding: 1.35em 2em;
}

.button--LR.data-show,
#profileConsentList .button--LR[data-show = 'true'] {
    opacity: 1;
}
#profileConsentList .button--LR[data-show = 'false'] {
    opacity: 0;
}
::-webkit-input-placeholder { /* WebKit, Blink, Edge */
    color:    @placeHolderColor;
}
:-moz-placeholder { /* Mozilla Firefox 4 to 18 */
   color:    @placeHolderColor;
   opacity:  1;
}
::-moz-placeholder { /* Mozilla Firefox 19+ */
   color:    @placeHolderColor;
   opacity:  1;
}
:-ms-input-placeholder { /* Internet Explorer 10-11 */
   color:    @placeHolderColor;
}
.form-control {
  height: @inputHeight;
  border-radius: 0;
}
select:not([multiple]) {
  border: 1px solid #bdb9b9;
  overflow: hidden;
  background-image: none;
  max-width: 100%;
}
@media all and (-ms-high-contrast: none), (-ms-high-contrast: active) {
  select:not([multiple]) {
      background-image: none !important;
      padding-right: 0.5em !important;
  }
}
.form-group {
  label {
    font-weight: normal;
  }
}

// Footer styles
#homeFooter {
  overflow: auto;
  font-size: @mobileSize;
  padding-top: 0.5em;
  padding-bottom: 1em;
  line-height: 1.2;
  display: none;
  text-align: left;
  &.footer-separate {
    padding-top: 0;
    .footer-container {
      margin-top: 30px;
      border-top: 1px solid #ccc;
      padding-top: 1em;
    }
  }
}

#consentDateEditContainer {
  display: none;
}

#mainHolder {
  visibility: hidden;
  -ms-filter: "progid:DXImageTransform.Microsoft.Alpha(Opacity=40)";
  filter: alpha(opacity=0);
  -moz-opacity: 0;
  -khtml-opacity: 0;
  opacity: 0;
  -webkit-transition: visibility 0.6s, opacity 0.7s ease-in;
  transition: visibility 0.6s, opacity 0.7s ease-in;
}
#createProfileForm {
  #profileSiteId {
    width: 350px;
    max-width: 100%;
  }
  #profileSiteIDContainer {
    margin-top: 1.6em;
  }
}
#profileSiteId {
  width: 300px;
  max-width: 100%;
}

#tnthNavWrapper {
  z-index: 20;
  position: relative;
}

/** Spacing for mainNav area so rest of page that doesn't get pushed down if portal_wrapper takes awhile to load **/
#mainNav {
  height: 71px;
}
@media all and (-ms-high-contrast: none),(-ms-high-contrast: active) {
  /* IE10+ */
  #mainNav {
    height: auto;
  }
}
div.right-panel {
  position:relative;
  transition:margin ease .5s;
  max-width: 991px;
  margin: auto;
}
/***** initial queries page style ****/
.hide-terms {
  display: none;
}
.terms-container {
  border-style:ridge;
  max-height: 250px;
  overflow: auto;
  padding: 1em;
  background-color:@wellColor;
}
#termsText {
  padding: 1em;
}
#agreeLabel {
  margin-left: 2em;
}
#termsText.agreed {
  display: block;
}
#topTerms .well {
  padding: 2em 1em 1em 1em;
}
#topTerms.hide-terms ~ #aboutForm {
  margin: 3em auto;
  min-height: 50vh;
}
#topTerms .terms-checkbox-container {
  margin-left: 2em;
  margin-top: 0.5em;
}
#termsCheckbox {
  width: 1000px;
  max-width: 100%;
  .display-view {
    font-weight: normal;
    display: none;
    margin: 1em auto;
  }
  a.form-link {
    text-decoration: underline;
  }
  .required-link {
    font-weight: normal;
    text-decoration: underline;
  }
}
.terms-tick-box {
  float: left;
  width: 2%;
  margin: 0.2em 0.5em 0 0;
}
.terms-tick-box-text {
  float: left;
  width: 94.5%;
  max-width: 100%;
}
.box-consent-container {
  width: 300px;
  max-width: 100%;
  border-top: solid 1px #000;
}
.continue-msg-wrapper {
  margin: 1em auto;
  display: none;
}

#profileStudyIDContainer,
#studyIdContainer,
.study-id-view {
  display: none;
}

#aboutForm {
  max-width: 100%;
  padding: 1em;
  margin: 2em 0;
  min-height: 20vh;

  .view-container {
    display: none;
  }
  .reg-complete-container {
    width: 350px;
    max-width: 100%;
    margin: 1em 0;
    padding: 0.5em 0;
    display: none;
  }
  .iq-container {
    width: 100%;
    min-height: 30vh;
    margin-top: 20%;
    display: none;
  }
  .iq-container .tnth-headline:first-of-type {
    transform: translateY(-100%);
    transition: transform 250ms ease-out .7s;
    font-weight: bold;
    color: @sectionTitleColor;
    letter-spacing: 0.1px;
    text-align: center;
    margin: 1.2em 0.3em 1.5em 0.3em;
  }
  .iq-container.open .tnth-headline:first-of-type {
    transition: transform 250ms ease-out .1s;
    transform: translateY(0);
  }
  .iq-container .content {
    position: relative;
    -webkit-box-shadow: 2px 2px 8px -2px rgba(143,142,139,0.4);
    -moz-box-shadow: 2px 2px 8px -2px rgba(143,142,139,0.4);
    box-shadow: 2px 2px 8px -2px rgba(143,142,139,0.4);
  }
  .iq-container .content-body {
    background: @wellColor;
    padding: 8em 2.5em 5em 2.5em;
    margin: 2em auto;
  }
  .iq-container .subtitle {
    color: sectionTitleColor;
    margin: 1em auto;
    font-size: @subSmallHeadSize;
    position: relative;
  }
  .iq-container #clinics {
    margin-top: 2em;
  }
  input[type='text'],
  select,
  .form-group label,
  label,
  .pat-label,
  .prompt,
  p {
    font-weight: normal;
    font-size: @subSmallHeadSize;
  }
  .prompt {
    color: @labelColor;
  }
  #nameGroup {
    margin-top: 2.5em;
    position: relative;
  }
  .bd-optional {
    display: none;
  }
  #buttonsContainer {
    width: 150px;
    max-width: 100%;
    margin: 1em 0;
    position: relative;
  }
  #next,  #updateProfile {
    opacity: 0;
    transition: opacity 200ms ease-in;
    position: absolute;
    left: 0;
    top: 0;
    letter-spacing: 4px;
    text-transform: uppercase;
    padding: 1em;
    font-size: @smallBtnSize;
  }
  #next {
    width: 110px;
    max-width: 100%;
    margin-left: 0.2em;
  }
  #next:disabled {
    background: @disabledColor;
    border: 1px solid @disabledColor;
  }
  #next.open, #updateProfile.open {
    opacity: 1;
  }
  #next span {
    margin-left: 0.3em;
    margin-right: 0.3em;
  }
  .iq-container .heading {
    position: absolute;
    top: 0;
    right: 0;
    left: 0;
    color: #fff;
    display: block;
    height: 6em;
    line-height: 58px;
    background-color: #FFF;
    background: linear-gradient(to bottom, #FDFDFD , rgba(203, 210, 217, 0.3));
    border-bottom: 1px solid #FBFBFA;
    border-top: 1px solid rgba(203, 210, 217, 0.2);
    border-left: 1px solid rgba(203, 210, 217, 0.2);
    font-size: @subheadSize;
  }
}
#iqFooterWrapper.footerWrapper {
  display: none;
  border-top: solid 1px #eee;
  margin-top: 2em;
}
#iqErrorMessage {
  position: relative;
  top: 4em;
}
#progressWrapper {
  display: none;
  width: 100%;
  margin: 4% auto 9% auto;
  position: relative;
  .progressbar {
    counter-reset: step;
    position: relative;
    left: -5%;
    li {
      list-style-type: none;
      width: 20%;
      float: left;
      font-size: 10px;
      position: relative;
      text-align: center;
      text-transform: uppercase;
      color: #7d7d7d;
    }
    li:before {
      width: 34px;
      height: 34px;
      content: counter(step);
      counter-increment: step;
      line-height: 30px;
      border: 4px solid #7d7d7d;
      display: block;
      text-align: center;
      margin: 0 auto 10px auto;
      border-radius: 50%;
      background-color: white;
    }
    li:after {
      width: 100%;
      height: 4px;
      content: '';
      position: absolute;
      background-color: #7d7d7d;
      top: 15px;
      left: -50%;
      z-index: -1;
    }
    li:first-child:after {
      content: none;
    }
    li.active {
     color: green;
    }
    li.active:before {
      border-color: #55b776;
    }
    li.active + li:after {
      background-color: #55b776;
    }
  }
}

.orglist-download-container {
  display: inline-block;
  div {
    margin-left: 0.2em;
    margin-bottom: 0.5em;
  }
  a {
    color: @linkColor;
  }
}

div.columns {
   top: 4px;
}
div.pull-right {
	top: 0.35em;
}
.admin-table {
  div.pull-right {
    width: 100%;
    max-width: 100%;
    padding: 0 0.2em;
  }
  div.pull-right.search {
    width: 50%;
    float: left !important;
    max-width: 100%;
  }
}

#adminTable {
  min-height: 280px;
  transition: all 0.5s ease-in;
  div.card-view {
    display: flex;
  }
  tr[data-uniqueid]:hover {
    background-color: @rowHoverBgColor;
    color: @linkHover;
  }
  TH {
    background-image: linear-gradient(to bottom, #FFF, rgba(232, 233, 234, 0.9));
    letter-spacing: 0.1px;
    border-bottom: 1px solid #dad8d8;
    vertical-align: middle;
  }
  td.reports-field {
    width: 150px;
    max-width: 100%;
  }
  td.reports-field div {
    display: inline-block;
    margin: 0.3em auto;
    white-space: nowrap;
  }
  td.reports-field div.staff-html {
    margin-top: 0.6em;
    margin-bottom: 0.8em;
  }
  td.reports-field a {
    width: 4em;
    max-width: 100%;
    padding: 0.5em;
    color: #fff;
    background-color: @featureBtnBgColor;
    border-color: @featureBtnBgColor;
    transition: all 0.3s ease-in-out 0s;
    -webkit-transition: all 0.3s ease-in-out 0s;
    border-radius: 0;
    letter-spacing: 2px;
    margin: 0 0.2em;
    white-space: nowrap;
  }
  .eproms-id-label {
    display: none
  }
  div.filterControl {
    min-height: 2.5em;
  }
  div.filterControl select,
  div.filterControl input
  {
    font-weight: normal;
    min-height: 2.3em;
    height: 2.3em;
  }
  th.status-field {
    position: relative;
  }
  th.status-field .loading-message-indicator {
    display: none;
  }
}
#adminTableToolbar {
  div.orglist-selector {
    display: inline-block;
    .indent {
      padding: 0 0.2em;
    }
    div.dropdown-menu {
      max-width: 100%;
      #userOrgs {
        width: 100%;
        max-width: 100%;
        margin: 0 0.5em;
        input {
          cursor: pointer;
          position: relative;
          left: -2px;
        }
      }
      #fillOrgs {
        .divider {
          display: none;
        }
        label, legend {
          font-size: @mobileOrgSize;
        }
        label.org-label {
          padding: 0 0.5em;
          display:block;
          line-height: 30px;
        }
      }
    }
    div.org-container {
      display: block;
      * {
      	font-size: @mobileOrgSize;
      }
      label.org-label {
        display: inline-block;
        padding: 0 1em !important;
        line-height: 1.6em;
      }
    }
    #orglist-footer-container {
      padding: 0.5em 1em;
      width: 250px;
      max-width: 100%;
      margin: 0 auto;
      label {
        font-weight: normal;
        font-size: @mobileOrgSize !important;
      }
      input[type="checkbox"] {
        position: relative;
        top: 0;
      }
    }
  }
}

/* reporting dashboard styling */
<<<<<<< HEAD
.nav-tabs.rd-nav>li.active>a, 
.nav-tabs.rd-nav>li.active>a:focus, 
=======
.nav-tabs.rd-nav>li.active>a,
.nav-tabs.rd-nav>li.active>a:focus,
>>>>>>> 4073b988
.nav-tabs.rd-nav>li.active>a:hover {
    background-color: #6f7984;
    color: #FFF;
}
.rd-content-container {
    min-height: 50vh;
}
.stats-container {
    padding: 1em;
    display: none;
   .columns-right .btn {
      padding: 0.6em;
   }
<<<<<<< HEAD
}
.stats-container.active {
   display: block;
}
=======
}
.stats-container.active {
   display: block;
}
>>>>>>> 4073b988
.stats-info {
    background-color: #F7F7F7;
    padding: 1em;
    margin: 1em auto;
}
.stats-table {
  .filterControl .form-control {
    font-weight: normal;
  }
}

#loginEmailReminderText
{
  margin-left: 8px;
  font-size: @smallText;
  text-align: left;
  padding: 0.1em auto;
  color: #5a5a5a;

}
.save-info {
  opacity: 0;
   -webkit-transition: opacity 0.8s ease-in;
  transition: opacity 0.8s ease-in;
  position: absolute;
  font-size: @smallText;
}
.access-button {
    opacity: 1;
    box-shadow: rgba(0, 0, 0, 0.4) 0px 1px 2px;
    border-color: @sectionBorderColor;
    background-color: @btnColor;
    background-image: none;
    color: rgb(255, 255, 255);
    font-weight: normal;
    padding: 6px 10px;
    border-width: 0px;
    border-radius: 3px;
    border-style: solid;
    background-size: auto;
    background-repeat: repeat;
    background-position: center center;
    font-size: @mediumText;
    font-style: normal;
    font-family: Arial;
    text-align: center;
    width: 140px;
    height: 32px;
    &:hover {
      color: #fff;
      background-color: @linkHover;
      border-color: @linkHover;
    }
}
#accessCodeWrapper {
    margin: 0 auto;
    width: 600px;
    max-width: 100%;
    min-height: 500px;
    overflow: hidden;
    .main {
      padding: 4em;
    }
    .disabled {
      background-color: #999;
      opacity: 0.65;
    }
}
#shortcut_alias {
    width: 140px;
    max-width: 100%;
    height: 34px;
}

#registerLink {
    position: relative;
    top: -1.1px;
    width: 140px;
    display: inline-block;
}

#indexContainer {
  padding: 1.8em 2em;
  position: absolute;
  display: none;
  -webkit-transform: translate(0, -200px);
  transform: translate(0, -200px);
  transition: all 0.5s ease;
  z-index:9;
  width:45%;
  min-width:200px;
  max-width:100%;
  background-color: @navBarBgColor;
  color: @bodyBgColor;
  font-size: @smallerText;
  -webkit-box-shadow: 3px 4px 5px 0px rgba(197,199,197,1);
  -moz-box-shadow: 3px 4px 5px 0px rgba(197,199,197,1);
  box-shadow: 3px 4px 5px 0px rgba(197,199,197,1);
  li {
    cursor: pointer;
  }
  a {
    color: @bodyBgColor;
  }
}

#indexContainer.open {
  -webkit-transform: translate(0, 0);
  transform: translate(0, 0);
  display: block;
}

#indexContainer ul {
  padding: 1em;
  margin-top: -0.5em;
}

#indexNavBar {
  width: 100%;
  max-width: 100%;
  color: #575F5C;
  border-bottom: 1px solid  #7b7a7a;
  padding: 0.7em 0.2em 0.83em 0.2em;
  vertical-align: center;

  span.index-list {
    display: block;
  }

  span.glyphicon {
    cursor: pointer;
    font-size: 1em;
    padding: 0.61em 0.8em;
    background: #fff;
    background-image: -webkit-linear-gradient(top, #fff, #eee, #d4d4d4);
    background-image: -moz-linear-gradient(top, #fff, #eee, #d4d4d4);
    background-image: -ms-linear-gradient(top, #fff, #eee, #d4d4d4);
    background-image: -o-linear-gradient(top, #fff, #eee, #d4d4d4);
    background-image: linear-gradient(to bottom, #fff, #eee, #d4d4d4);
    -webkit-box-shadow: 1px 1px 1px 0px #777;
    -moz-box-shadow: 1px 1px 1px 0px #777;
    box-shadow: 1px 1px 1px 0px #777;
    border-left: 1px solid #ddd;
    border-top: 1px solid #ddd;
    margin-left: -4px;
    display: inline-block;
    top: 2px;
  }

  span.link {
    font-size: @mediumText;
    margin-left: 0.3em;
    background: @featureBtnBgColor;
    border: solid @featureBtnBgColor 1px;
    cursor:pointer;
    font-weight: normal;
    max-width: 100%;
    color: @linkColor;
    padding: 0.5em 1em;
    border: solid #7C959E 1px;
    text-decoration: none;
    letter-spacing: 2px;
    text-transform: uppercase;
    min-height: 2.8em;
    display: inline-block;
    &.link:hover {
        color: @featureBtnHoverColor;
        background-color: @linkHover;
        border-color: @linkHover;
      }

    a {
      color: #FFF;
      text-decoration: none;
      transition: background-color 300ms ease-in;
      display: inline-block;
      margin-top: 0.13em;
    }
  }

  #indexNavBar span:hover{
    color: @linkHover;
  }

  #backLink {
   position: relative;
   top: -3.8px;
   display: inline-block;
   span {
    position: relative;
    top: 1.7px;
    }
  }
}
#patientList {
  div.or {
    display: block;
    background-color: @orBackgroundColor;
    margin: 1.5em 1em 1em;
  }

  #_downloadLink {
    visibility: hidden;
  }
  .firstname-field, .lastname-field {
    max-width: 150px;
    word-wrap: break-word;
  }
  .email-field {
    max-width: 235px;
    word-wrap: break-word;
  }
}

#staffList {
  div.or {
    display: block;
    background-color: @orBackgroundColor;
    margin: 1.3em 1em 1em 1.2em;
  }
  .firstname-field, .lastname-field {
    max-width: 150px;
    word-wrap: break-word;
  }
  .email-field {
    max-width: 235px;
    word-wrap: break-word;
  }
}

.download-wrapper,
.download-break {
    display: none;
}

#dataDownloadModal {
  .modal-dialog {
    max-width: 500px;
  }
  .profile-radio-list {
    margin-left:1.5em
  }
  div.checkbox label{
    font-size: @modalInputSize;
  }
  label.radio-inline {
    font-size: @modalInputSize;
  }
  input[type="radio"] {
    position: relative;
    top: -1px;
    left: -1px;
  }
}
#_downloadMessage {
   color: @errorMessageColor
}
#patientsInstrumentListWrapper {
  position: relative;
  padding: 0.6em 0 0.3em 0;
}
#patientsInstrumentList {
  opacity: 0;
  transition: opacity 250ms ease-in;
  &.ready {
    opacity: 1;
    & + #instrumentListLoad {
      opacity: 0;
      z-index: -1;
    }
  }
}
#instrumentListLoad {
  position: absolute;
  top: 0;
  left: 0;
  margin: 1.5em;
  opacity: 1;
  transition: opacity 250ms ease-out;
  z-index: 1;
}
#patientsDownloadTypeList {
  margin-top: 0.5em;
}
.orglist-download-container {
  display: inline-block;
  font-size: @smallText;
  color: @linkColor;
  flex-wrap: wrap;
  div {
    margin-left: 0.2em;
    margin-bottom: 0.5em;
  }
  a {
    color: @linkColor;
  }
}

// Used for admin tables or other place where we don't need the large font size
.smaller-text {
  font-size: @smallerText;
  .form-control {
    font-size: @smallerText;
    height: @smallerText * 2;
  }
  .btn {
    font-size: @smallText;
  }
}
.small-text {
  font-size: @smallerText * 1.2;
}

// Used for admin tables or other place where we don't need the large font size
.medium-text {
  font-size: @mediumText;
  .form-control {
    font-size: @mediumText;
  }
  .btn {
    font-size: @mediumText;
  }
}

// For table rowlinks
.table.rowlink,
.table .rowlink {
  td:not(.rowlink-skip) {
    cursor: pointer;
    a {
      color: inherit;
      font: inherit;
      text-decoration: inherit;
    }
  }
}
.table-title {
  font-weight: bold;
  font-size: @baseFontSize;
  line-height: @baseFontSize * 1.33;
}

// fullsize background image box - used on homepage and similar pages
#fullSizeBox {
  height: 680px;
  position: relative;
  text-align: left;
  left:0;
  top:0;
  margin:0;
  background-image: url('../img/bg_canoe.jpg');
  background-size: cover;
  background-position: center top;
  overflow: hidden;
  max-width: 100%;
  height:100%;
  &.box-min-500 {
    min-height: 500px;
  }
  &.box-min-400 {
    min-height: 400px;
  }
}
#fullSizeContainer {
  position: absolute;
  top: 0;
  left: 0;
  width: 100%;
  height: 100%;
  padding: 18px 0 18px;
}
#fullSizeLogo {
  height: 70px;
}
#wellContainer {
  height: 100%;
  padding: 18px 18px 70px;
}
.tnth-well {
  margin: 0;
  padding: 18px;
  background-color:@wellColor;
  color: #000000;
  height: 100%;
  text-align: center;
  position: relative;
  .form-group {
    max-width: 300px;
    margin-left: auto;
    margin-right: auto;
  }
}
.tnth-well-close {
  position: absolute;
  top: 0;
  right: 6px;
}
.tnth-splash {
  color: #fff;
  height: 100%;
  text-align: center;
  position: relative;
  .headline {
    font-size: 20px;
    line-height: 1.1;
    text-shadow: black 0px 0px 10px;
    margin: -1em 0 1em;
  }
  .feature-btn-primary {
    margin-top: 0.5em;
    font-weight: bold;
    padding: 6px 24px;
  }
}
.tnth-splash-bottom {
  position: absolute;
  bottom: 0;
  left: 0;
  text-align: center;
  width: 100%;
  color: #fff;
  margin-bottom: 10px;
}
.tnth-splash-bottom-link {
  color: #fff;
  padding: 8px;
  font-size: 18px;
  text-shadow: black 0px 0px 10px;
  &.separator {
    margin: 0 12px;
    border-left: 1px solid #fff;
    padding-left: 0;
    padding-right: 0;
  }
  &:hover, &:active, &:focus {
    color: #ddd;
  }
}
#wellContent {
  position: absolute;
  top: 50%;
  left: 50%;
  // TODO - Add browser specific styles, check compatibility
  transform: translate(-50%, -50%);
  .tnth-splash & {
    width: 100%;
  }
}
.profile-img {
  display: none;
   margin-top: 10px;
   margin-left: 6px;
  img {
    width: 60px;
    border-radius: 45px;
  }
}
.portal-item {
  margin: 3em 0;
}
.portal-description {
  margin-bottom: 1em;
}
.loading-message-indicator {
  z-index: 10;
  display: none;
}

.img-with-text {
  position: relative;
  &.flush-with-footer {
    margin-bottom: -30px;
  }
  &.full-width {
    margin-left: -15px;
    margin-right: -15px;
  }
}
.text-on-img {
  position: absolute;
  left: 0;
  padding: 0.5em 1em;
  &.text-bot {
    bottom: 0;
  }
}
.separator-horizontal, .separator-vertical {
  position: relative;
  text-transform: uppercase;
  text-align: center;
  color: #000;
  font-weight: bold;
  display: block;
  padding: 0;
  &:before {
    content: '';
    display: block;
    position: absolute;
    border-style: solid;
    border-color: #C4C6C7;
  }
  > span {
    background: #FFF;
    display: inline-block;
  }
}
.separator-vertical {
  height: 100%;
  margin: 0 2em;
  &:before {
    left: 50%;
    margin-left: -1px;
    height: 100%;
    border-width: 0 0 0 1px;
  }
  > span {
    height: 3em;
    line-height: 3em;
    width: 4em;
    position: absolute;
    top: 50%;
    left: 50%;
    margin-top: -1.5em;
    margin-left: -2em;
  }
}

.tnth-form .form-group > label {
  color: @labelColor;
}

.form-with-floats {
  .form-group > label {
    color: #aaa;
    opacity: 0;
    &.after-load {
      transition: all 0.1s linear;
      opacity: 1;
    }
  }
  .float-input-label {
    position:relative;
    margin-top: 30px;
    > label {
      position:absolute;
      top:7px;
      left:13px;
      opacity:0;
      &.after-load {
        transition: all 0.1s linear;
        opacity: 1;
      }
      &.show {
        top:-24px;
        left: 0;
      }
    }

  }
}
.first-name-container .float-input-label,
.last-name-container .float-input-label {
  margin-bottom: 0;
}
.first-name-container,
.last-name-container {
  margin-bottom: 0.5em;
}
.profile-item-container {
  background-color: #EFF5F3;
  background-image: linear-gradient(to top, #e8e8e8 0%, #f5f5f5 100%) ;
  padding: 2em;
  margin: 0.5em auto;
  border: 2px solid #bcc2a6;
  overflow-y: hidden;
  overflow-x: hidden;
  max-width: 100%;
}
.core-data-procedure {
  .profile-item-container {
    background: none;
    border: none;
    padding: 0;
  }
  #profileProcedureContainer {
    border-top: 1px solid #e8e7e7;
    border-bottom: 1px solid #e8e7e7;
    padding-top: 2em;
  }
}
.content-container {
  position: relative;
}
.profile-item-container .view-container {
  display: none;
  max-width: 100%;
  word-break: break-word;
}

#mainDiv.profile,
.tnth-table {
  width: 100%;
  max-width: 100%;
  TH {
    background-color: @rowBackgroundColor;
    color: #FFF;
    padding: 0.25em 0.5em;
    font-weight: normal;
    vertical-align: top;
  }
  tr:hover {
    background-color: @rowHoverBgColor;
    cursor: pointer;
  }
  tr.odd {
    background-color: #F7F7F7;
  }
  tr.even {
    background-color: #FFF;
  }
}

#mainDiv.profile {
  min-height: 110vh;
  overflow: hidden;
  background: @profileBgColor;

  .profile-header {
    margin-bottom: 0.5em;
  }
  a.open,
  a.back {
    display: none
  }

  #btnProfileSendEmail {
  	margin-top: 1em;
  	font-size: @smallBtnSize;
  }
  #btnPasswordResetEmail {
  	font-size: @smallBtnSize;
  }

  h4.detail-title {
    display: none;
  }
  .profile-item-container {
      .profile-item-title  {
        max-width: 150px;
      }
   }

  .profile-item-edit-btn {
    position: absolute;
    top: 2.5em;
    right: 3em;
    margin-right: 1em;
    z-index: 10;
    height: 2.5em;
    width: 70px;
    padding: 0 0.7em;
    color: #FFF;
    background: @featureBtnBgColor;
    border: 1px solid @featureBtnBgColor;
    text-transform: uppercase;
    letter-spacing: 2px;
  }
  .profile-item-edit-btn:hover,
  .profile-item-edit-btn:active,
  .profile-item-edit-btn:focus {
    color: @featureBtnHoverColor;
    background-color: @linkHover;
  }
  .profile-item-edit-btn::before {
    content: attr(data-text);
    position: absolute;
    top: 0.5em;
    left: 0;
    bottom: 0;
    right: 0;
  }

  .profile-item-container.edit .profile-item-edit-btn::before {
    content: attr(data-text);
  }

  .profile-item-container .edit-container {
    display: none;
    max-width: 100%;
  }
  .profile-item-container.edit .edit-container {
    display: inline-block;
  }
  .profile-item-container .view-container {
    display: block;
  }
  .profile-item-container .view-container td {
    padding: 0.6em 1.5em 0.6em 0;
  }
  .profile-item-container .view-container tr.study-id-view td {
    padding: 0.6em 1em 0 1em;
  }
  .profile-item-container .view-container td:first-of-type {
    display: inline-block;
    vertical-align: top;
  }
  .profile-item-container.edit .view-container {
    display: none;
  }
  .logo-container {
    margin: auto;
  }

  #profileHeader * {
    color: #FFF;
    letter-spacing: 1px;
  }
  & .copyright-container *,
  & .logo-container * {
    color: @footerWhiteThemeColor;
    margin-bottom: 1em;
  }
  & .copyright-container {
    font-size: @footerSize;
    color: @footerWhiteThemeColor;
  }
  .footer-container.flex {
    clear: both;
    display:flex;
    justify-content: space-between;
    padding: 0.5em 0;
    margin: 1em 4em;
    border-top: 1px solid #ddd;
  }
  #site_id_view {
    margin-top: 0.2em;
    margin-bottom: 0.2em;
  }
  .site-id-view td {
    margin-top: 0.4em;
  }
  #profileSiteIDContainer {
    margin-bottom: 1.8em;
  }
  #biopsyDateContainer {
	label {
		margin-bottom: 0.2em;
	}
  }
}
#mainDiv.profile .copyright-container,
#mainDiv.portal .copyright-container  {
  color: @footerWhiteThemeColor;
  margin-bottom: 1em;
}
#mainDiv.profile .footer-container.flex{
    justify-content: left;
}
.profile-item-title {
  color: #5b5e61;
  margin-bottom: 1.5em;
  letter-spacing: 1px;
}
.profile-name-label, .profile-birthdate-label {
  margin-bottom: -4px;
}
#patientQContainer {
  width: 100%;
  max-width: 100%;
}
#resetPasswordContainer {
  flex-grow: 0.3;
}
#passwordResetMessage {
  width: 300px;
  max-width: 100%;
  padding: 1em 0;
}
.deceased-date-container {
  margin-top:-18px
}
.communication-prompt {
  margin-bottom: 1em;
}
.communication-detail-button {
  margin-right: 0.5em;
}
#commDetailTable {
  .label-cell {
    padding: 0.5em 0.5em 0.5em 0
  }
  .content {
    padding: 0.5em;
    background: #f7f9fb;
  }
  .btn {
    font-size: 0.9em;
    display: inline-block;
    color: #FFF;
    background-color: #7C959E;
    border-color: #7C959E;
    border-radius: 0;
    letter-spacing: 2px;
    cursor: pointer;
    text-transform: uppercase;
    text-align: center;
    line-height: 1.42857143;
    font-weight: 400;
    padding: 0.6em;
    text-decoration: none;
  }
}
#createUserLink {
  border: 1px solid #bdb9b9;
  height: 3em;
  display: inline-block;
  width: 300px;
  max-width: 100%;
  color: #FFF;
  background: @featureBtnBgColor;
  border: 1px solid @featureBtnBgColor;
  padding: 0.7em 1em 1em 1em;
  &:hover {
    color: @featureBtnHoverColor;
    background-color: @linkHover;
  }
}
#userEthnicity label {
  margin-bottom: 0
}

#userRace  {
  label {
    margin-bottom: 0
  }
  .checkbox {
	  margin-left: 0.1em;
	  margin-right: 0.1em;
  }
}
.profile-create-item-container {
  border-radius: 8px;
  margin: 0.5em auto;
  border: 1px solid @sectionBorderColor;
  padding: 1.5em;

}
div.main-state-container .noOrg-container {
  margin-top: -0.5em;
  margin-left: 1.03em;
}
.state-container, .state-selector-container {
  padding: 0 1em;
}

#userOrgs {
  .prompt {
    line-height: 2em;
  }
  #stateSelector {
    width: 30%;
    min-width: 150px;
    max-width: 250px;
  }
  &.customized input.clinic {
    position: relative;
    left: 2px;
    top: -1px;
  }
}
#userOrgsInfo {
  display: none;
}

#fillOrgs *,
.noOrg-container * {
	font-size: @mobileOrgSize;
}
#fillOrgs {
  margin-top: 0.2em;
  &.orgs-by-state {
    margin-top: 2em;
  }
  .divider + label {
    margin-left: 0.5em;
  }
  label.org-label {
    padding: 0 1em;
  }
  input[type="checkbox"] {
  	position: relative;
  	right: 2px;
  }
  input.clinic {
    margin-top: 6px;
  }
  legend {
    color: @legendColor;
    margin-bottom: 0;
    margin-left: 1em;
  }
  label.org-label input[type="radio"] {
    position: relative;
    left: -4px;
    top: -1px;
  }
  .divider {
    display: block;
    height: 0.25em;
    margin-bottom: 0.15em;
  }
  .divider {
    display: block;
    height: 0.27em;
    margin-bottom: 0.15em;
  }
  div.org-container label.org-label {
    margin: 0.2em 0;
  }
}

div.noOrg-container {
  margin-top: 1em;
  label {
    font-weight: normal;
  }
	input[type="radio"] {
	  top: 2px;
  }
  span {
	  margin-left:2px;
	  position: relative;
	  top: 1px;
	  left: 2px;
	  font-weight: normal;
  }
}
#phone,#email,#altPhone  {
  width: 100%;
  max-width: 100%;
}
#bdGroup {
  #month {
    max-width: 100%;
    width: 100%;
  }
}
#createProfileForm {
  .name-section {
    padding-bottom: 0;
  }
  #firstname,
  #lastname {
    width: 300px;
    max-width: 100%;
  }
  #errorbirthday {
    display: none;
  }
  #bdGroup {
    margin-bottom: 0.1em;
    padding-bottom: 0;
	.flex {
    	flex-wrap: wrap;
    }
  }
  #erroremail {
    width: 300px;
    max-width: 100%;
  }
  .title {
    margin-top: 5%;
  }
  #userOrgs {
    margin-top: 2.2em;
  }
  #phone, #email, #altPhone  {
    width: 350px;
    max-width: 100%;
  }
  #userOrgs .smaller-text {
    display: none;
  }
  #noEmailContainer {
    margin-top: 0.3em;
  }
  #noEmail {
    position:relative;
    top:-1px
  }
  #phoneGroup {
    margin-top: 1.2em;
  }
  #altPhoneGroup {
    margin-top: 1.4em;
  }
  #updateProfile {
    font-size: @smallBtnSize;
  }
  label.clinics-section-label {
    margin-bottom: 0;
  }
}
.create-account-container {
  padding: 2em;
  width: 100%;
  max-width: 100%;
  border: solid 2px #F1F1F1;
  background-image: linear-gradient(to top, #e8e8e8 0%, #f5f5f5 100%);
}
#createProfileForm[data-account='patient'] #bdGroup {
  min-height: 104px;
}
#createProfileForm[data-account='staff'] {
  #userOrgs {
	 margin-top: 0;
  }
}

#profileSendEmailContainer {
  background-color: @wellColor;
  border-radius: 6px;
  border: 1px solid @wellBorderColor;
  padding-left: 2em;
  padding-right: 2em;
  max-width: 100%;
  width: 400px;
  label{
    font-size:@mediumText;
  }
}
#profileEmailMessage {
  font-size: @mediumText;
  margin-top: 1em;
  margin-left:0.5em;
  width: 300px;
  max-width: 100%;
}
#userSessionsListContainer TH {
  background-color: @rowBackgroundColor;
}
#sendRegistrationEmailForm label {
  font-weight: normal;
}
#userSessionReportDetailTable {
  margin-left: -1%;
}
#userSessionReportDetailHeader a[href] {
  background-image: -webkit-linear-gradient(top, #fff, #eee);
  background-image: -moz-linear-gradient(top, #fff, #eee);
  background-image: -ms-linear-gradient(top, #fff, #eee);
  background-image: -o-linear-gradient(top, #fff, #eee);
  background-image: linear-gradient(to bottom, #fff, #eee);
  -webkit-box-shadow: 2px 2px 1px 0px rgba(0, 0, 0, 0.4);
  -moz-box-shadow: 2px 2px 1px 0px rgba(0, 0, 0, 0.4);
  box-shadow: 2px 2px 1px 0px rgba(0, 0, 0, 0.4);
  border-left: 1px solid #ddd;
  border-top: 1px solid #ddd;
  color: #606a73;
  padding: 0.4em;
}
#userSessionReportDetailHeader a[href]:hover {
  color: @linkHover;
}
#userSessionReportDetailTable caption {
  padding: 0;
}

#userAssessementReport table {
  word-break:break-all;
}

#patientReportErrorMessage {
  margin-top: 0.2em;
  margin-bottom: 0.5em;
}
.indent {
  padding: 0 0.5em;
}
.left-indent-bottom {
  margin-left: 3.2em;
}
.left-indent-top {
  margin-left: 2.5em;
}
.profile-header {
  display:inline-block;
}
.profile-section {
  overflow-y: hidden;
  overflow-x: hidden;
  padding: 0;
}
.error-message, .report-error-message {
  text-align: left;
  color: @errorMessageColor;
}

.report-error-message {
  background-color: #f5f5f5;
  margin-left: 8px;
  display: none;
}

/*.loading-indicator {*/
#loadingIndicator{
  /*display: none;*/
  position: fixed;
  top: 0;
  left: 0;
  right: 0;
  bottom: 0;
  height: 2em;
  width: 2em;
  overflow: show;
  text-align: center;
  z-index: 99999;
  color: #444;
  margin: auto;
  background: transparent;
}
#loadingIndicator:before {
  content: ' ';
  display: block;
  position: fixed;
  top: 0;
  left: 0;
  width: 100%;
  height: 100%;
  background-color: #FFFF; /* for browsers that don't support rgba color*/
  background-color: rgba(0,0,0, 0.15);
   -ms-filter: "progid:DXImageTransform.Microsoft.Alpha(Opacity=60)";
  filter: alpha(opacity=60);
  -moz-opacity: 0.6;
  -khtml-opacity: 0.6;
  opacity: 0.6;
}

/* :not(:required) hides these rules from IE9 and below */
#loadingIndicator:not(:required) {
  /* hide "loading..." text */
  font: 0/0 a;
  color: transparent;
  text-shadow: none;
  background-color: transparent;
  border: 0;
}

#loadingIndicator:not(:required):after {
  content: ' ';
  display: block;
  font-size: 10px;
  width: 1em;
  height: 1em;
  margin-top: -0.5em;
  -webkit-animation: spinner 1500ms infinite linear;
  -moz-animation: spinner 1500ms infinite linear;
  -ms-animation: spinner 1500ms infinite linear;
  -o-animation: spinner 1500ms infinite linear;
  animation: spinner 1500ms infinite linear;
  border-radius: 0.5em;
  -webkit-box-shadow: rgba(0, 0, 0, 0.75) 1.5em 0 0 0, rgba(0, 0, 0, 0.75) 1.1em 1.1em 0 0, rgba(0, 0, 0, 0.75) 0 1.5em 0 0, rgba(0, 0, 0, 0.75) -1.1em 1.1em 0 0, rgba(0, 0, 0, 0.5) -1.5em 0 0 0, rgba(0, 0, 0, 0.5) -1.1em -1.1em 0 0, rgba(0, 0, 0, 0.75) 0 -1.5em 0 0, rgba(0, 0, 0, 0.75) 1.1em -1.1em 0 0;
  box-shadow: rgba(0, 0, 0, 0.75) 1.5em 0 0 0, rgba(0, 0, 0, 0.75) 1.1em 1.1em 0 0, rgba(0, 0, 0, 0.75) 0 1.5em 0 0, rgba(0, 0, 0, 0.75) -1.1em 1.1em 0 0, rgba(0, 0, 0, 0.75) -1.5em 0 0 0, rgba(0, 0, 0, 0.75) -1.1em -1.1em 0 0, rgba(0, 0, 0, 0.75) 0 -1.5em 0 0, rgba(0, 0, 0, 0.75) 1.1em -1.1em 0 0;
}

/* Animation */

@-webkit-keyframes spinner {
  0% {
    -webkit-transform: rotate(0deg);
    -moz-transform: rotate(0deg);
    -ms-transform: rotate(0deg);
    -o-transform: rotate(0deg);
    transform: rotate(0deg);
  }
  100% {
    -webkit-transform: rotate(360deg);
    -moz-transform: rotate(360deg);
    -ms-transform: rotate(360deg);
    -o-transform: rotate(360deg);
    transform: rotate(360deg);
  }
}
@-moz-keyframes spinner {
  0% {
    -webkit-transform: rotate(0deg);
    -moz-transform: rotate(0deg);
    -ms-transform: rotate(0deg);
    -o-transform: rotate(0deg);
    transform: rotate(0deg);
  }
  100% {
    -webkit-transform: rotate(360deg);
    -moz-transform: rotate(360deg);
    -ms-transform: rotate(360deg);
    -o-transform: rotate(360deg);
    transform: rotate(360deg);
  }
}
@-o-keyframes spinner {
  0% {
    -webkit-transform: rotate(0deg);
    -moz-transform: rotate(0deg);
    -ms-transform: rotate(0deg);
    -o-transform: rotate(0deg);
    transform: rotate(0deg);
  }
  100% {
    -webkit-transform: rotate(360deg);
    -moz-transform: rotate(360deg);
    -ms-transform: rotate(360deg);
    -o-transform: rotate(360deg);
    transform: rotate(360deg);
  }
}
@keyframes spinner {
  0% {
    -webkit-transform: rotate(0deg);
    -moz-transform: rotate(0deg);
    -ms-transform: rotate(0deg);
    -o-transform: rotate(0deg);
    transform: rotate(0deg);
  }
  100% {
    -webkit-transform: rotate(360deg);
    -moz-transform: rotate(360deg);
    -ms-transform: rotate(360deg);
    -o-transform: rotate(360deg);
    transform: rotate(360deg);
  }
}
.flex {
  display: flex;
  flex-wrap: wrap;
  justify-content: flex-start;
  div.flex-item {
    padding: 8px 12px 8px 0;
    max-width: 100%;
  }
}
.pagination {
  font-size: @mediumText;
}
.pagination-detail {
  font-size: @mediumText;
}

.pagination {

  >.active>a {
    background-color: @featureBtnBgColor;
    border-color: @featureBtnBgColor;
  }
  >.active>a:focus {
    background-color: @btnColor;
    border-color: @btnColor;
  }
  >.active>a:hover{
    background-color: @linkHover;
    border-color: @linkHover;
  }
  >.active>span{
    background-color: @btnColor;
    border-color: @btnColor;
  }
  >.active>span:focus{
    background-color: @linkHover;
    border-color: @linkHover;
  }
  >.active>span:hover {
    background-color: @linkHover;
    border-color: @linkHover;
  }
}

.pagination {
  >li>a {
    color: @btnColor;
  }
  >li>span {
    color: @btnColor;
  }
}
/**override bootstrap style**/
.checkbox input[type=checkbox],
.checkbox-inline input[type=checkbox],
.radio input[type=radio],
.radio-inline input[type=radio] {
  margin-top: 4px;
}
.radio input[type=radio] {
  position: relative;
  left: 3px;
  margin-right: 8px;
}

.modal-dialog {
  border-radius: 0;
  input[type="radio"] {
    position: relative;
    top: -1px;
    margin-right: 0.2em;
  }
  label input[type="radio"] {
    position: relative;
    top: 0;
    margin-right: 0.5em;
  }
}
.modal-header,
.modal-footer {
  background-color: #606a73;
  color: #FFF;
}
.modal-body {
  padding: 2em 2.5em;
  font-size: @baseMobileFontSize;
}
.modal-title {
  font-weight: normal;
  font-size: @baseFontSize;
}
.modal-footer {
  padding: 0.75em;
}
.modal-header {
  font-size: @baseMobileFontSize;
  min-height: 3em;
}
.modal-header button,
.modal-header button * {
  color: #FFF;
}
.modal label {
  font-size: @baseMobileFontSize;
}
.modal button,
.modal a.btn {
  font-size: @baseMobileFontSize;
}
.hide {
  display: none;
}
sub.pointer {
  cursor:pointer;
}
sub.pointer:hover {
  color: @linkHover;
}
.report-custom-header {
  padding: 0.3em 0.5em;
  border-radius: 4px;
  border-left: 2px solid #f5f5f5;
  border-bottom: 2px solid #f5f5f5;
  width: 100%;
  max-width: 100%;
  margin: auto;
  height: 86px;
}

.report-custom-header .left {
float:left;
}

.report-custom-header .right {
float:right; padding-top:1%;
position: relative;
z-index: 88;
color: @labelColor
}

.tooltip > .tooltip-inner{
    background-color: @tooltipColor;
    border: 1px solid @tooltipColor;
    padding: 0.3em;
    width: 170%;
    font-size: @smallText;
}
.tooltip.top .tooltip-arrow {
    border-top-color: @tooltipColor;
}

.tooltip.right .tooltip-arrow {
    border-right-color: @tooltipColor;
}

.tooltip.bottom .tooltip-arrow {
    border-bottom-color: @tooltipColor;
}

.tooltip.left .tooltip-arrow {
    border-left-color: @tooltipColor;
}

#consentContainer {
  .fade {
    transition: opacity .45s ease-out;
  }
  .consent {
  display: none;
  padding: 1.15em 1.3em;
  color: #57675B;
  width: 100%;
  max-width: 100%;
  border: 1px solid #ddd;
  border-radius: 4px;
  }
  label {
  font-weight: normal;
  margin-left: 6px;
  }
  a {
  color:@linkColor;
  margin-left: 1.3em;
  }
  a:hover {
  color: @linkHover;
  }
}
.consent-checkbox {
  margin-left:-2px;
  margin-right: 8px;
  position:relative;
  top:-2px;
}

.withdrawn-label [data-eproms] {
  display: none;
}
.withdrawn-label [data-truenth] {
  display: inline;
}

#viewConsentHistoryButton,
#profileConsentHistory {
  display: none;
}

#profileConsentList,
#profileConsentHistory {
  .eproms-consent-status-header,
  .eproms-consent-date-header,
  .eproms-tou-table-text {
      display: none;
  }
}
#profileConsentList {
  max-width: 100%;
  padding: 0.1em;
  overflow-x: auto;
  a {
    text-decoration:underline;
  }
  a:hover {
    color: @linkHover;
  }
  .consentlist-header {
    background-color: @rowBackgroundColor;
    color: #FFF;
    font-weight: normal;
    padding-left: 0.6em;
    padding-right: 0.6em;
  }
}
#identityVerificationContainer {
  padding: 2em 1.5em;
  margin: 1em auto;
  input,
  select {
    width: 100%;
    max-width: 100%;
  }
  .form-group {
    margin-bottom: 1em;
  }
}

.box-shadow-container {
-webkit-box-shadow: 7px 8px 7px -7px rgba(79,82,80,1);
-moz-box-shadow: 7px 8px 7px -7px rgba(79,82,80,1);
box-shadow: 7px 8px 7px -7px rgba(79,82,80,1);
}

a.btn-delete {
  padding: 0.2em 0.4em 0.2em 0.3em
}
div.input-group.date {
  margin-top: -2px;
}
div.org-container {
  legend {
    color: @legendColor;
  }
  .text-muter {
    margin-bottom: 4px;
    margin-top:4px;
    color: @labelColor;
  }
  input[type="checkbox"] {
    position:relative;
    top:-1px;
    right:4px;
  }
}

#procedureForm {
  margin-left: 0.5em;
}

#profileProcedureContainer {
  table {
    border: 0;
  }
  #tnthproc {
    max-width: 95%
  }
  div.input-group.date {
    width: 60%;
    max-width: 100%;
  }
  .treatment-container {
    margin-left:0.5em;
  }
  .inner {
    margin: 1em 0.5em 1em 0.5em
  }
  .procedureDateLabel {
    margin-bottom: 0;
  }
  button.btn {
    color:@labelColor;
    font-size: @btnSize;
    height: 2.35em;
    padding: 0 1em;
  }
  #pastTreatmentsContainer,
  #eventListLoad {
    display: none;
  }
}
#eventListtnthproc {
  margin-left: 0.5em;
  td {
    padding: 0.15em;
    line-height: 2.3em;
  }
}

#biopsyDateContainer {
  display: none;
  min-height: 4.5em;
  font-size: 0.96em;
  label {
    margin-right: 0.2em;
    margin-bottom: 0;
  }
  input {
  	margin: 0.5em 0;
  }
}
div.biopsy-option:last-of-type{
  margin-top: 1px;
}
.registration-status-container {
  margin:0 0 0.8em 0;
  font-size: @mediumText;
}
.registration-label {
  display:inline-block;
  opacity: 0.7;
}
.timezone-container {
  padding-bottom: 0;
}
div.timezone-warning.text-warning {
  flex: 1 100%;
}
#consentListTable,
#profileAuditLogTable {
    font-size: @mobileSmallSize;
    max-width: 100%;
}
#profile-gender-list {
    padding: 0 0.1em;
}
#profileForm {
  #firstname,
  #lastname {
    width: 100%;
    max-width: 100%;
  }
  #errorbirthday {
    display: none;
  }
}
.capitalize {
  text-transform: capitalize
}
.gradient {
  background-image: linear-gradient(to top right, #FFF, #e1e2e1);
}
/** Responsive sizes **/
#aboutForm {
  .bd-element,
  .biopsy-date-element {
    margin: 0.5em 0;
  }
}

@media (min-width: 481px) {
  #homeFooter {
    font-size: @smallerText;
  }
}

@media (min-width: 500px) {
  #aboutForm .iq-container {
    margin-top: 11%;
  }
}

@media (min-width: 506px) {
  #consentListTable,
  #profileAuditLogTable {
    font-size: @mediumText;
  }

  #altPhone, #email, #phone {
  	width: 300px;
  }
  #profileForm {
	  #firstname,
	  #lastname {
	    width: 300px;
	  }
  }
}
@media (min-width: 507px) {
  .admin-table {
    div.pull-right {
      width: auto;
    }
    div.pull-right.search {
      width: auto;
      float: right !important;
    }
  }
}

@media (min-width: 580px) {
  #createProfileForm  {
    #emailGroup {
      margin-top: 1.2em;
    }
    #phone, #email, #profileStudyIDContainer input, #altPhone{
        width: 350px;
    }
  }
  #createProfileForm[data-account='staff'] {
    #bdGroup {
      height: 80px;
    }
  }
}

@media (min-width: 641px) {
  body {
    font-size: @baseFontSize;
  }
  .form-control,
  input,
  select,
  label,
  .form-group > label {
    font-size: @baseFontSize;
  }
  .form-group .help-block {
    font-size: @baseFontSize;
  }
  small {
    font-size: @baseMobileFontSize;
  }
  .fixed-table-pagination {
    font-size:@baseFontSize;
  }
  .tnth-headline {
    margin: 30px 0 20px;
    font-size: @headlineSize;
    letter-spacing: 1px;
  }
  .tnth-subhead {
    font-size: @subheadSize;
  }
  h1, h2 {
    font-size: @headlineSize;
  }
  h3, h4, h5 {
    font-size: 1.15em;
  }
  legend {
    font-size: 0.95em;
  }
  .fixed-table-container thead th,
  .fixed-table-container thead th .both {
    font-size: @baseFontSize*0.95;
  }

  .tnth-form .form-group > label {
    font-size: @formSize;
  }

  button,
  #createUserLink,
  .btn,
  .btn-tnth-primary,
  a.btn {
    font-size: @btnSize;
  }

  .profile-item-container {
      .profile-item-title  {
        max-width: 150px;
      }
   }
  #socialMediaRegistrationContainer .btn-social,
  #regForm input[type="submit"],
  #loginForm input[type="submit"],
  #socialMediaLoginContainer .btn-social,
  #socialMediaLoginContainer input[type="submit"]
  {
    font-size: @baseFontSize;
    height: 62px;
  }

  #loginForm input[type=submit],
  #regForm input[type=submit] {
    padding: 1.4em 1.95em;
  }

  #loginForm input,
  #regForm input {
    font-size: @formSize;
  }

  .modal-body {
  font-size: @baseFontSize;
  }
  .modal-title {
    font-size: @modalTitleSize;
  }
  .modal-header {
    font-size: @modalHeaderSize;
  }
  .modal label {
    font-size: @modalLabelSize;
  }
  .modal button,
  .modal a.btn {
    font-size: @modalButtonSize;
  }
  .checkbox input[type=checkbox] {
    top: -1px;
  }
  .indent {
  	padding: 0 1em;
  }
  #homeFooter {
    font-size: @footerSize;
    padding-top: 1em;
  }

  #wellContainer {
    .tnth-well {
      height: 100%;
    }
  }

  #bdGroup {
	  #month {
	    max-width: 100%;
	    width: 250px;
	  }
  }

  div.columns {
    top: 0;
  }
  div.pull-right {
	top: 0;
  }
  .search .form-control {
    height: 3em;
  }

  #adminTable {
    TH.id-field,
    TH[data-field='userid'] {
      div.th-inner {
        padding-top: 4px;
      }
    }
  }

  #adminTableToolbar {
     div.indent {
      padding: 0;
    }
    .fixed-table-toolbar .dropdown-menu {
      overflow-x: hidden !important;
    }
    div.orglist-selector {
      div.dropdown-menu {
        width: 400px;
        max-width: 400px;
        #userOrgs {
          margin: 0 0.5em;
        }
        div.org-container
        {
          * {
            font-size: @baseMobileFontSize;
          }
        }
      }
      #orglist-footer-container {
        padding: 0em 0.5em;
        label {
          font-size: @baseMobileFontSize;
        }
      }
    }
  }
  .download-wrapper,
  .download-break {
    display: block;
  }
  .portal-description .button-container a {
    width: 300px;
  }
   .profile-item-container {
    padding: 2em 3em 2.5em 3em;
  }

  .profile-section {
      padding-top: 0.5em;
      padding-bottom: 0.5em;
  }

  #mainDiv.profile {
    .profile-item-container {
      .profile-item-title  {
        max-width: 100%;
      }
    }
  }
  .timezone-container {
    padding-bottom: 2em;
  }

  #fillOrgs *,
  .noOrg-container *  {
  	font-size: @baseFontSize * 0.95;
  }

  .iq-container .noOrg-container *  {
    font-size: @baseFontSize;
  }


  .create-account-container {
      padding: 3.5em 4em;
      overflow: auto;
  }
  #createProfileForm {
    #bdGroup .flex {
      flex-wrap: nowrap;
    }
  }
}

@media (min-width: 726px) {
  .portal-header {
    font-size: @headlineSize;
  }
}
@media (min-width: 768px) {
  #fullSizeBox {
    /*background-image: none;
    min-height: auto;*/
    height: 700px;
    > img {
      width: 100%;
    }
  }
  #fullSizeContainer {
    padding: 24px 0;
  }
  #wellContainer {
    padding: 24px 24px 80px;
  }
  #fullSizeLogo {
    height: 80px;
  }
  .tnth-well {
    padding: 24px;
  }
  .tnth-splash {
    .headline {
      font-weight: bold;
      font-size: 28px;
      margin-bottom: 1em;
    }
    .feature-btn-primary {
      margin-top: 1em;
      font-weight: bold;
      padding: 6px 24px;
      font-size: 22px;
    }
  }
  .tnth-splash-bottom-link {
    font-size: 24px;
  }
}
@media (min-width: 828px) {
 #indexNavBar span.index-list, #indexContainer {
    display: none;
  }
}
@media (min-width: 992px) {
   #progressWrapper {
      width: 80%;
    .progressbar li {
      	font-size: 12px;
    	}
    .progressbar {
      position: relative;
      left: -3%;
     }
  }
  #mainNav {
    height: 135px;
  }
  select:not([multiple]) {
    -webkit-appearance: none;
    -moz-appearance: none;
    background-position: right 50%;
    background-repeat: no-repeat;
    background-image: url(data:image/png;base64,iVBORw0KGgoAAAANSUhEUgAAAA4AAAAMCAYAAABSgIzaAAAAGXRFWHRTb2Z0d2FyZQBBZG9iZSBJbWFnZVJlYWR5ccllPAAAAyJpVFh0WE1MOmNvbS5hZG9iZS54bXAAAAAAADw/eHBhY2tldCBiZWdpbj0i77u/IiBpZD0iVzVNME1wQ2VoaUh6cmVTek5UY3prYzlkIj8+IDx4OnhtcG1ldGEgeG1sbnM6eD0iYWRvYmU6bnM6bWV0YS8iIHg6eG1wdGs9IkFkb2JlIFhNUCBDb3JlIDUuMC1jMDYwIDYxLjEzNDc3NywgMjAxMC8wMi8xMi0xNzozMjowMCAgICAgICAgIj4gPHJkZjpSREYgeG1sbnM6cmRmPSJodHRwOi8vd3d3LnczLm9yZy8xOTk5LzAyLzIyLXJkZi1zeW50YXgtbnMjIj4gPHJkZjpEZXNjcmlwdGlvbiByZGY6YWJvdXQ9IiIgeG1sbnM6eG1wPSJodHRwOi8vbnMuYWRvYmUuY29tL3hhcC8xLjAvIiB4bWxuczp4bXBNTT0iaHR0cDovL25zLmFkb2JlLmNvbS94YXAvMS4wL21tLyIgeG1sbnM6c3RSZWY9Imh0dHA6Ly9ucy5hZG9iZS5jb20veGFwLzEuMC9zVHlwZS9SZXNvdXJjZVJlZiMiIHhtcDpDcmVhdG9yVG9vbD0iQWRvYmUgUGhvdG9zaG9wIENTNSBNYWNpbnRvc2giIHhtcE1NOkluc3RhbmNlSUQ9InhtcC5paWQ6NDZFNDEwNjlGNzFEMTFFMkJEQ0VDRTM1N0RCMzMyMkIiIHhtcE1NOkRvY3VtZW50SUQ9InhtcC5kaWQ6NDZFNDEwNkFGNzFEMTFFMkJEQ0VDRTM1N0RCMzMyMkIiPiA8eG1wTU06RGVyaXZlZEZyb20gc3RSZWY6aW5zdGFuY2VJRD0ieG1wLmlpZDo0NkU0MTA2N0Y3MUQxMUUyQkRDRUNFMzU3REIzMzIyQiIgc3RSZWY6ZG9jdW1lbnRJRD0ieG1wLmRpZDo0NkU0MTA2OEY3MUQxMUUyQkRDRUNFMzU3REIzMzIyQiIvPiA8L3JkZjpEZXNjcmlwdGlvbj4gPC9yZGY6UkRGPiA8L3g6eG1wbWV0YT4gPD94cGFja2V0IGVuZD0iciI/PuGsgwQAAAA5SURBVHjaYvz//z8DOYCJgUxAf42MQIzTk0D/M+KzkRGPoQSdykiKJrBGpOhgJFYTWNEIiEeAAAMAzNENEOH+do8AAAAASUVORK5CYII=);
    padding-right: 1.5em;
    max-width: auto;
  }
  #fullSizeContainer {
    padding: 30px 0;
  }
  #wellContainer {
    padding: 30px 30px 90px;
  }
  #fullSizeLogo {
    height: 90px;
  }
  .tnth-well {
    padding: 30px;
  }
  .btn-set {
    margin-bottom: 2em;
    .btn {
      margin-bottom: 1em;
    }
  }
  .tnth-splash .headline {
    font-size: @lgHeadlineSize;
  }
  .pos-bottom-md {
    position: absolute;
    bottom:0;
    right:0;
    .btn {
      margin: 0 0 15px 15px;
    }
  }
  #topTerms {
    .terms-tick-box-text {
      width: 96.5%;
    }
  }
  #patientListOptions,
  #staffListOptions {
  	display: flex;
    flex-direction: row;
    & > span:last-of-type {
      margin-top: 0.7em;
    }
  }
  #patientList div.or,
  #staffList div.or {
    margin: 0.9em 1em 1em 1.2em;
  }

  #patientListOptions > span:last-of-type,
  #staffListOptions > span:last-of-type {
    margin-top: 0.7em;
  }

  .form-group input[type=checkbox] {
    position: relative;
    margin-right: 4px;
  }

  /** Unless explicitly wrapped in reduce-font-sizes class **/
  .reduce-font-sizes {
    body & {
      font-size: @mediumText;
    }
    .tnth-headline {
      font-size: @subheadSize;
    }
    .tnth-subhead {
      font-size: @baseFontSize;
    }
    .form-group input[type=checkbox], .form-group  input[type=radio] {
      margin-top: 4px;
    }
  }
  #aboutForm {
    max-width: 65%;
  }
  #aboutForm .iq-container {
    margin-top: 5%;
  }
  #aboutForm .iq-container .tnth-headline:first-of-type {
    font-size: @subheadSize;
  }
  #biopsyDateContainer {
  	input {
  		margin: 0;
  	}
  }
  #mainDiv.profile {
  	.profile-item-container  {
  		padding: 2em 3em 2.7em 3em;
  	}
  }
  #createProfileForm {
    #emailGroup {
      margin-top: 1em;
    }
  }
}
@media (min-width: 1200px) {
  #fullSizeContainer {
    padding: 60px 0 60px;
  }
  #wellContainer {
    padding: 60px 60px 100px;
  }
  #fullSizeLogo {
    height: 100px;
  }
  .tnth-well {
    padding: 60px;
  }
  .tnth-splash .headline {
    margin: -1em 0 1.5em;
  }
  .profile-img {
    margin-top: 10px;
    margin-left: 6px;
    display: inline-block;
    img {
      width: 60px;
      border-radius: 45px;
    }
  }
  .btn-set {
    margin-bottom: 1em;
    .btn {
      margin-bottom: 0.5em;
    }
  }

  #aboutForm {
  	div.heading::before {
	   border-radius: 100%;
	   width: 52px;
	   height: 52px;
	   font-size: @subheadSize;
	   line-height: 1;
	   content: "\EA03";
	   display: inline-block;
	   font-family: "symbols";
	   font-style: normal;
	   font-weight: normal;
	   line-height: 1;
	   margin: 0 auto;
	   -webkit-font-smoothing: antialiased;
	   color: #ccc;
	   position: absolute;
	   top: 3em;
	   left: 0;
	   right: 0;
	   margin-left: auto;
	   margin-right: auto;
	   margin-bottom: 1em;
	   cursor: pointer;
	  }
   }

  #profileForm {
    .patient-detail-container .flex-item {
      flex: 1;
    }
    .communications-container .flex-item {
      flex: 1 30%;
    }
  }
  #mainDiv.profile .footer-container.flex{
    justify-content: center;
  }
}

@media (min-width: 1301px) {
 #fullSizeBox {
    height: 100%;
  }
}

@media (min-width: 1400px) {
  html, body {
    width: 100%;
    height: 100%;
  }
  #mainHolder.vertical-center {
    display: table;
    height:100%;
    margin: 0 auto;
    #mainDiv {
      display: table-cell;
      text-align: center; /* horizontal */
      vertical-align: middle; /* vertical */
    }
  }
  #fullSizeBox {
    margin: 0 auto;
    max-width: 1400px;
  }
  #homeFooter {
    max-width: 1400px;
    margin: 0 auto;
  }
  .btn-set {
    margin-bottom: 1em;
    .btn {
      margin-bottom: 0.5em;
    }
  }
}
/*** https://github.com/lipis/bootstrap-social ***/
.btn-social{position:relative;padding-left:44px;text-align:left;white-space:nowrap;overflow:hidden;text-overflow:ellipsis}.btn-social>:first-child{position:absolute;left:0;top:0;bottom:0;width:32px;line-height:39px;font-size:1.6em;text-align:center;border-right:1px solid rgba(0,0,0,0.2)}
.btn-social.btn-lg{padding-left:61px}.btn-social.btn-lg>:first-child{line-height:45px;width:45px;font-size:1.8em}
.btn-social.btn-sm{padding-left:38px}.btn-social.btn-sm>:first-child{line-height:28px;width:28px;font-size:1.4em}
.btn-social.btn-xs{padding-left:30px}.btn-social.btn-xs>:first-child{line-height:20px;width:20px;font-size:1.2em}
.btn-social-icon{position:relative;padding-left:44px;text-align:left;white-space:nowrap;overflow:hidden;text-overflow:ellipsis;height:34px;width:34px;padding:0}.btn-social-icon>:first-child{position:absolute;left:0;top:0;bottom:0;width:32px;line-height:34px;font-size:1.6em;text-align:center;border-right:1px solid rgba(0,0,0,0.2)}
.btn-social-icon.btn-lg{padding-left:61px}.btn-social-icon.btn-lg>:first-child{line-height:45px;width:45px;font-size:1.8em}
.btn-social-icon.btn-sm{padding-left:38px}.btn-social-icon.btn-sm>:first-child{line-height:28px;width:28px;font-size:1.4em}
.btn-social-icon.btn-xs{padding-left:30px}.btn-social-icon.btn-xs>:first-child{line-height:20px;width:20px;font-size:1.2em}
.btn-social-icon>:first-child{border:none;text-align:center;width:100% !important}
.btn-social-icon.btn-lg{height:45px;width:45px;padding-left:0;padding-right:0}
.btn-social-icon.btn-sm{height:30px;width:30px;padding-left:0;padding-right:0}
.btn-social-icon.btn-xs{height:22px;width:22px;padding-left:0;padding-right:0}
.btn-facebook{color:#fff;background-color:#3b5998;border-color:rgba(0,0,0,0.2)}.btn-facebook:hover,.btn-facebook:focus,.btn-facebook:active,.btn-facebook.active,.open>.dropdown-toggle.btn-facebook{color:#fff;background-color:#2d4373;border-color:rgba(0,0,0,0.2)}
.btn-facebook:active,.btn-facebook.active,.open>.dropdown-toggle.btn-facebook{background-image:none}
.btn-facebook.disabled,.btn-facebook[disabled],fieldset[disabled] .btn-facebook,.btn-facebook.disabled:hover,.btn-facebook[disabled]:hover,fieldset[disabled] .btn-facebook:hover,.btn-facebook.disabled:focus,.btn-facebook[disabled]:focus,fieldset[disabled] .btn-facebook:focus,.btn-facebook.disabled:active,.btn-facebook[disabled]:active,fieldset[disabled] .btn-facebook:active,.btn-facebook.disabled.active,.btn-facebook[disabled].active,fieldset[disabled] .btn-facebook.active{background-color:#3b5998;border-color:rgba(0,0,0,0.2)}
.btn-facebook .badge{color:#3b5998;background-color:#fff}
.btn-google{color:#fff;background-color:#dd4b39;border-color:rgba(0,0,0,0.2)}.btn-google:hover,.btn-google:focus,.btn-google:active,.btn-google.active,.open>.dropdown-toggle.btn-google{color:#fff;background-color:#c23321;border-color:rgba(0,0,0,0.2)}
.btn-google:active,.btn-google.active,.open>.dropdown-toggle.btn-google{background-image:none}
.btn-google.disabled,.btn-google[disabled],fieldset[disabled] .btn-google,.btn-google.disabled:hover,.btn-google[disabled]:hover,fieldset[disabled] .btn-google:hover,.btn-google.disabled:focus,.btn-google[disabled]:focus,fieldset[disabled] .btn-google:focus,.btn-google.disabled:active,.btn-google[disabled]:active,fieldset[disabled] .btn-google:active,.btn-google.disabled.active,.btn-google[disabled].active,fieldset[disabled] .btn-google.active{background-color:#dd4b39;border-color:rgba(0,0,0,0.2)}
.btn-google .badge{color:#dd4b39;background-color:#fff}
.btn-social-container {
  width: 400px;
  max-width: 100%;
  margin: 0 auto;
}
#createAcctTxt {
  margin: 2em 0 0.5em 0;
}

#socialMediaRegistrationContainer .btn-social > :first-child,
#socialMediaLoginContainer .btn-social > :first-child
{
  width: 40px;
  top: 0.4em;
}

#socialMediaRegistrationContainer .divider,
#socialMediaLoginContainer .divider
{
  height: 0.5em;
}
.reg-title {
  font-size: @headlineSize;
  line-height: 33px;
  color: @sectionTitleColor;
  position: relative;
  padding: 0.6em 0 20px;
  margin: 1.5em 0 25px;
  font-weight: bold;
}

div.or {
    background: @orBackgroundColor;
    border-radius: 12px;
    color: #fff;
    font-size: @xxsmallText;
    font-weight: bold;
    height: 26px;
    line-height: 27px;
    text-align: center;
    text-transform: uppercase;
    width: 25px;
    margin: 1em auto;
    position: relative;
    z-index: 1;
}
.or-divider {
    height: 1px;
    background: #ebebeb;
    position: relative;
    margin: -1.5em auto 20px auto;
    width: 100%;
}
.password-popover { min-width: 200px; max-width: 250px; right: 50px !important;}
.password-popover .popover-content { padding: 1.2em 1em 1.5em 1em; width: 100%; margin: 0 auto;}
#pwdHintList {padding: 0; margin:2px; list-style-type: none}
.password-popover li { margin-left: 1em;}
.password-popover li.success-text::before { content: "\2713"; display: inline-block; margin-right: 4px; }
.success-text { color: green; font-weight: bold;}
.default-text { color: #31708f; font-weight: normal;  }
.fail-text {color: #a94442; font-weight: bold;}
.password-popover li.fail-text::before { content: "\2715"; display: inline-block; margin-right: 4px; }<|MERGE_RESOLUTION|>--- conflicted
+++ resolved
@@ -816,13 +816,8 @@
 }
 
 /* reporting dashboard styling */
-<<<<<<< HEAD
-.nav-tabs.rd-nav>li.active>a, 
-.nav-tabs.rd-nav>li.active>a:focus, 
-=======
 .nav-tabs.rd-nav>li.active>a,
 .nav-tabs.rd-nav>li.active>a:focus,
->>>>>>> 4073b988
 .nav-tabs.rd-nav>li.active>a:hover {
     background-color: #6f7984;
     color: #FFF;
@@ -836,17 +831,10 @@
    .columns-right .btn {
       padding: 0.6em;
    }
-<<<<<<< HEAD
 }
 .stats-container.active {
    display: block;
 }
-=======
-}
-.stats-container.active {
-   display: block;
-}
->>>>>>> 4073b988
 .stats-info {
     background-color: #F7F7F7;
     padding: 1em;
