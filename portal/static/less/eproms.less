/** Eproms Shared services portal CSS
 * Uses Bootstrap framework
 *
 * = Font sizing =
 * Baseline font sizes: body: 18px, headlines: 24px, subheads: 22px, form fields: 18px, buttons: 18px, smaller-text: 14px
 * > 992 font sizes: body: 24px, headlines 32px, subheads: 29px, form fields: 18px, buttons: 18px, smaller-text: 14px
**/
@font-face {
    font-family: "symbols";
    src: url("/static/fonts/symbols.eot");
    src: url("/static/fonts/symbols.eot?#iefix") format("eot"), url("/static/fonts/symbols.svg#symbols") format("svg"), url("/static/fonts/symbols.woff2") format("woff2"), url("/static/fonts/symbols.woff") format("woff"), url("/static/fonts/symbols.ttf") format("truetype");
    font-weight: normal;
    font-style: normal;
}

@baseFontSize:    16px;
@baseMobileFontSize:  14px;
@headlineSize:    1.30em;
@subheadSize:     1.20em;
@subSmallHeadSize: 1.1em;
@lgFontSize:      1.5em;
@lgHeadlineSize:  1.35em;
@lgsubheadSize:   1.25em;
@splashFontSize:  1.05em;
@smallText:       0.90em;
@mediumText:      0.95em;
@smallerText:     0.85em;
@xsmallText:      0.75em;
@xxsmallText:     0.70em;
@btnSize:         1em;
@smallBtnSize:    0.9em;
@orgSize:         15px;
@mobileOrgSize:   12px;
@modalHeaderSize: 1.3em;
@modalTitleSize:  1em;
@modalBodySize:   1.07em;
@modalButtonSize: 0.85em;
@modalLabelSize:  1.01em;
@modalInputSize:  0.90em;
@footerSize:      0.95em;
@footerLinkSize:  0.95em;
@linkSize:        0.9em;
@mobileSize:      14px;
@mobileSmallSize:      0.7777em;
@formSize:        16px;

/**
 * = Colors =
 **/
@bodyBgColor:      #FFF;
@baseColor:       #333;
@linkColor:       #57675B;
@linkHover:       #576e76;
@btnDefaultColor: #333f4b;
@btnDefaultBorderColor: #bdb9b9;
@btnColor:        #7C959E;
@featureBtnColor: #7C959E;
@featureBtnHoverColor: #FFF;
@featureBtnHoverBgColor: #909698;
@featureBtnBorderColor: #333;
@legendColor:    #595F57;
@modalBackgroundColor: #606a73;
@sectionTitleColor: #526960;
@sectionBorderColor: #E0E6E3;
@rowBackgroundColor: #8a8e90;
@navBarBgColor: #607D8B;
@toolTipColor: #575a4d;
@menuTextColor: #494e37;
@menuTextHoverColor: #337ab7;
@menuTitleColor: #5b5e61;
@leftPanelBgColor: #bac1ca;
@errorMessageColor: #a94442;
@placeHolderColor: #999;
@disabledOpacity: 0.6;
@disabledColor: #bfc3c3;
@footerWhiteThemeColor: #F5F5F5;
@orBackgroundColor: #888a8c;
@labelColor: #777;
@inputHeight: 2.5em;
@wellColor: #F7F7F7;


/**
 *  Font-family
 **/
 @bodyFontFamily:  "Helvetica Neue Light", "Helvetica Neue", Arial, sans-serif;


html {
  -webkit-box-sizing: border-box;
  -moz-box-sizing: border-box;
  box-sizing: border-box;
}
*, *:before, *:after {
  -webkit-box-sizing: inherit;
  -moz-box-sizing: inherit;
  box-sizing: inherit;
}

body {
  margin: 0;
  background-color: @bodyBgColor;
  font-family: @bodyFontFamily;
  color: @baseColor;
  font-size: @baseMobileFontSize;
  text-rendering: optimizeLegibility;
}

.form-control,
input,
select,
label,
legend,
.form-group > label{
  font-size: @baseMobileFontSize;
}
.tnth-headline,
.tnth-subhead,
h1, h2 {
  font-size: @subheadSize;
}
h3, h4, h5 {
  font-size: @subSmallHeadSize;
}
small,
.fixed-table-container thead th,
.fixed-table-container thead th .both,
.form-group .help-block {
  font-size: 12px;
}

.fixed-table-pagination {
    font-size:@smallText;
}

button,
#createUserLink,
.btn,
.btn-tnth-primary,
a.btn,
.sm-btn {
  font-size: @baseMobileFontSize;
  max-width: 100%;
}

.btn {
  cursor: pointer;
  border-radius: 0;
  padding: 0.8em;
  letter-spacing: 2px;
  color: @btnDefaultColor;
  background-color: #FFF;
  border: 1px solid @btnDefaultBorderColor;
  text-transform: uppercase;
  text-align: center;
}

.btn:focus,
a:focus {
  outline: none;
}

.btn.disabled,
.btn-tnth-primary.disabled {
  opacity: @disabledOpacity;
}

.btn-set {
  margin-bottom: 1.5em;
  .btn {
    margin-bottom: 0.5em;
  }
}

.btn-tnth-primary {
  color: #fff;
  background-color: @btnColor;
  border-color: @btnColor;
  transition: all 0.3s ease-in-out 0s;
  -webkit-transition: all 0.3s ease-in-out 0s;
  padding-right: 1em;
  border-radius: 0;
  letter-spacing: 2px;
  min-width: 100px;
  display: inline-block;
  text-transform: uppercase;
  &:hover,
  &:focus,
  &.active,
  .open > .dropdown-toggle& {
    color: #fff;
    background-color: @linkHover;
    border-color: @linkHover;
    text-decoration: none;
  }
  .glyphicon {
    color: #FFF;
  }
}

a {
  color: @linkColor;
  cursor: pointer;
}
a:hover, a:active {
  color: @linkHover;
}
a.disabled {
  opacity: @disabledOpacity;
}
a.btn {
  cursor: pointer;
  border: none
}
.btn a {
  text-decoration: none;
}
.btn-tnth-back {
  color: #777;
  padding: 0;
  margin: 1em 0.2em;
}
#socialMediaRegistrationContainer .btn-social,
#regForm input[type="submit"],
#socialMediaLoginContainer .btn-social,
#socialMediaLoginContainer input[type="submit"]
{
    margin: 0.2em auto;
    display: inline-block;
    width: 400px;
    max-width: 100%;
    margin: 0 auto;
    overflow: hidden;
    height: 52px;
    font-size: @mobileSize;
    line-height: 1;
    margin: 0 auto;
    letter-spacing: 3px;
    border-radius: 0px;
    padding: 1.2em 2em 1em 4em;
    text-transform: uppercase;
    text-align: left;
}
#regForm input,
#loginForm input {
  background: #f1f0ef;
  height: 44px;
  padding: 5px;
  border: 1px solid #f1f0ef;
  border-radius: 0;
  width: 400px;
  max-width: 100%;
}

#regForm input[type="submit"],
#loginForm input[type="submit"] {
   background-color: @btnColor;
   text-align: center;
   padding: 1.1em 2em 1em;
   height: 52px;
}
.reg-title {
  font-size: @headlineSize;
  line-height: 33px;
  color: #494a45;
  position: relative;
  padding: 0.6em 0 20px;
  margin: 1.5em 0 25px;
  font-weight: bold;
}
::-webkit-input-placeholder { /* WebKit, Blink, Edge */
    color:    @placeHolderColor;
}
:-moz-placeholder { /* Mozilla Firefox 4 to 18 */
   color:    @placeHolderColor;
   opacity:  1;
}
::-moz-placeholder { /* Mozilla Firefox 19+ */
   color:    @placeHolderColor;
   opacity:  1;
}
:-ms-input-placeholder { /* Internet Explorer 10-11 */
   color:    @placeHolderColor;
}
select:not([multiple]) {
  border: 1px solid #bdb9b9;
  max-width: 250px;
  overflow: hidden;
  background-image: none;
}
@media all and (-ms-high-contrast: none), (-ms-high-contrast: active) {
  select:not([multiple]) {
      background-image: none !important;
      padding-right: 0.5em !important;
  }
}
.form-control {
  height: @inputHeight;
  border-radius: 0;
}
.form-group label {
  font-weight: normal;
}
.feature-btn {
  transition: all 0.2s ease-in-out 0s;
  -webkit-transition: all 0.2s ease-in-out 0s;
  border: 2px solid @baseColor;
}
.feature-btn-primary {
  background-color: @bodyBgColor;
  color: @baseColor;
  &:hover, &:active {
    color: @featureBtnHoverColor;
    background-color: @linkHover;
  }
}
#socialMediaRegistrationContainer,
#socialMediaLoginContainer
 {
  display: none;
}
#tnthNavWrapper {
  z-index: 20;
  position: relative;
}
#iqFooterWrapper {
  display: none;
  border-top: solid 1px #eee;
  margin-top: 2em;
}
#mainHolder {
  visibility: hidden;
  -ms-filter: "progid:DXImageTransform.Microsoft.Alpha(Opacity=40)";
  filter: alpha(opacity=0);
  -moz-opacity: 0;
  -khtml-opacity: 0;
  opacity: 0;
  -webkit-transition: visibility 0.6s, opacity 0.7s ease-in;
  transition: visibility 0.6s, opacity 0.7s ease-in;
}

// Footer styles
#homeFooter {
  overflow: auto;
  font-size: @smallerText;
  padding-top: 0.5em;
  padding-bottom: 1em;
  line-height: 1.2;
  display: none;
  text-align: left;
  &.footer-separate {
    padding-top: 0;
    .footer-container {
      margin-top: 30px;
      border-top: 1px solid #ccc;
      padding-top: 1em;
    }
  }
}
#mainDiv.profile {
  min-height: 110vh;
  overflow: hidden;
  background: rgba(95, 103, 110, 1);
  z-index: -2;
  a.open,
  a.back {
    display: none;
  }
 .detail-title {
    color: #ebefeb;
    letter-spacing: 1px;
    font-size: @subheadSize;
  }
  #profileHeader * {
    color: #FFF;
    letter-spacing: 1px;
  }
  div.bootstrap-table,
  #userSessionsListContainer {
    TH {
      background-color: @rowBackgroundColor;
      color: #FFF;
      padding: 0.25em 0.5em;
      font-weight: normal;
    }
  }
  tr.odd {
    background-color: #F9F9F9;
  }
  tr.even {
    background-color: #FFF;
  }
  .copyright-container *,
  .logo-container * {
    color: @footerWhiteThemeColor;
  }
  .copyright-container {
    font-size: @footerSize;
    color: @footerWhiteThemeColor;
  }
  .logo-container {
    margin: auto;
  }
  .footer-container.flex {
    clear: both;
    display:flex;
    justify-content: space-between;
    padding: 0.5em 0;
    margin: 1em 4em;
    border-top: 1px solid #ddd;
  }
  #enterManualInfoContainer {
    margin-bottom: 1em;
  }
  #study_id_view {
    margin-top: 0.4em;
    margin-bottom: 0.4em;
  }
  .study-id-view td {
    margin-top: 0.4em;
  }
}

#mainDiv.profile .copyright-container,
#mainDiv.portal .copyright-container,
#mainDiv.portal .copyright-container * {
  color: @footerWhiteThemeColor;
}

#mainDiv.profile .footer-container.flex{
    justify-content: center;
}
/** Spacing for mainNav area so rest of page that doesn't get pushed down if portal_wrapper takes awhile to load **/
#mainNav {
  height: 71px;
}
@media all and (-ms-high-contrast: none),(-ms-high-contrast: active) {
  /* IE10+ */
  #mainNav {
    height: auto;
  }
}
div.right-panel {
  position:relative;
  max-width: 991px;
  transition:margin ease .5s;
  margin: auto;
}
.website-consent-script #termsText {
  display: none;
}
.hide-terms {
  display: none;
}
#termsContainer.website-consent-script #termsText {
  padding: 1em 2.5em 2.5em 2.5em;
}
#termsText {
  padding: 0 1em;
}
#agreeLabel {
  margin-left: 2em;
}
#termsText.agreed {
  display: none;
}
.terms-of-use-intro {
  display: none;
}
#topTerms {
  .well {
    margin-top: 1em;
  }
  .custom-tou-text a {
    text-decoration: underline;
  }
  .terms-checkbox-container {
    margin-left: 2em;
    margin-top: 0.5em;
  }
  .terms-checkbox-container i:hover {
    cursor: pointer;
  }
  .required-link {
    font-weight: normal;
    text-decoration: underline;
  }
}
.terms-tick-box {
  float: left;
  width: 2%;
  margin: 0.3em 0.5em 0 0;
}
.terms-tick-box-text {
  width: 96.5%;
  max-width: 100%;
  display: inline-block;
}
.website-consent-script {
  .terms-tick-box-text {
    width: 95%;
  }
}
#termsCheckbox {
  width: 1000px;
  max-width: 100%;
  margin-top: 2em;
  .display-view {
    font-weight: normal;
    display: none;
    margin: 1em auto;
  }
  a.form-link {
  text-decoration: underline;
  }
}
.box-consent-container {
  width: 300px;
  max-width: 100%;
  border-top: solid 1px #000;
}
.continue-msg-wrapper {
  margin: 1em auto;
  display: none;
}
.terms-container {
  border-style:ridge;
  max-height: 250px;
  overflow: auto;
  padding: 1em;
  background-color:@wellColor;
}

#topTerms ~ #aboutForm {
  margin: 1em auto;
  min-height: 50vh;
}

#aboutForm {
  max-width: 100%;
  padding: 1em;
  margin: 3em auto;
  min-height: 50vh;

  .view-container {
    display: none;
  }

  .reg-buttons-msg-wrapper {
    width: 500px;
    max-width: 100%;
    margin: 0 auto;
  }
  .reg-complete-container {
    width: 350px;
    max-width: 100%;
    margin: 1em auto;
    padding: 0.5em 0;
    text-align: center;
    display: none;
  }
  #buttonsContainer {
    width: 350px;
    max-width: 100%;
    margin: 1em auto;
    position: relative;
    text-align: center;
  }
  #next {
    opacity: 0;
    position: absolute;
    left: 0;
    top: 0;
    letter-spacing: 4px;
    text-transform: uppercase;
    padding: 1em;
    width: 110px;
    max-width: 100%;
    margin-left: 0.2em;
  }
  #updateProfile {
    opacity: 0;
    letter-spacing: 4px;
    text-transform: uppercase;
    padding: 1em;
  }
  #next:disabled {
<<<<<<< HEAD
    background: @disabledColor;
    border: 1px solid @disabledColor;
=======
   	background: @disabledColor;
   	border: 1px solid @disabledColor;
>>>>>>> 65641dd1
  }
  #next.open, #updateProfile.open {
    opacity: 1;
  }
  #next span {
    margin-left: 0.3em;
    margin-right: 0.3em;
  }
  .iq-container {
    font-family: "akzidenz_grotesk_medium", Arial, "Helvetica Neue", Helvetica, sans-serif;
    width: 100%;
    min-height: 30vh;
    margin-top: 20%;
    display: none;
  }
  .iq-container .tnth-headline:first-of-type {
    transform: translateY(-100%);
    transition: transform 250ms ease-out .7s;
    font-weight: bold;
    color: #4B5E6F;
    color: rgba(57, 56, 51, 0.8);
    letter-spacing: 0.1px;
    text-align: center;
    margin: 1.2em 0.3em 1.5em 0.3em;
  }
  .iq-container.open .tnth-headline:first-of-type {
    transition: transform 250ms ease-out .1s;
    transform: translateY(0);
  }
  .iq-container .content {
    position: relative;
    -webkit-box-shadow: 2px 2px 8px -2px rgba(143,142,139,0.4);
    -moz-box-shadow: 2px 2px 8px -2px rgba(143,142,139,0.4);
    box-shadow: 2px 2px 8px -2px rgba(143,142,139,0.4);
  }
  .iq-container .content-body {
    background: #FBFBFA;
    background: rgba(203, 210, 217, 0.2);
    padding: 8em 2.5em 5em 2.5em;
    margin: 2em auto;
  }
  .iq-container .subtitle {
    color: #595d4e;
    margin: 1em auto;
    font-size: @subheadSize;
    position: relative;
  }
  .iq-container #clinics {
    margin-top: 2em;
  }
  input[type='text'],
  select,
  .form-group label,
  label,
  .pat-label {
    font-size: @subheadSize;
  }
  .prompt {
    color: @labelColor;
    font-size: @subheadSize;
  }
  #nameGroup {
    margin-top: 2.5em;
    position: relative;
  }
  .bd-optional {
    display: none;
  }
  .iq-container .heading {
    position: absolute;
    top: 0;
    right: 0;
    left: 0;
    color: #fff;
    display: block;
    height: 6em;
    line-height: 58px;
    background-color: #FFF;
    background: linear-gradient(to bottom, #FDFDFD , rgba(203, 210, 217, 0.3));
    border-bottom: 1px solid #FBFBFA;
    border-top: 1px solid rgba(203, 210, 217, 0.2);
    border-left: 1px solid rgba(203, 210, 217, 0.2);
    font-size: @subheadSize;
  }
}
#iqErrorMessage {
  position: relative;
  top: 4em;
}
#progressWrapper {
  display: none;
  width: 100%;
  margin: 4% auto 9% auto;
  position: relative;
  .progressbar {
    counter-reset: step;
    position: relative;
    left: -5%;
    li {
      list-style-type: none;
      width: 20%;
      float: left;
      font-size: 10px;
      position: relative;
      text-align: center;
      text-transform: uppercase;
      color: #7d7d7d;
    }
    li:before {
      width: 34px;
      height: 34px;
      content: counter(step);
      counter-increment: step;
      line-height: 30px;
      border: 4px solid #7d7d7d;
      display: block;
      text-align: center;
      margin: 0 auto 10px auto;
      border-radius: 50%;
      background-color: white;
    }
    li:after {
      width: 100%;
      height: 4px;
      content: '';
      position: absolute;
      background-color: #7d7d7d;
      top: 15px;
      left: -50%;
      z-index: -1;
    }
    li:first-child:after {
      content: none;
    }
    li.active {
     color: green;
    }
    li.active:before {
      border-color: #55b776;
    }
    li.active + li:after {
      background-color: #55b776;
    }
  }
}
.orglist-download-container {
  display: inline-block;
  div {
    margin-left: 0.2em;
    margin-bottom: 0.5em;
  }
  a {
    color: @linkColor;
  }
}

.admin-table {
  div.pull-right {
    width: 100%;
    max-width: 100%;
    padding: 0 0.2em;
  }
  div.pull-right.search {
    width: 50%;
    float: left !important;
    max-width: 100%;
  }
}
div.columns {
  top: 4px;
}
div.search {
  top: 0.3em;
}
#adminTable {
  min-height: 280px;
  transition: all 0.5s ease-in;
  .organization-field {
    min-width: 150px;
  }
  .truenth-id-label {
     display: none;
  }
  div.card-view {
    display: flex;
  }
  tr[data-uniqueid]:hover {
   background-color: #ececea;
   color: @linkHover;
  }
  TH {
    background-image: linear-gradient(to bottom, #FFF, rgba(232, 233, 234, 0.9));
    letter-spacing: 0.1px;
    border-bottom: 1px solid #dad8d8;
  }
  .truenth-id-label {
    display: none;
  }
  div.filterControl {
    min-height: 2.5em;
  }
  div.filterControl select,
  div.filterControl input
  {
    font-weight: normal;
    min-height: 2.3em;
    height: 2.3em;
  }
  th.status-field {
    position: relative;
  }
  th.status-field .loading-message-indicator {
    position: absolute;
    top: 50%;
    left: 2%;
    display: none;
    opacity: 0.6;
    font-size: @smallerText;
  }
  th.visit-field {
    min-width: 150px;
  }
}
.truenth-id-label {
   display: none;
 }

#adminTableToolbar {
  div.orglist-selector {
    display: inline-block;
    .indent {
      padding: 0 0.2em;
    }
    div.dropdown-menu {
      max-width: 100%;
      min-width: 200px;
      #userOrgs {
        width: 100%;
        max-width: 100%;
        margin: 0 0.5em;
        input {
          cursor: pointer;
          position: relative;
          left: -6px;
          top: 0.5px;
        }
      }
      #fillOrgs {
        .divider {
          display: none;
        }
        label.org-label {
          padding: 0 0.5em;
        }
      }
    }
    div.org-container {
      display: block;
      * {
        font-size: @mobileOrgSize;
      }
      label.org-label {
        display: inline-block;
        padding: 0 1em !important;
        line-height: 1.6em;
      }
    }
    #orglist-footer-container {
      padding: 0.5em 1em;
      width: 250px;
      max-width: 100%;
      margin: 0 auto;
      label {
        font-weight: normal;
      }
      input[type="checkbox"] {
        position: relative;
        top: 0;
        left: -2px;
      }
    }
  }
}
.save-info {
  opacity: 0;
   -webkit-transition: opacity 0.8s ease-in;
  transition: opacity 0.8s ease-in;
  position: absolute;
  font-size: @smallText;
}
#patientList {
  div.or {
    display: inline-block;
    background-color: @orBackgroundColor;
    margin: 1.5em 1em 1em;
    font-size: @xxsmallText;
  }
  #_downloadLink {
    visibility: hidden;
  }
  .firstname-field, .lastname-field {
    max-width: 150px;
    word-wrap: break-word;
  }
  .email-field {
    max-width: 200px;
    min-width: 180px;
    word-wrap: break-word;
  }
}
#staffList {
  div.or {
    display: inline-block;
    background-color: @orBackgroundColor;
    margin: 1.5em 1em 1em;
    font-size: @xxsmallText;
  }
  #_downloadLink {
    visibility: hidden;
  }
  .firstname-field, .lastname-field {
    max-width: 150px;
    word-wrap: break-word;
  }
  .email-field {
    max-width: 250px;
    word-wrap: break-word;
  }
}
#patientListOptions,
#staffListOptions {
  display:flex;
  flex-direction: column;
}
.download-wrapper,
.download-break {
    display: none;
}
#dataDownloadModal {
  .modal-dialog {
    max-width: 500px;
  }
  .profile-radio-list {
    margin-left:1.5em
  }
  div.checkbox label{
    font-size: @modalInputSize;
  }
  label.radio-inline {
    font-size: @modalInputSize;
  }
  input[type="radio"] {
    position: relative;
    top: -1px;
    left: -1px;
  }
}
#patientAssessmentDownload {
  display: inline-block;
  min-height: 1.2em;
}
#patientsInstrumentListWrapper {
  position: relative;
  padding: 0.6em 0 0.3em 0;
}
#patientsInstrumentList {
  opacity: 0;
  transition: opacity 250ms ease-in;
  &.ready {
    opacity: 1;
    & + #instrumentListLoad {
      opacity: 0;
      z-index: -1;
    }
  }
}
#instrumentListLoad {
  position: absolute;
  top: 0;
  left: 0;
  margin: 1.5em;
  opacity: 1;
  z-index: 1;
  transition: opacity 250ms ease-out;
}
.instrument-container label {
  min-width: 100px;
  max-width: 100%;
  display: inline-block;
}

#patientsDownloadTypeList {
  margin-top: 0.5em;
}

#_downloadMessage {
  color: @errorMessageColor
}

// Used for admin tables or other place where we don't need the large font size
.smaller-text {
  font-size: @smallerText;
  .form-control {
    font-size: @smallerText;
    height: @smallerText * 2;
  }
  .btn {
    font-size: @smallText;
  }
}

// Used for admin tables or other place where we don't need the large font size
.medium-text {
  font-size: @mediumText;
  .form-control {
    font-size: @mediumText;
  }
  .btn {
    font-size: @mediumText;
  }
}
// For table rowlinks
.table.rowlink,
.table .rowlink {
  td:not(.rowlink-skip) {
    cursor: pointer;
    a {
      color: inherit;
      font: inherit;
      text-decoration: inherit;
    }
  }
}
.table-title {
  font-weight: bold;
  font-size: @baseFontSize;
  line-height: @baseFontSize * 1.33;
}

// fullsize background image box - used on homepage and similar pages
#fullSizeBox {
  a[href*="register"] {
    display: none;
  }
  a[href^="/go"] {
    display: none;
  }
  a[href*="google"] {
    display: none;
  }
  a[href*="facebook"] {
    display: none;
  }
  a[href*="explore"]{
    display: none;
  }
  a[href*="about"]{
    display: none;
  }
  span.separator {
    display: none;
  }
}

#fullSizeBox {
  position: relative;
  text-align: left;
  left:0;
  top:0;
  margin:0;
  background-image: url('../img/twoMen.jpg');
  background-size: cover;
  background-position: 30%;
  overflow: hidden;
  max-width: 100%;
  height:680px;
   -webkit-transition: height 0.8s ease-in;
  -moz-transition: height 0.8s ease-in;
  transition: height 0.8s ease-in;
  .headline,
  .headline * {
    letter-spacing: 1px;
  }
  &.box-min-500 {
    min-height: 500px;
    max-height: 660px;
    margin: 2em;
    overflow: hidden;
  }
  &.box-min-400 {
    min-height: 400px;
  }
}
#fullSizeContainer {
  position: absolute;
  top: 0;
  left: 0;
  width: 100%;
  height: 100%;
  padding: 18px 0 18px;
}
#fullSizeLogo {
  height: 70px;
}
#wellContainer {
  height: 100%;
  padding: 18px 18px 70px;
}
.tnth-well {
  margin: 0;
  padding: 18px;
  background-color:rgba(255, 255, 255, 0.7);
  color: #000000;
  height: 60%;
  text-align: center;
  position: relative;
  .form-group {
    max-width: 300px;
    margin-left: auto;
    margin-right: auto;
  }
}
.tnth-well-close {
  position: absolute;
  top: 0;
  right: 6px;
}
.tnth-splash {
  color: #fff;
  height: 100%;
  text-align: center;
  position: relative;
  .headline {
    font-size: 20px;
    line-height: 1.1;
    text-shadow: black 0px 0px 10px;
    margin: -1em 0 1em;
  }
  .feature-btn-primary {
    margin-top: 0.5em;
    font-weight: bold;
    padding: 6px 24px;
  }
}
.tnth-splash-bottom {
  position: absolute;
  bottom: 0;
  left: 0;
  text-align: center;
  width: 100%;
  color: #fff;
  margin-bottom: 10px;
}
.tnth-splash-bottom-link {
  color: #fff;
  padding: 8px;
  font-size: 18px;
  text-shadow: black 0px 0px 10px;
  &.separator {
    margin: 0 12px;
    border-left: 1px solid #fff;
    padding-left: 0;
    padding-right: 0;
  }
  &:hover, &:active, &:focus {
    color: #ddd;
  }
}
#wellContent {
  position: absolute;
  top: 35%;
  left: 50%;
  // TODO - Add browser specific styles, check compatibility
  transform: translate(-50%, -50%);
  .tnth-splash & {
    width: 100%;
  }
}
.profile-img {
  display: none;
  margin-top: 10px;
  margin-left: 6px;
  img {
    width: 60px;
    border-radius: 45px;
  }
}
#mainDiv.portal {
  background: rgba(95, 103, 110, 1);
  overflow-x: hidden;
  overflow-y: auto;
}
#mainDiv.portal .container {
  max-width: 1100px;
}
#mainDiv.profile .copyright-container,
#mainDiv.portal .copyright-container  {
  color: #F5F5F5;
  margin-bottom: 1em;
}
.portal-item {
 margin: 3em auto 2em auto;
 min-height: 50vh;
}
.portal-no-description-container {
  min-height: 400px;
  position: relative;
  margin-top: 10%;
  width: 100% !important;
  font-size: @subheadSize;
  max-width: 100%;
  border: 2px solid rgba(121, 121, 121, 1);
}
.portal-header-container {
  color: #FFF;
  width: 85%;
  margin: 1em auto 6em auto;
  font-size: @subheadSize;
  max-width: 100%;
  text-align: center;
}
.button-callout {
  position: relative;
}
.button-callout figure {
  display: inline-block;
  position: absolute;
  left: 0;
  right: 0;
  top: 100%;
  margin-top: 2.5em;
  margin-left: auto;
  margin-right: auto;
  width: 50px;
  cursor: pointer;
}
.button-callout figure::after {
  content: "\EA03";
  display: inline-block;
  font-family: "symbols";
  font-style: normal;
  font-weight: normal;
  line-height: 1;
}
.portal-header-container * {
  line-height: 27px;
  letter-spacing: 0.5px;
}
.portal-header {
  font-size: @subheadSize;
  letter-spacing: 1px;
}
.portal-intro-text {
  font-size: @subheadSize;
}
.portal-header-logout-container {
  width: 100%;
  max-width: 100%;
  margin: 2em auto;
  text-align: center;
  & a {
  width: 150px;
  max-width: 100%;
  margin: 1em auto;
  text-transform: uppercase;
  }
}
.portal-flex-container {
  display: flex;
  justify-content: space-around;
  flex-wrap: wrap;
  position: relative;
  padding-bottom: 1em;
}
.portal-completed-container {
  margin-top: -4em;
}
.portal-description {
  background: #43484d;
  border: 1px solid rgba(121, 121, 121, 1);
  color: #FFF;
  padding: 2em 2em 4em 2em;
  position: relative;
  width: 430px;
  max-width: 100%;
  margin: 1em;
  min-height: 230px;
  &.disabled {
    opacity: @disabledOpacity;
  }
  & a {
  color: #FFF;
  }
}
.portal-description-body {
  margin-top: 1.5em;
  text-align: center;
  font-size: @baseFontSize;
}
.portal-flex-container .button-container,
.portal-description .button-container {
  position: absolute;
  bottom: 0;
  margin-bottom: 1em;
  left: 0;
  right: 0;
  margin-left: auto;
  margin-right: auto;
  max-width: 100%;
  text-align: center;
}

.portal-description .button-container a {
  width: 250px;
  max-width: 100%;
}
.portal-description-incomplete .button-container {
  top: 50%;
}
.portal-description-title {
  text-transform: uppercase;
  letter-spacing: 1px;
  text-align: center;
}
.portal-registration-container, .portal-full-width-container {
  width: 93.5%;
  max-width: 100%;
}
.portal-full-width-container {
  font-size: @subheadSize;
  padding: 2em;
}
.loading-message-indicator {
  z-index: 10;
  display: none;
}
.img-with-text {
  position: relative;
  &.flush-with-footer {
    margin-bottom: -30px;
  }
  &.full-width {
    margin-left: -15px;
    margin-right: -15px;
  }
}
.separator-horizontal, .separator-vertical {
  position: relative;
  text-transform: uppercase;
  text-align: center;
  color: #000;
  font-weight: bold;
  display: block;
  padding: 0;
  &:before {
    content: '';
    display: block;
    position: absolute;
    border-style: solid;
    border-color: #C4C6C7;
  }
  > span {
    background: #FFF;
    display: inline-block;
  }
}
.separator-vertical {
  height: 100%;
  margin: 0 2em;
  &:before {
    left: 50%;
    margin-left: -1px;
    height: 100%;
    border-width: 0 0 0 1px;
  }
  > span {
    height: 3em;
    line-height: 3em;
    width: 4em;
    position: absolute;
    top: 50%;
    left: 50%;
    margin-top: -1.5em;
    margin-left: -2em;
  }
}
.tnth-form .form-group > label {
  color: #777;
}
.form-with-floats {
  .form-group > label {
    color: #aaa;
    opacity: 0;
    &.after-load {
      transition: all 0.1s linear;
      opacity: 1;
    }
  }
  .float-input-label {
    position:relative;
    margin-top: 30px;
    > label {
      position:absolute;
      top:7px;
      left:13px;
      opacity:0;
      &.after-load {
        transition: all 0.1s linear;
        opacity: 1;
      }
      &.show {
        top:-24px;
        left: 0;
      }
    }

  }
}
.first-name-container .float-input-label,
.last-name-container .float-input-label {
  margin-bottom: 0;
}
.first-name-container,
.last-name-container {
  margin-bottom: 0.5em;
}
.profile-item-container {
  background-color: #EFF5F3;
  /*background-color: rgba(173, 193, 197, 0.16);*/
  /*background-color: rgba(204, 206, 204, 0.25);*/
  background-image: linear-gradient(to top, #e8e8e8 0%, #f5f5f5 100%);
  padding: 2em 1em 2.5em 1em;
  margin: 0.5em auto;
  border: 2px solid #bcc2a6;
  overflow-y: hidden;
  overflow-x: hidden;
  max-width: 100%;
 }
.core-data-procedure .profile-item-container {
  background: none;
  border: none;
  padding: 0;
}
.core-data-procedure #profileProcedureContainer {
  border-top: 1px solid #e8e7e7;
  border-bottom: 1px solid #e8e7e7;
  padding-top: 2em;
}
#profileProcedureContainer table {
  border: 0;
}
#tnthproc-submit {
  height: 2.9em;
}
.profile-item-title {
  color: @sectionTitleColor;
  margin-bottom: 2em;
  letter-spacing: 1px;
}
#mainDiv.profile .profile-item-container .profile-item-title {
  max-width: 150px;
}
.content-container {
  position: relative;
}
#mainDiv.profile .profile-item-container .edit-container {
  display: none;
  max-width: 100%;
}
#mainDiv.profile .profile-item-container.edit .edit-container {
  display: inline-block;
}
.profile-item-container .view-container {
  display: none;
  max-width: 100%;
  word-break: break-word;
  padding-bottom: 1em;
}

#mainDiv.profile {
  .profile-item-edit-btn {
    position: absolute;
    top: 2.5em;
    right: 3em;
    margin-right: 1em;
    z-index: 10;
    height: 2.5em;
    width: 70px;
    padding: 0 0.7em;
    color: #FFF;
    background: @btnColor;
    border-color: @btnColor;
    text-transform: uppercase;
    letter-spacing: 2px;
  }
  .profile-item-edit-btn:hover,
  .profile-item-edit-btn:active,
  .profile-item-edit-btn:focus {
    color: #FFF;
    background-color: @linkHover;
  }
  .profile-item-edit-btn::before {
    content: attr(data-text);
    position: absolute;
    top: 0.5em;
    left: 0;
    bottom: 0;
    right: 0;
  }
  .profile-item-container.edit .profile-item-edit-btn::before {
    content: attr(data-text);
  }
  .profile-item-container .edit-container {
    display: none;
    max-width: 100%;
  }
  .profile-item-container.edit .edit-container {
    display: inline-block;
  }
  .profile-item-container .view-container {
    display: block;
    position: relative;
  }
  .profile-item-container .view-container td:first-of-type {
    display: inline-block;
    vertical-align: top;
  }
  .profile-item-container .view-container td {
    padding: 0.6em 1.5em 0.6em 0;
  }
  .profile-item-container.edit .view-container {
    display: none;
  }
  .profile-item-loader {
    position: absolute;
    top: 1%;
    left: 1%;
    width: 98%;
    height: 98%;
    padding: 8%;
    background-color: #FFF;
    opacity: 0.3;
    z-index: 21;
    display: none;
  }
}

.profile-item-title {
  color: #5b5e61;
  margin-bottom: 1.2em;
  letter-spacing: 1px;
}
.profile-name-label, .profile-birthdate-label {
  margin-bottom: -4px;
}
#patientQContainer {
  width: 100%;
  max-width: 100%;
}
#resetPasswordContainer {
  flex-grow: 0.3;
}
#passwordResetMessage {
  width: 300px;
  max-width: 100%;
  padding: 1em 0;
}
#btnPasswordResetEmail,
#registrationEmailContainer #btnProfileSendEmail,
.sm-btn {
  font-size: @smallBtnSize;
  height: 2.9em;
  padding: 0 1em;
}
.communication-prompt {
  margin-bottom: 1em;
}
.communication-detail-button {
  margin-right: 0.5em;
}
#commDetailTable {
  .label-cell {
    padding: 0.5em 0.5em 0.5em 0
  }
  .content {
    padding: 0.5em;
    background: #f7f9fb;
  }
  .btn {
    font-size: 0.9em;
    display: inline-block;
    color: #FFF;
    background-color: #7C959E;
    border-color: #7C959E;
    border-radius: 0;
    letter-spacing: 2px;
    cursor: pointer;
    text-transform: uppercase;
    text-align: center;
    line-height: 1.42857143;
    font-weight: 400;
    padding: 0.6em;
    text-decoration: none;
  }
}
#profileForm .communications-container .flex-item {
    flex: 0.3 350px;
}
.profile-name-label, .profile-birthdate-label {
  margin-bottom: -4px;
}

.deceased-date-container {
  margin-top: -1.2em;
}

#createUserLink {
  max-width: 100%;
  height: 3em;
  display: inline-block;
  width: 300px;
  color: #FFF;
  background: @btnColor;
  border-color: @btnColor;
   &:hover {
    color: @featureBtnHoverColor;
    background: @linkHover;
  }
}

.profile-create-item-container {
  border-radius: 8px;
  margin: 0.5em auto;
  border: 1px solid @sectionBorderColor;
  padding: 1.5em;

}

#profileForm {
  #firstname,
  #lastname {
    width: 300px;
    max-width: 100%;
  }
  #errorbirthday {
    display: none;
  }
}
#userEthnicity label {
  margin-bottom: 0
}

#userRace  {
  label {
    margin-bottom: 0
  }
  .checkbox {
  margin-left: 0.1em;
  margin-right: 0.1em;
  }
}

#userIndigenousStatusContainer {
  .checkbox label{
    margin-bottom: 4px;
  }
  .radio label{
    margin-bottom: 4px;
    margin-left: 4px;
  }
  input, label {
    margin-left: 6px;
  }
}

#fillOrgs *,
.noOrg-container * {
 font-size: @mobileOrgSize;
}
#fillOrgs legend {
  color: @legendColor;
  margin: 4px 0 4px 0;
}
#fillOrgs .divider {
  display:block;
  height:0.25em;
}

.noOrg-container{
  margin-top: 0.2em;
  label {
    font-weight: normal;
  }
  input[type="radio"] {
    left: 2px;
    top: 2px;
  }
  span {
    margin-left:5px;
    position: relative;
    top: 1px;
  }
}
input.clinic {
  margin-top: 6px;
}
#fillOrgs label.org-label input[type="radio"] {
  position: relative;
  right: 5px !important;
}
#createProfileForm  {
  .title {
    margin-top: 5%;
  }
  .name-section {
    padding-bottom: 0;
  }
  #bdGroup {
    margin-bottom: 0.1em;
    padding-bottom: 0;
    .flex {
      flex-wrap: wrap;
    }
  }
  #emailGroup {
    margin-top: 1em;
  }
  #phoneGroup {
    margin-top: 1.2em;
  }
  #altPhoneGroup {
    margin-top: 1.2em;

  }
  #studyIdContainer {
   margin-top: 1.6em;
  }
  .study-id-label {
    margin-top: 0.5em;
  }
  #profileStudyIDContainer {
    margin-top: 1.6em;
    margin-bottom: 1em;
  }

  #phone, #email, #altPhone, #studyId,
  #profileStudyIDContainer input  {
    width: 100%;
    max-width: 100%;
  }
  #userOrgs .smaller-text {
    display: none;
  }
  #noEmailContainer {
    margin-top: 0.3em;
  }
  #noEmail {
    position:relative;
    top:-1px;
    left: 1px;
  }
  .btn-tnth-back {
    background: none;
  }
  #updateProfile {
    font-size: @smallBtnSize;
  }
  label.clinics-section-label {
    margin-bottom: 0;
  }
}
.create-account-container {
  padding: 2em;
  width: 100%;
  max-width: 100%;
  border: solid 2px @wellColor;
  background-color: @wellColor;
  overflow: hidden;
}
#createProfileForm[data-account='patient'] #bdGroup {
  min-height: 114px;
}
#emailInfoText {
  display: none;
}
#profileSendEmailContainer {
  padding-bottom: 5%;
  background-color: #f9f9f9;
  background-color: rgba(204, 204, 204, 0.3);
  border-radius: 6px;
  width: 400px;
  max-width: 100%;
}

.left-indent-bottom {
  margin-left: 3.2em;
}

.left-indent-top {
  margin-left: 2.5em;
}


#profileEmailMessage {
  font-size: @smallText;
  margin-top: 1em;
  margin-left:0.5em;
  width: 250px;
  max-width: 100%;
}
#sendRegistrationEmailForm label {
  font-weight: normal;
}

#profileStudyIDContainer {
  margin-bottom: 2em;
  input {
    width: 300px;
    max-width: 100%;
  }
}

#userSessionReportDetailTable {
  margin-left: -1%;
}

#userSessionReportDetailHeader a[href] {
  background-image: -webkit-linear-gradient(top, #fff, #eee);
  background-image: -moz-linear-gradient(top, #fff, #eee);
  background-image: -ms-linear-gradient(top, #fff, #eee);
  background-image: -o-linear-gradient(top, #fff, #eee);
  background-image: linear-gradient(to bottom, #fff, #eee);
  -webkit-box-shadow: 2px 2px 1px 0px rgba(0, 0, 0, 0.4);
  -moz-box-shadow: 2px 2px 1px 0px rgba(0, 0, 0, 0.4);
  box-shadow: 2px 2px 1px 0px rgba(0, 0, 0, 0.4);
  border-left: 1px solid #ddd;
  border-top: 1px solid #ddd;
  color: #606a73;
  padding: 0.25em 0.3em;
  margin-top: 0.5em;
}
#userSessionReportDetailHeader a[href]:hover {
  color: @linkHover;
}
#userSessionReportDetailTable caption {
  padding: 0;
}
#userSessionsList label {
  margin-bottom: 6px;
}
#userSessionListTable TR:hover {
  cursor: pointer;
}
#userAssessementReport table {
  word-break:break-all;
}
.profile-header {
  display: inline-block;
}
.profile-section {
  overflow-y: hidden;
  overflow-x: hidden;
  padding: 0;
}
.orgLinks {
  margin-top: 4px;
}

.error-message, .report-error-message {
  text-align: left;
  color: @errorMessageColor;
}

.report-error-message {
  padding: 0.5em;
  background-color: #f5f5f5;
  margin-left: 8px;
  display: none;
}

#contactForm .post-contact-response {
  padding: 0;
  margin: 1em 0;
}

/*.loading-indicator {*/
#loadingIndicator{
  /*display: none;*/
  position: fixed;
  top: 0;
  left: 0;
  right: 0;
  bottom: 0;
  height: 2em;
  width: 2em;
  overflow: show;
  text-align: center;
  z-index: 99999;
  color: #444;
  margin: auto;
  background: transparent;
}
#loadingIndicator:before {
  content: ' ';
  display: block;
  position: fixed;
  top: 0;
  left: 0;
  width: 100%;
  height: 100%;
  background-color: #000000; /* for browsers that don't support rgba color*/
  background-color: rgba(0,0,0, 0.15);
   -ms-filter: "progid:DXImageTransform.Microsoft.Alpha(Opacity=60)";
  filter: alpha(opacity=60);
  -moz-opacity: 0.6;
  -khtml-opacity: 0.6;
  opacity: 0.6;
}

#loadingIndicator i {
  font-size: @baseFontSize;
}

/* :not(:required) hides these rules from IE9 and below */
#loadingIndicator:not(:required) {
  /* hide "loading..." text */
  font: 0/0 a;
  color: transparent;
  text-shadow: none;
  background-color: transparent;
  border: 0;
}

#loadingIndicator:not(:required):after {
  content: ' ';
  display: block;
  font-size: 10px;
  width: 1em;
  height: 1em;
  margin-top: -0.5em;
  -webkit-animation: spinner 1500ms infinite linear;
  -moz-animation: spinner 1500ms infinite linear;
  -ms-animation: spinner 1500ms infinite linear;
  -o-animation: spinner 1500ms infinite linear;
  animation: spinner 1500ms infinite linear;
  border-radius: 0.5em;
  -webkit-box-shadow: rgba(0, 0, 0, 0.75) 1.5em 0 0 0, rgba(0, 0, 0, 0.75) 1.1em 1.1em 0 0, rgba(0, 0, 0, 0.75) 0 1.5em 0 0, rgba(0, 0, 0, 0.75) -1.1em 1.1em 0 0, rgba(0, 0, 0, 0.5) -1.5em 0 0 0, rgba(0, 0, 0, 0.5) -1.1em -1.1em 0 0, rgba(0, 0, 0, 0.75) 0 -1.5em 0 0, rgba(0, 0, 0, 0.75) 1.1em -1.1em 0 0;
  box-shadow: rgba(0, 0, 0, 0.75) 1.5em 0 0 0, rgba(0, 0, 0, 0.75) 1.1em 1.1em 0 0, rgba(0, 0, 0, 0.75) 0 1.5em 0 0, rgba(0, 0, 0, 0.75) -1.1em 1.1em 0 0, rgba(0, 0, 0, 0.75) -1.5em 0 0 0, rgba(0, 0, 0, 0.75) -1.1em -1.1em 0 0, rgba(0, 0, 0, 0.75) 0 -1.5em 0 0, rgba(0, 0, 0, 0.75) 1.1em -1.1em 0 0;
}

/* Animation */

@-webkit-keyframes spinner {
  0% {
    -webkit-transform: rotate(0deg);
    -moz-transform: rotate(0deg);
    -ms-transform: rotate(0deg);
    -o-transform: rotate(0deg);
    transform: rotate(0deg);
  }
  100% {
    -webkit-transform: rotate(360deg);
    -moz-transform: rotate(360deg);
    -ms-transform: rotate(360deg);
    -o-transform: rotate(360deg);
    transform: rotate(360deg);
  }
}
@-moz-keyframes spinner {
  0% {
    -webkit-transform: rotate(0deg);
    -moz-transform: rotate(0deg);
    -ms-transform: rotate(0deg);
    -o-transform: rotate(0deg);
    transform: rotate(0deg);
  }
  100% {
    -webkit-transform: rotate(360deg);
    -moz-transform: rotate(360deg);
    -ms-transform: rotate(360deg);
    -o-transform: rotate(360deg);
    transform: rotate(360deg);
  }
}
@-o-keyframes spinner {
  0% {
    -webkit-transform: rotate(0deg);
    -moz-transform: rotate(0deg);
    -ms-transform: rotate(0deg);
    -o-transform: rotate(0deg);
    transform: rotate(0deg);
  }
  100% {
    -webkit-transform: rotate(360deg);
    -moz-transform: rotate(360deg);
    -ms-transform: rotate(360deg);
    -o-transform: rotate(360deg);
    transform: rotate(360deg);
  }
}
@keyframes spinner {
  0% {
    -webkit-transform: rotate(0deg);
    -moz-transform: rotate(0deg);
    -ms-transform: rotate(0deg);
    -o-transform: rotate(0deg);
    transform: rotate(0deg);
  }
  100% {
    -webkit-transform: rotate(360deg);
    -moz-transform: rotate(360deg);
    -ms-transform: rotate(360deg);
    -o-transform: rotate(360deg);
    transform: rotate(360deg);
  }
}
.custom-container {
  display: block;
  margin-bottom: 2em;
  border-bottom: 1px solid #E0E6E3;
  padding: 0.1em 0 1.5em 0;
  .profile-item-container {
    padding: 1.5em 2em 2em 2em;
  }
  h4 {
    margin-bottom: 1em;
  }
  #profileEmailSelect {
      width: 280px;
      max-width: 100%;
  }
  #btnProfileSendEmail, .custom-btn {
      width: 280px;
      max-width: 100%;
      font-size: @smallBtnSize;
  }
  #btnProfileSendEmail {
    margin-top: 0.5em;
  }
  .custom-btn {
    margin-bottom: 0.9em;
  }
  .custom-container-item, .custom-container-item-right {
    width: 100%;
    max-width: 100%;
    display: flex;
    flex-direction: column;
    justify-content: space-between;
  }
  .enter-manual-container {
    flex-grow: 1.5;
  }
}
.flex {
  display: flex;
  flex-wrap: wrap;
  justify-content: flex-start;
  div.flex-item {
    padding: 8px 12px 8px 0;
    max-width: 100%;
  }
}

#phone, #email, #altPhone  {
  width: 300px;
  max-width: 100%;
}
.pagination,
.pagination button,
.btn-group>.btn:first-child {
  font-size: @mediumText !important;
}
.pagination-detail {
  font-size: @mediumText !important;
}
.pagination {

  >.active>a {
    background-color: @btnColor;
    border-color: @btnColor;
  }
  >.active>a:focus {
    background-color: @btnColor;
    border-color: @btnColor;
  }
  >.active>a:hover{
    background-color: @linkHover;
    border-color: @linkHover;
  }
  >.active>span{
    background-color: @btnColor;
    border-color: @btnColor;
  }
  >.active>span:focus{
    background-color: @btnColor;
    border-color: @btnColor;
  }
  >.active>span:hover {
    background-color: @linkHover;
    border-color: @linkHover;
  }
}

.pagination {
  >li>a {
    color: @baseColor;
  }
  >li>span {
    color: @btnColor;
  }
}

/**override bootstrap style**/
.checkbox input[type=checkbox],
.checkbox-inline input[type=checkbox],
.radio input[type=radio],
.radio-inline input[type=radio] {
  margin-top: 5px;
}
.checkbox input[type=checkbox] {
    top: 0;
}
.radio input[type=radio] {
  position: relative;
  left: 3px;
  margin-right: 9px;
}
.radio-inline input[type=radio] {
  margin-left: -18px;
}

.modal-dialog {
  border-radius: 0;
}
.modal-header,
.modal-footer {
  background-color: @modalBackgroundColor;
  color: #FFF;
}
.modal-body {
  font-size: @baseMobileFontSize;
  padding: 2em 2.5em;
}
.modal-title {
  font-weight: normal;
  font-size: @baseFontSize;
}
.modal-header,
.modal-footer {
  font-size: @baseMobileFontSize;
}
.modal-footer {
  min-height: 4em;
  padding: 0.7em;
}
.modal-header button,
.modal-header button * {
  color: #FFF;
  font-size: @baseMobileFontSize;
}
.modal label {
  font-size: @baseMobileFontSize;
}

.modal button,
.modal a.btn {
  font-size: @modalButtonSize;
}
#manualEntryModal input[type='radio'] {
  margin-top: 4px;
  margin-left: -20px;
}
#manualEntryModal .modal-title {
  margin: 0.2em;
}
.hide {
  display: none;
}
sub.pointer {
  cursor:pointer;
}
sub.pointer:hover {
  color: @linkHover;
}

.report-custom-header {
  padding: 0.3em 0.5em;
  border-radius: 4px;
  border-left: 2px solid #f5f5f5;
  border-bottom: 2px solid #f5f5f5;
  width: 100%;
  max-width: 100%;
  margin: auto;
  height: 86px;
}

.report-custom-header .left {
float:left;
}

.report-custom-header .right {
float: right;
position: relative;
z-index: 88;
color: #777
}

.tooltip > .tooltip-inner{
    background-color: @toolTipColor;
    border: 1px solid @toolTipColor;
    padding: 0.3em;
    width: 170%;
    font-size: @smallerText;
}
.tooltip.top .tooltip-arrow {
    border-top-color: @toolTipColor;
}

.tooltip.right .tooltip-arrow {
    border-right-color: @toolTipColor;
}

.tooltip.bottom .tooltip-arrow {
    border-bottom-color: @toolTipColor;
}

.tooltip.left .tooltip-arrow {
    border-left-color: @toolTipColor;
}

div.biopsy-option:last-of-type{
  margin-top: 1px;
}
#biopsyDate {
  width: 150px;
  max-width: 100%;
  display: inline-block;
}
#biopsyDateContainer {
  min-height: 4.5em;
}

#consentContainer {
  .fade {
    transition: opacity .45s ease-out;
  }
  .consent {
  display: none;
  padding: 1.15em 1.3em;
  color: #57675B;
  width: 100%;
  max-width: 100%;
  border: 1px solid #ddd;
  border-radius: 4px;
  }
  label {
  font-weight: normal;
  margin-left: 6px;
  }
  a {
  color:#696f69;
  margin-left: 1.3em;
  }
  a:hover {
  color: @linkHover;
  }
}
.consent-checkbox {
  margin-left:-2px;
  margin-right: 8px;
  position:relative;
  top:-2px;
}

.withdrawn-label [data-eproms] {
  display: inline;
}
.withdrawn-label [data-truenth] {
  display: none;
}

#consentDateEditContainer {
  margin-top: 2.6em;
  margin-bottom: 2em;
  label:first-of-type {
    margin-bottom: -0.1em;
  }
}
#profileConsentList,
#profileConsentHistory {
  max-width: 100%;
  padding: 0.1em;
  overflow-x: auto;
  a {
    text-decoration:underline;
  }
  a:hover {
    color: @linkHover;
  }
  .consentlist-header {
    background-color: @rowBackgroundColor;
    color: #FFF;
    font-weight: normal;
    padding-left: 0.6em;
    padding-right: 0.6em;
  }
  .consentlist-cell{
    background-color: #fbf9f9;
    vertical-align: top;
  }
}

.button--LR,
.button--LR.data-show,
#profileConsentList .button--LR{
   opacity: 0;
   margin: 2em 0;
}
#profileConsentList .button--LR {
  margin: 0 0.5em;
  display: inline-block;
}
.button--LR.data-show,
#profileConsentList .button--LR[data-show = 'true'] {
    opacity: 1;
}
#profileConsentList .button--LR[data-show = 'false'] {
    opacity: 0;
}
#profileConsentList {
  .button--LR,
  .button--LR.show {
    margin: 0 0.5em;
    display: inline-block !important;
  }
  tr[data-tou-type='website terms of use'] {
    display: none;
  }
}
#profileConsentList,
#profileConsentHistory {
  .truenth-consent-status-header,
  .truenth-consent-date-header,
  .truenth-tou-table-text {
    display: none;
  }
}
#consentHistoryWrapper {
  max-height: 500px;
  overflow-y: auto;
}
#consentListLoad {
  margin-top: 1em;
}
.consent-date-modal.fade {
    -webkit-transition: opacity .7s ease-out !important;
    -o-transition: opacity .7s ease-out !important;
    transition: opacity .7s ease-out !important;
}

.btn-delete-consent, .btn-add-consent {
  color: @rowBackgroundColor;
  font-size: @btnSize;
  font-weight: bold;
}

#profileSiteIDContainer, #mainDiv.profile .site-id-view {
  display: none;
}
#identityVerificationContainer {
  padding: 2em 1.5em;
  margin: 1em auto;
  input,
  select {
    width: 100%;
    max-width: 100%;
  }
  .form-group {
    margin-bottom: 1em;
  }
}
.box-shadow-container {
-webkit-box-shadow: 7px 8px 7px -7px rgba(79,82,80,1);
-moz-box-shadow: 7px 8px 7px -7px rgba(79,82,80,1);
box-shadow: 7px 8px 7px -7px rgba(79,82,80,1);
}
a.btn-delete {
  padding: 0.2em 0.4em 0.2em 0.3em
}
div.input-group.date {
  margin-top: -2px;
}
div.org-container {
  legend {
    color: @legendColor;
  }
  label.org-label{
    margin: 0.2em 0;
  }
  .text-muter {
    margin-bottom: 4px;
    margin-top:4px;
    font-size: @baseFontSize;
    color: #777474;
  }
  input[type="checkbox"] {
    position:relative;
    top:-1px;
    right:4px;
  }
}
.indent {
  padding: 0 1em;
}
.registration-status-container {
  margin:0 0 0.8em 0;
}
.registration-label {
  display:inline-block;
  opacity: 0.7;
}
.timezone-container {
  padding-bottom: 0;
}
div.timezone-warning.text-warning {
  flex: 1 100%;
}
.gradient {
  background-image: linear-gradient(to top right, #FFF, #e1e2e1);
}
.tnth-hide {
  display: none;
}
.capitalize {
  text-transform: capitalize;
}

#consentListTable,
#profileAuditLogTable,
#userSessionListTable,
#consentHistoryTable {
    font-size: @mobileSmallSize;
    max-width: 100%;
}
/** Responsive sizes **/
@media (min-width: 423px) {
  .portal-header {
    line-height: 50px;
  }
}
@media (min-width: 500px) {
    .iq-container {
      margin-top: 11%;
    }
}
@media (min-width: 506px) {
  #consentListTable,
  #profileAuditLogTable,
  #userSessionListTable,
  #consentHistoryTable {
    font-size: @mediumText;
  }
}
@media (min-width: 507px) {
  .admin-table {
    div.pull-right {
      width: auto;
    }
    div.pull-right.search {
      width: auto;
      float: right !important;
    }
  }
}
@media (min-width: 580px) {
  #createProfileForm  {
    #emailGroup {
      margin-top: 0;
    }
    #phone, #email, #profileStudyIDContainer input, #altPhone{
        width: 350px;
    }
  }
}
@media (min-width: 641px) {
  body {
    font-size: @baseFontSize;
  }
  .form-control,
  input,
  select,
  label,
  .form-group > label {
    font-size: @baseFontSize;
  }
  .form-group .help-block {
    font-size: @mediumText;
  }
  small {
    font-size: @baseMobileFontSize;
  }
  .fixed-table-pagination {
    font-size:@baseFontSize;
  }
  .tnth-headline {
    margin: 30px 0 20px;
    font-size: @headlineSize;
    letter-spacing: 1px;
  }
  .tnth-subhead {
    font-size: @subheadSize;
  }
  h1, h2 {
    font-size: @headlineSize;
  }
  h3, h4, h5 {
    font-size: 1.15em;
  }
  legend {
    font-size: 0.95em;
  }
  .fixed-table-container thead th,
  .fixed-table-container thead th .both {
    font-size: @baseFontSize*0.95;
  }

  .fixed-table-toolbar .dropdown-menu {
    overflow-x: hidden;
  }
  .tnth-form .form-group > label {
    font-size: @formSize;
  }

  button,
  #createUserLink,
  .btn,
  .btn-tnth-primary,
  a.btn {
    font-size: @btnSize;
  }
  .sm-btn {
    font-size: 0.9em;
  }
  .modal-body,
  .modal-footer {
  font-size: @baseFontSize;
  }
  .modal-title {
    font-size: @modalTitleSize;
  }
  .modal-header {
    font-size: @modalHeaderSize;
  }
  .modal label {
    font-size: @modalLabelSize;
  }
  .modal button,
  .modal a.btn {
    font-size: @modalButtonSize;
  }

  #socialMediaRegistrationContainer .btn-social,
  #regForm input[type="submit"],
  #socialMediaLoginContainer .btn-social,
  #loginForm input[type="submit"],
  #regForm input[type=submit]
  {
    font-size: @formSize;
    height: 62px;
  }
  #loginForm input,
  #regForm input {
    font-size: @formSize;
  }
  #socialMediaRegistrationContainer .btn-social,
  #socialMediaLoginContainer .btn-social
  {
    padding-top: 0em;
  }

  .checkbox input[type=checkbox] {
    top: -1px;
  }

  #homeFooter {
    font-size: @footerSize;
    padding-top: 1em;
  }

  #wellContainer {
    .tnth-well {
      height: 100%;
    }
  }

  div.columns {
    top: 0;
  }
  div.search {
    top: 0;
  }
  .search .form-control {
    height: 3em;
  }

  #adminTableToolbar {
     div.indent {
      padding: 0;
    }
    div.orglist-selector {
      div.dropdown-menu {
        width: 375px;
        max-width: 375px;
        #userOrgs {
          margin: 0 0.5em;
        }
        div.org-container
        {
          * {
            font-size: @baseMobileFontSize;
          }
        }
      }
      #orglist-footer-container {
        padding: 0em 0.5em;
        label {
          font-size: @baseMobileFontSize;
        }
      }
    }
  }
  .download-wrapper,
  .download-break {
    display: block;
  }
  .portal-description .button-container a {
    width: 300px;
  }
   .profile-item-container {
    padding: 2em 3em 2.5em 3em;
  }

  .profile-section {
      padding-top: 0.5em;
      padding-bottom: 0.5em;
  }

  #mainDiv.profile {
    .profile-item-container {
      .profile-item-title  {
        max-width: 100%;
      }
    }
  }

  #profileForm {
    #firstname,
    #lastname {
      width: 300px;
    }
  }

  .timezone-container {
    padding-bottom: 2em;
  }

   #fillOrgs *,
  .noOrg-container * {
    font-size:@orgSize;
  }
  .create-account-container {
      padding: 3.5em 4em;
      overflow: auto;
  }
  #createProfileForm {
    #bdGroup .flex {
      flex-wrap: nowrap;
    }
  }
}

@media (min-width: 726px) {
  .portal-header {
    font-size: @subheadSize;
  }
}

@media (min-width: 768px) {
  #fullSizeBox {
    > img {
      width: 100%;
    }
  }
  #fullSizeContainer {
    padding: 24px 0;
  }
  #wellContainer {
    padding: 24px 24px 80px;
  }
  #fullSizeLogo {
    height: 80px;
  }
  .tnth-well {
    padding: 24px;
  }
  .tnth-splash {
    .headline {
      font-weight: bold;
      font-size: @splashFontSize;
      margin-bottom: 1em;
    }
    .feature-btn-primary {
      font-weight: bold;
      padding: 0.7em 2.5em;
      font-size: @splashFontSize;
    }
  }
  .tnth-splash-bottom-link {
    font-size: 24px;
  }
}
@media (min-width: 992px) {
  #mainNav {
    height: 135px;
  }
  select:not([multiple]) {
    -webkit-appearance: none;
    -moz-appearance: none;
    background-position: right 50%;
    background-repeat: no-repeat;
    background-image: url(data:image/png;base64,iVBORw0KGgoAAAANSUhEUgAAAA4AAAAMCAYAAABSgIzaAAAAGXRFWHRTb2Z0d2FyZQBBZG9iZSBJbWFnZVJlYWR5ccllPAAAAyJpVFh0WE1MOmNvbS5hZG9iZS54bXAAAAAAADw/eHBhY2tldCBiZWdpbj0i77u/IiBpZD0iVzVNME1wQ2VoaUh6cmVTek5UY3prYzlkIj8+IDx4OnhtcG1ldGEgeG1sbnM6eD0iYWRvYmU6bnM6bWV0YS8iIHg6eG1wdGs9IkFkb2JlIFhNUCBDb3JlIDUuMC1jMDYwIDYxLjEzNDc3NywgMjAxMC8wMi8xMi0xNzozMjowMCAgICAgICAgIj4gPHJkZjpSREYgeG1sbnM6cmRmPSJodHRwOi8vd3d3LnczLm9yZy8xOTk5LzAyLzIyLXJkZi1zeW50YXgtbnMjIj4gPHJkZjpEZXNjcmlwdGlvbiByZGY6YWJvdXQ9IiIgeG1sbnM6eG1wPSJodHRwOi8vbnMuYWRvYmUuY29tL3hhcC8xLjAvIiB4bWxuczp4bXBNTT0iaHR0cDovL25zLmFkb2JlLmNvbS94YXAvMS4wL21tLyIgeG1sbnM6c3RSZWY9Imh0dHA6Ly9ucy5hZG9iZS5jb20veGFwLzEuMC9zVHlwZS9SZXNvdXJjZVJlZiMiIHhtcDpDcmVhdG9yVG9vbD0iQWRvYmUgUGhvdG9zaG9wIENTNSBNYWNpbnRvc2giIHhtcE1NOkluc3RhbmNlSUQ9InhtcC5paWQ6NDZFNDEwNjlGNzFEMTFFMkJEQ0VDRTM1N0RCMzMyMkIiIHhtcE1NOkRvY3VtZW50SUQ9InhtcC5kaWQ6NDZFNDEwNkFGNzFEMTFFMkJEQ0VDRTM1N0RCMzMyMkIiPiA8eG1wTU06RGVyaXZlZEZyb20gc3RSZWY6aW5zdGFuY2VJRD0ieG1wLmlpZDo0NkU0MTA2N0Y3MUQxMUUyQkRDRUNFMzU3REIzMzIyQiIgc3RSZWY6ZG9jdW1lbnRJRD0ieG1wLmRpZDo0NkU0MTA2OEY3MUQxMUUyQkRDRUNFMzU3REIzMzIyQiIvPiA8L3JkZjpEZXNjcmlwdGlvbj4gPC9yZGY6UkRGPiA8L3g6eG1wbWV0YT4gPD94cGFja2V0IGVuZD0iciI/PuGsgwQAAAA5SURBVHjaYvz//z8DOYCJgUxAf42MQIzTk0D/M+KzkRGPoQSdykiKJrBGpOhgJFYTWNEIiEeAAAMAzNENEOH+do8AAAAASUVORK5CYII=);
    padding-right: 1.5em;
  }
  #patientListOptions,
  #staffListOptions {
     flex-direction: row;
  }
  #patientList div.or,
  #staffList div.or {
    margin: 1em 1.3em 1.3em 1.6em;
  }
  #patientListOptions > span:last-of-type,
  #staffListOptions > span:last-of-type {
    margin-top: 0.7em;
  }
  #wellContainer{
    height:90%;
  }
  .tnth-headline {
    font-size: @headlineSize;
    letter-spacing: 1px;
  }
  .tnth-subhead {
    font-size: @subheadSize;
  }
  #fullSizeContainer {
    padding: 30px 0;
  }
  #wellContainer {
    padding: 30px 30px 90px;
  }
  #fullSizeLogo {
    height: 90px;
  }
  #fullSizeBox {
    background-position: center top;
  }
  .tnth-well {
    padding: 30px;
  }
  .btn-set {
    margin-bottom: 2em;
    .btn {
      margin-bottom: 1em;
    }
  }
  .tnth-splash .headline {
    font-size: @lgFontSize;
  }
  .pos-bottom-md {
    position: absolute;
    bottom:0;
    right:0;
    .btn {
      margin: 0 0 15px 15px;
    }
  }
  .custom-container {
    display: flex;
    .custom-container-item,
    .custom-container-item-right {
        width: 33%;
    }
    #profileEmailSelect {
      width: 100%;
    }
    #btnProfileSendEmail, .custom-btn {
      width: 100%;
    }
  }
  .form-group {
    input[type=checkbox] {
      margin-top: 5px;
    }
    input[type=radio] {
      margin-top: 3px;
    }
  }

  #progressWrapper {
      width: 80%;
      .progressbar {
        position: relative;
        left: -3%;
        li {
          font-size: 12px;
        }
      }
  }
  /** Unless explicitly wrapped in reduce-font-sizes class **/
  .reduce-font-sizes {
    body & {
      font-size: @mediumText;
    }
    .tnth-headline {
      font-size: @headlineSize;
    }
    .tnth-subhead {
      font-size: @subheadSize;
    }
    .form-group input[type=checkbox], .form-group  input[type=radio] {
      margin-top: 4px;
    }
  }

  #aboutForm {
    max-width: 65%;
    .iq-container {
      margin-top: 5%;
      .tnth-headline:first-of-type {
        font-size: @subheadSize;
      }
    }
  }
}
@media (min-width: 1200px) {
  #fullSizeContainer {
    padding: 60px 0 60px;
  }
  #wellContainer {
    padding: 50px 50px 100px;
  }
  #fullSizeLogo {
    height: 100px;
  }
  .tnth-well {
    padding: 60px;
  }
  .tnth-splash .headline {
    margin: -3.2em 0 1.5em;
  }
  .profile-img {
    display: inline-block;
    margin-top: 10px;
    margin-left: 6px;
    img {
      width: 60px;
      border-radius: 45px;
    }
  }
  .btn-set {
    margin-bottom: 1em;
    .btn {
      margin-bottom: 0.5em;
    }
  }

  #aboutForm div.heading::before {
     border-radius: 100%;
     width: 52px;
     height: 52px;
     font-size: @subheadSize;
     line-height: 1;
     content: "\EA03";
     display: inline-block;
     font-family: "symbols";
     font-style: normal;
     font-weight: normal;
     line-height: 1;
     margin: 0 auto;
     -webkit-font-smoothing: antialiased;
     color: #ccc;
     position: absolute;
     top: 2.8em;
     left: 0;
     right: 0;
     margin: 0 auto 1em auto;
     cursor: pointer;
   }

  #mainDiv.profile .footer-container.flex{
    justify-content: left;
  }

  #profileForm {
     .patient-detail-container .flex-item {
        flex: 1;
      }
    .communications-container .flex-item {
        flex: 1 30%;
      }
  }
}

@media(min-width: 1301px) {
  #fullSizeBox {
    height: 100%;
  }
}

@media (min-width: 1400px) {
  html, body {
    width: 100%;
    height: 100%;
  }
  #mainHolder.vertical-center {
    display: table;
    height:100%;
    margin: 0 auto;
    #mainDiv {
      display: table-cell;
      text-align: center; /* horizontal */
      vertical-align: middle; /* vertical */
    }
  }
  #fullSizeBox {
    margin: 0 auto;
    max-width: 1400px;
  }
  #homeFooter {
    max-width: 1400px;
    margin: 0 auto;
  }
  .btn-set {
    margin-bottom: 1em;
    .btn {
      margin-bottom: 0.5em;
    }
  }
}
/*** https://github.com/lipis/bootstrap-social ***/
.btn-social{position:relative;padding-left:44px;text-align:left;white-space:nowrap;overflow:hidden;text-overflow:ellipsis}.btn-social>:first-child{position:absolute;left:0;top:0;bottom:0;width:32px;line-height:39px;font-size:1.6em;text-align:center;border-right:1px solid rgba(0,0,0,0.2)}
.btn-social.btn-lg{padding-left:61px}.btn-social.btn-lg>:first-child{line-height:45px;width:45px;font-size:1.8em}
.btn-social.btn-sm{padding-left:38px}.btn-social.btn-sm>:first-child{line-height:28px;width:28px;font-size:1.4em}
.btn-social.btn-xs{padding-left:30px}.btn-social.btn-xs>:first-child{line-height:20px;width:20px;font-size:1.2em}
.btn-social-icon{position:relative;padding-left:44px;text-align:left;white-space:nowrap;overflow:hidden;text-overflow:ellipsis;height:34px;width:34px;padding:0}.btn-social-icon>:first-child{position:absolute;left:0;top:0;bottom:0;width:32px;line-height:34px;font-size:1.6em;text-align:center;border-right:1px solid rgba(0,0,0,0.2)}
.btn-social-icon.btn-lg{padding-left:61px}.btn-social-icon.btn-lg>:first-child{line-height:45px;width:45px;font-size:1.8em}
.btn-social-icon.btn-sm{padding-left:38px}.btn-social-icon.btn-sm>:first-child{line-height:28px;width:28px;font-size:1.4em}
.btn-social-icon.btn-xs{padding-left:30px}.btn-social-icon.btn-xs>:first-child{line-height:20px;width:20px;font-size:1.2em}
.btn-social-icon>:first-child{border:none;text-align:center;width:100% !important}
.btn-social-icon.btn-lg{height:45px;width:45px;padding-left:0;padding-right:0}
.btn-social-icon.btn-sm{height:30px;width:30px;padding-left:0;padding-right:0}
.btn-social-icon.btn-xs{height:22px;width:22px;padding-left:0;padding-right:0}
.btn-facebook{color:#fff;background-color:#3b5998;border-color:rgba(0,0,0,0.2)}.btn-facebook:hover,.btn-facebook:focus,.btn-facebook:active,.btn-facebook.active,.open>.dropdown-toggle.btn-facebook{color:#fff;background-color:#2d4373;border-color:rgba(0,0,0,0.2)}
.btn-facebook:active,.btn-facebook.active,.open>.dropdown-toggle.btn-facebook{background-image:none}
.btn-facebook.disabled,.btn-facebook[disabled],fieldset[disabled] .btn-facebook,.btn-facebook.disabled:hover,.btn-facebook[disabled]:hover,fieldset[disabled] .btn-facebook:hover,.btn-facebook.disabled:focus,.btn-facebook[disabled]:focus,fieldset[disabled] .btn-facebook:focus,.btn-facebook.disabled:active,.btn-facebook[disabled]:active,fieldset[disabled] .btn-facebook:active,.btn-facebook.disabled.active,.btn-facebook[disabled].active,fieldset[disabled] .btn-facebook.active{background-color:#3b5998;border-color:rgba(0,0,0,0.2)}
.btn-facebook .badge{color:#3b5998;background-color:#fff}
.btn-google{color:#fff;background-color:#dd4b39;border-color:rgba(0,0,0,0.2)}.btn-google:hover,.btn-google:focus,.btn-google:active,.btn-google.active,.open>.dropdown-toggle.btn-google{color:#fff;background-color:#c23321;border-color:rgba(0,0,0,0.2)}
.btn-google:active,.btn-google.active,.open>.dropdown-toggle.btn-google{background-image:none}
.btn-google.disabled,.btn-google[disabled],fieldset[disabled] .btn-google,.btn-google.disabled:hover,.btn-google[disabled]:hover,fieldset[disabled] .btn-google:hover,.btn-google.disabled:focus,.btn-google[disabled]:focus,fieldset[disabled] .btn-google:focus,.btn-google.disabled:active,.btn-google[disabled]:active,fieldset[disabled] .btn-google:active,.btn-google.disabled.active,.btn-google[disabled].active,fieldset[disabled] .btn-google.active{background-color:#dd4b39;border-color:rgba(0,0,0,0.2)}
.btn-google .badge{color:#dd4b39;background-color:#fff}

#createAcctTxt {
  margin: 2em 0 0.5em 0;
}
.btn-social-container {
  width: 400px;
  max-width: 100%;
  margin: 0 auto;
}
#socialMediaRegistrationContainer .btn-social > :first-child,
#socialMediaLoginContainer .btn-social > :first-child {
  width: 40px;
  top: 0.4em;
}

#socialMediaRegistrationContainer .divider,
#socialMediaLoginContainer .divider
 {
  height: 0.5em;
}
div.or {
    display: none;
    background: @orBackgroundColor;
    border-radius: 12px;
    color: #fff;
    font-size: @xxsmallText;
    font-weight: bold;
    height: 26px;
    line-height: 27px;
    text-align: center;
    text-transform: uppercase;
    width: 25px;
    margin: 1em auto;
    position: relative;
    z-index: 1;
}
.or-divider {
    display: none;
    height: 1px;
    background: #ebebeb;
    position: relative;
    margin: -1.3em auto 20px auto;
    width: 100%;
}
.password-popover { min-width: 200px; max-width: 250px; right: 50px !important;}
.password-popover .popover-content { padding: 1.2em 1em 1.5em 1em; width: 100%; margin: 0 auto;}
#pwdHintList {padding: 0; margin:2px; list-style-type: none}
.password-popover li { margin-left: 1em;}
.password-popover li.success-text::before { content: "\2713"; display: inline-block; margin-right: 4px; }
.success-text { color: green; font-weight: bold;}
.default-text { color: #31708f; font-weight: normal;  }
.fail-text {color: #a94442; font-weight: bold;}
.password-popover li.fail-text::before { content: "\2715"; display: inline-block; margin-right: 4px; }

#socialMediaRegistrationContainer .btn-social,
#socialMediaLoginContainer .btn-social
{
    padding-top: 1.7em;
}<|MERGE_RESOLUTION|>--- conflicted
+++ resolved
@@ -585,13 +585,8 @@
     padding: 1em;
   }
   #next:disabled {
-<<<<<<< HEAD
-    background: @disabledColor;
-    border: 1px solid @disabledColor;
-=======
    	background: @disabledColor;
    	border: 1px solid @disabledColor;
->>>>>>> 65641dd1
   }
   #next.open, #updateProfile.open {
     opacity: 1;
