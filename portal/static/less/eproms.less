--- conflicted
+++ resolved
@@ -2134,12 +2134,8 @@
   }
   .filterControl {
     .form-control.active {
-<<<<<<< HEAD
         border: 2px solid darken(@muterColor, 10%);
         font-weight: 500;
-=======
-        border: 2px solid darken(@muterColor, 17%);
->>>>>>> c75f377b
     }
   }
   tr.loading {
