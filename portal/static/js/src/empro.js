--- conflicted
+++ resolved
@@ -488,17 +488,10 @@
       self.mappedDomains.push(mappedDomain);
     }
     for (let q in data.triggers.domain[key]) {
-<<<<<<< HEAD
-      // if sequence count > 1, that means it has been asked before
-      if (
-        q === "_sequential_hard_trigger_count" &&
-        parseInt(data.triggers.domain[key][q]) > 1
-=======
       // if sequence count >= 3, the user can choose to opt_out of respective domain
       if (
         q === "_sequential_hard_trigger_count" &&
         parseInt(data.triggers.domain[key][q]) >= 3
->>>>>>> ab2226d0
       ) {
         // console.log("domain? ", key, " sequence ", parseInt(data.triggers.domain[key][q]));
         if (self.optOutDomains.indexOf(key) === -1) {
