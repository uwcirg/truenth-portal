import SYSTEM_IDENTIFIER_ENUM from "./SYSTEM_IDENTIFIER_ENUM.js";
import tnthAjax from "./TnthAjax.js";
import Consent from "./Consent.js";
import {EPROMS_SUBSTUDY_ID} from "../data/common/consts.js";

export default (function() { /*global i18next $ */
    var OrgObj = function(orgId, orgName, parentOrg) {
        this.id = orgId;
        this.name = orgName;
        this.children = [];
        this.parentOrgId = parentOrg;
        this.isTopLevel = false;
        this.language = null;
        this.extension = [];
    };

    var OrgTool = function() {
        this.containerElementId = "fillOrgs";
        this.TOP_LEVEL_ORGS = [];
        this.orgsList = {};
        this.orgsData = [];
        this.initialized = false;
    };

    OrgTool.prototype.init = function(callback, orgsElementsContainerId) {
        var self = this;
        callback = callback || function() {};
        this.setContainerElementId(orgsElementsContainerId);
        if (sessionStorage.orgsData) {
            var orgsData = JSON.parse(sessionStorage.orgsData);
            self.orgsData = orgsData;
            self.populateOrgsList(orgsData);
            callback(orgsData);
        } else {
            $.ajax({
                type: "GET",
                url: "/api/organization",
                async: false
            }).done(function(data) {
                if (data && data.entry) {
                    self.orgsData = data.entry;
                    self.populateOrgsList(data.entry);
                    sessionStorage.setItem("orgsData", JSON.stringify(data.entry));
                    callback(data.entry);
                }
            }).fail(function(xhr) {
                callback({"error": xhr.responseText});
                //logging error
                tnthAjax.reportError("n/a", "/api/organization", "Error occurred initializing UI organizations " + (xhr && xhr.responseText  ? xhr.responseText : "Server response not available"));
            });
        }
    };
    OrgTool.prototype.setContainerElementId = function(id) {
        if (id) {
            this.containerElementId = id;
        }
    };
    OrgTool.prototype.getContainerElementId = function() {
        return this.containerElementId;
    };
    OrgTool.prototype.onLoaded = function(userId, doPopulateUI) {
        if (userId) { this.setUserId(userId); }
        if (doPopulateUI) { this.populateUI(); }
        $("#userOrgs input[name='organization']").each(function() {
            $(this).prop("checked", false);
        });
        $("#clinics").attr("loaded", true);
    };
    OrgTool.prototype.setUserId = function(userId) {
        $("#" + this.containerElementId).attr("userId", userId);
    };
    OrgTool.prototype.getUserId = function() {
        return $("#" + this.containerElementId).attr("userId");
    };
    OrgTool.prototype.inArray = function(n, array){
        if (!n || !array || !Array.isArray(array)) { return false; }
        var found = false;
        for (var index = 0; !found && index < array.length; index++) {
            found = String(array[index]) === String(n);
        }
        return found;
    };
    OrgTool.prototype.getElementParentOrg = function(o){
        var parentOrg;
        if (!o) {
            return false;
        }
        parentOrg = $(o).attr("data-parent-id");
        if (!parentOrg) {
            parentOrg = $(o).closest(".org-container[data-parent-id]").attr("data-parent-id");
        }
        return parentOrg;
    };
    OrgTool.prototype.getTopLevelOrgs = function() {
        var ml = this.getOrgsList(), orgList = [];
        for (var org in ml) {
            if (ml[org].isTopLevel) {
                orgList.push(org);
            }
        }
        return orgList;
    };
    OrgTool.prototype.getOrgsList = function(){
        if (!Object.keys(this.orgsList).length) {
            this.init();
            return this.orgsList;
        }
        return this.orgsList;
    };
    OrgTool.prototype.getOrgName = function(orgId){
        var orgsList = this.getOrgsList();
        if (orgId && orgsList.hasOwnProperty(orgId)) {
            return orgsList[orgId].name;
        }
        return "";
    };
    OrgTool.prototype.getResearchProtocolsByOrgId = function(orgId) {
        var orgsList = this.getOrgsList();
        if (!orgId || !orgsList.hasOwnProperty(orgId) || !orgsList[orgId].extension) return [];
        let researchProtocols =  orgsList[orgId].extension.filter(ex => {
            return ex.research_protocols;
        });
        if (!researchProtocols.length) return [];
        return researchProtocols[0].research_protocols;
    }
    OrgTool.prototype.isSubStudyOrg = function(orgId) {
        if (!orgId) return false;
        var orgsList = this.getOrgsList();
        if (!orgsList.hasOwnProperty(orgId)) return false;
        if (!this.getResearchProtocolsByOrgId(orgId).length) {
            /*
             * include flag for inherited attributes to find added inherited attributes that include research study
             * information
             */
            tnthAjax.getOrg(orgId, {include_inherited_attributes: true, sync: true}, function(data) {
                if (data && data.extension) {
                    orgsList[orgId].extension = [...data.extension];
                }
            });
        }
        let researchProtocolSet = this.getResearchProtocolsByOrgId(orgId);

        /*
         * match substudy research protocol study id with that from the org
         */
        return researchProtocolSet.filter(p => {
            return parseInt(p.research_study_id) === EPROMS_SUBSTUDY_ID;
        }).length > 0;
    };
    OrgTool.prototype.filterOrgs = function(leafOrgs) {
        leafOrgs = leafOrgs || [];
        if (leafOrgs.length === 0) { return false; }
        var self = this;
        $("#" + this.containerElementId + " input[name='organization']").each(function() {
            if (!self.inArray($(this).val(), leafOrgs)) {
                $(this).hide();
                if (self.orgsList[$(this).val()]) {
                    var l = $(this).closest("label");
                    if (self.orgsList[$(this).val()].children.length === 0) {
                        l.hide();
                    } else {
                        l.addClass("data-display-only");
                    }
                }
            }
        });

        var topList = self.getTopLevelOrgs();
        topList.forEach(function(orgId) {
            $("#" + self.containerElementId + " .org-container[data-parent-id='" + orgId + "']").each(function() {
                var subOrgs = $(this).find(".org-container");
                if (subOrgs.length > 0) {
                    var allSubOrgsHidden = true;
                    subOrgs.each(function() {
                        var visibleInputElements = $.grep($(this).find("input[name='organization']"), function(el){
                            return $(el).is(":visible") || String($(el).css("display")) !== "none";
                        });
                        if (!visibleInputElements.length) {
                            $(this).hide();
                        } else {
                            //set flag to false and return, no need to continue;
                            allSubOrgsHidden = false;
                            return false;
                        }
                    });
                    if (allSubOrgsHidden) {
                        $(this).children("label").hide();
                    }
                } 
            });
            /* for each top level organization, if there is matching org elements, show the legend, else hide it*/
            var parentContainer = $("#" + orgId + "_container");
            var inputElements = parentContainer.find("input[name='organization']");
            var eligibleEls = $.grep (inputElements, function(el) {
                return $(el).is(":visible") || String($(el).css("display")) !== "none";
            });
            if (eligibleEls.length) {
                parentContainer.find("legend").show();
            } else {
                parentContainer.find("legend").hide()
            }
        });

    };
    OrgTool.prototype.findOrg = function(entry, orgId){
        var org;
        if (!entry || !orgId) {
            return false;
        }
        entry.forEach(function(item) {
            if (!org) {
                if (parseInt(item.id) === parseInt(orgId)) {
                    org = item;
                }
            }
        });
        return org;
    };
    OrgTool.prototype.getOrgName = function(orgId){
        var org = this.orgsList[orgId];
        if (!org) {
            return "";
        }
        return org.name;
    };
    /*
     * return the immediate parent organization ID for a given organization Id
     */
    OrgTool.prototype.getParentOrgId = function(orgId){
        var org = this.orgsList[orgId];
        if (!org) {
            return "";
        }
        return org.parentOrgId;
    };
    /*
     * return the UI element associated with an organization ID
     */
    OrgTool.prototype.getElementByOrgId = function(orgId) {
        return $("#userOrgs input[name='organization'][value='" + orgId + "']");
    };
    OrgTool.prototype.populateOrgsList = function(items) {
        if (Object.keys(this.orgsList).length > 0) {
            return this.orgsList;
        }
        var entry = items, self = this, parentId, orgsList = {};
        if (!items) { return false; }
        items.forEach(function(item) {
            if (item.partOf) {
                parentId = item.partOf.reference.split("/").pop();
                if (!orgsList[parentId]) {
                    var o = self.findOrg(entry, parentId);
                    orgsList[parentId] = new OrgObj(o.id, o.name);
                }
                orgsList[parentId].children.push(new OrgObj(item.id, item.name, parentId));
                if (orgsList[item.id]) {
                    orgsList[item.id].parentOrgId = parentId;
                }
                else {
                    orgsList[item.id] = new OrgObj(item.id, item.name, parentId);
                }
            } else {
                if (!orgsList[item.id]) {
                    orgsList[item.id] = new OrgObj(item.id, item.name);
                }
                if (parseInt(item.id) !== 0) {
                    orgsList[item.id].isTopLevel = true;
                    self.TOP_LEVEL_ORGS.push(item.id);
                }
            }
            if (item.extension) {
                orgsList[item.id].extension = item.extension;
            }
            if (item.language) {
                orgsList[item.id].language = item.language;
            }
            if (item.identifier) {
                orgsList[item.id].identifier = item.identifier;
                (item.identifier).forEach(function(identifier) {
                    if (identifier.system === SYSTEM_IDENTIFIER_ENUM.shortname) {
                        orgsList[item.id].shortname = identifier.value;
                    }
                });
            }

        });
        items.forEach(function(item) {
            if (item.partOf) {
                parentId = item.partOf.reference.split("/").pop();
                if (orgsList[item.id]) {
                    orgsList[item.id].parentOrgId = parentId;
                }
            }
        });
        if (items.length > 0) { this.initialized = true; }
        this.orgsList = orgsList;
        return orgsList;
    };
    OrgTool.prototype.populateUI = function(){
        let container = $("#"+this.getContainerElementId());
        if (!container.length) {
            return;
        }
        if (sessionStorage.orgsHTML) {
            $("#" + this.getContainerElementId()).html(sessionStorage.orgsHTML);
            return true;
        }
        var self = this, orgsList = this.orgsList, parentContent = "";
        var getState = (item) => {
            if (!item.identifier) {
                return "";
            }
            var s = "", found = false;
            (item.identifier).forEach(function(i) {
                if (!found && (i.system === SYSTEM_IDENTIFIER_ENUM.practice_region && i.value)) {
                    s = (i.value).split(":")[1];
                    found = true;
                }
            });
            return s;
        };
        var keys = Object.keys(orgsList), parentOrgsArray = [];
        keys = keys.sort();
        keys.forEach(function(org) { //draw parent orgs first
            if (orgsList[org].isTopLevel) {
                parentOrgsArray.push(org);
            }
        });
        parentOrgsArray = parentOrgsArray.sort(function(a, b) { //sort parent orgs by name
            var orgA = orgsList[a], orgB = orgsList[b];
            if (orgA.name < orgB.name) { return -1; }
            if (orgA.name > orgB.name) { return 1; }
            return 0;
        });
        var parentFragment = document.createDocumentFragment(), parentDiv;
        parentOrgsArray.forEach(function(org) {
            parentDiv = document.createElement("div");
            parentDiv.setAttribute("id", org+"_container");
            let parentOrgItem = orgsList[org];
            let orgShortName = parentOrgItem.shortname || parentOrgItem.name;
            let parentState = getState(parentOrgItem);
            let parentOrgName = parentOrgItem.name;
            if (parentOrgItem.children.length) {
                if ($("#userOrgs legend[orgId='" + org + "']").length === 0) {
                    parentDiv.classList.add("parent-org-container");
                    parentContent = `<legend orgId="${org}">${parentOrgName}</legend>
                        <input class="tnth-hide" type="checkbox" name="organization" parent_org="true" data-org-name="${parentOrgName}" data-short-name="${orgShortName}" id="${org}_org" state="${parentState}" value="${org}" /></div>`;
                }
            } else {
                if ($("#userOrgs label[id='org-label-" + org + "']").length === 0) {
                    parentDiv.classList.add("parent-org-container", "parent-singleton");
                    parentContent = `
                        <legend orgId="${org}" class="singleton">${parentOrgName}</legend>
                        <label id="org-label-${org}" class="org-label text-muted">
                        <input class="clinic" type="checkbox" name="organization" parent_org="true" id="${org}_org" state="${parentState}" value="${org}"
                        data-parent-id="${org}"  data-org-name="${parentOrgName}" data-short-name="${orgShortName}" data-parent-name="${parentOrgName}"/>${parentOrgName}</label></div>`;
                }
            }
            parentDiv.innerHTML = parentContent;
            parentFragment.appendChild(parentDiv);
        });
        container.get(0).appendChild(parentFragment);
        keys.forEach(function(org) { //draw child orgs
            if (orgsList[org].children.length > 0) { // Fill in each child clinic
                var childClinic = "";
                var items = orgsList[org].children.sort(function(a, b) { // sort child clinic in alphabetical order
                    if (a.name < b.name) { return -1; }
                    if (a.name > b.name) { return 1; }
                    return 0;
                });
                items.forEach(function(item) {
                    var _parentOrgId = item.parentOrgId, _parentOrg = orgsList[_parentOrgId];
                    var _isTopLevel = _parentOrg ? _parentOrg.isTopLevel : false;
                    var state = getState(orgsList[_parentOrgId]);
                    var topLevelOrgId = self.getTopLevelParentOrg(item.id);

                    if ($("#" + self.getContainerElementId() + " input[name='organization'][value='" + item.id + "']").length > 0) {
                        return true;
                    }
                    var attrObj = {dataAttributes:(' data-parent-id="' + topLevelOrgId + '"  data-parent-name="' + orgsList[topLevelOrgId].name + '" '), containerClass: "", textClass: ""};
                    if (_isTopLevel) {
                        attrObj.containerClass = "sub-org-container";
                        attrObj.dataAttributes = (' data-parent-id="' + _parentOrgId + '"  data-parent-name="' + _parentOrg.name + '" ');
                    }
                    if (orgsList[item.id].children.length > 0) {
                        if (_isTopLevel) {
                            attrObj.textClass = "text-muted";
                        } else {
                            attrObj.textClass = "text-muter";
                        }
                    } else {
                        if (_isTopLevel) {
                            attrObj.textClass = "text-muted singleton";
                        } else {
                            attrObj.textClass = "child-item";
                        }
                    }
                    childClinic = `<div id="${item.id}_container" ${attrObj.dataAttributes} class="indent org-container ${attrObj.containerClass}">
                        <label id="org-label-${item.id}" class="org-label ${attrObj.textClass}">
                        <input class="clinic" type="checkbox" name="organization" id="${item.id}_org" data-org-name="${item.name}" data-short-name="${item.shortname || item.name}" state="${state ? state : ''}" value="${item.id}" ${attrObj.dataAttributes} />
                        <span>${item.name}</span></label></div>`;
                    var parentOrgContainer = $("#" + _parentOrgId + "_container");
        
                    if (parentOrgContainer.length > 0) {
                        parentOrgContainer.append(childClinic);
                    } else {
                        container.append(childClinic);
                    }
                });
            }
        });
        sessionStorage.setItem("orgsHTML", container.html());
        if (!container.text()) {
            container.html(i18next.t("No organizations available"));
        }
    };
    OrgTool.prototype.populateOrgsStateSelector = function(subjectId, parentOrgsToDraw, callback) {
        var self = this; /*global i18next */
        callback = callback || function() {};
        parentOrgsToDraw = parentOrgsToDraw || [];
        var stateDict={AL: i18next.t("Alabama"),AK: i18next.t("Alaska"), AS: i18next.t("American Samoa"),AZ: i18next.t("Arizona"),AR:i18next.t("Arkansas"),CA: i18next.t("California"),CO:i18next.t("Colorado"),CT:i18next.t("Connecticut"),DE:i18next.t("Delaware"),DC:i18next.t("District Of Columbia"),FM: i18next.t("Federated States Of Micronesia"),FL:i18next.t("Florida"),GA:i18next.t("Georgia"),GU:i18next.t("Guam"),HI:i18next.t("Hawaii"),ID:i18next.t("Idaho"),IL:i18next.t("Illinois"),IN:i18next.t("Indiana"),IA:i18next.t("Iowa"),KS:i18next.t("Kansas"),KY:i18next.t("Kentucky"),LA:i18next.t("Louisiana"),ME:i18next.t("Maine"),MH:i18next.t("Marshall Islands"),MD:i18next.t("Maryland"),MA:i18next.t("Massachusetts"),MI:i18next.t("Michigan"),MN:i18next.t("Minnesota"),MS:i18next.t("Mississippi"),MO:i18next.t("Missouri"),MT:i18next.t("Montana"),NE: i18next.t("Nebraska"),NV:i18next.t("Nevada"),NH:i18next.t("New Hampshire"),NJ:i18next.t("New Jersey"),NM:i18next.t("New Mexico"),NY:i18next.t("New York"),NC:i18next.t("North Carolina"),ND:i18next.t("North Dakota"),MP:i18next.t("Northern Mariana Islands"),OH:i18next.t("Ohio"),OK:i18next.t("Oklahoma"),OR:i18next.t("Oregon"),PW:i18next.t("Palau"),PA:i18next.t("Pennsylvania"),PR:i18next.t("Puerto Rico"),RI:i18next.t("Rhode Island"),SC:i18next.t("South Carolina"),SD:i18next.t("South Dakota"),TN:i18next.t("Tennessee"),TX:i18next.t("Texas"),UT:i18next.t("Utah"),VT:i18next.t("Vermont"),VI:i18next.t("Virgin Islands"),VA:i18next.t("Virginia"),WA:i18next.t("Washington"),WV:i18next.t("West Virginia"),WI:i18next.t("Wisconsin"),WY:i18next.t("Wyoming")};
        var getParentState = (o, states) => {
            if (!o) {
                return "";
            }
            var s = "", found = false;
            for (var state in states) {
                if (!found) {
                    (states[state]).forEach(function(i) {
                        if (String(i) === String(o)) {
                            s = state;
                            found = true;
                        }
                    });
                }
            }
            return s;
        };
        $("#stateSelector").on("change", function() {
            let selectedState = $(this).find("option:selected");
            let container = $("#" + selectedState.val() + "_container");
            let defaultPrompt = i18next.t("What is your main clinic for prostate cancer care");
            $("#userOrgsInfo").hide();
            if (selectedState.val() !== "") {
                if (selectedState.val() === "none") {
                    $(".state-container, .noOrg-container").hide();
                    $(".clinic-prompt").text("").hide();
                    $("#noOrgs").prop("checked", true).trigger("click");
                    //send of ajax to update org to 0 here
                } else {
                    if (container.length > 0) {
                        $(".state-container").hide();
                        $(".clinic-prompt").text(defaultPrompt + " in " + selectedState.text() + "?").show();
                        $(".noOrg-container").show();
                        $("#noOrgs").prop("checked", false);
                        container.show();
                    } else {
                        $(".state-container, .clinic-prompt, .noOrg-container").hide();
                        $("#userOrgsInfo").show();
                    }
                }
            } else {
                $(".state-container, .noOrg-container").hide();
                $(".clinic-prompt").text("").hide();
            }
        });

        var orgsList = this.orgsList, states = {}, contentHTML = "";
        /**** draw state select element first to gather all states - assign orgs to each state in array ***/
        (self.orgsData).forEach(function(item) {
            let __state = "";
            if (!item.identifier) { return false; }
            (item.identifier).forEach(function(region) {
                if (String(region.system) === String(SYSTEM_IDENTIFIER_ENUM.practice_region) && region.value) {
                    __state = (region.value).split(":")[1];
                    if (!states.hasOwnProperty(__state)) {
                        states[__state] = [item.id];
                        $("#userOrgs .main-state-container").prepend("<div id='" + __state + "_container' state='" + __state + "' class='state-container'></div>");
                    } else {
                        (states[__state]).push(item.id);
                    }
                    if ($("#stateSelector option[value='" + __state + "']").length === 0) {
                        $("#stateSelector").append("<option value='" + __state + "'>" + stateDict[__state] + "</option>");
                    }
                    orgsList[item.id].state = __state; //assign state for each item
                }
            });
        });

        /*
            * If an organization is a top level org and has child orgs, we render legend for it.  This will prevent the organization from being selected by the user.
            * Note: a hidden input field is rendered for the organization so it can still be referenced by the child orgs if necessary.
            */
        var parentOrgs = $.grep(this.orgsData, function(item) {
            return parseInt(item.id) !== 0 && !item.partOf;
        });

        parentOrgs = parentOrgs.sort(function(a, b) { //sort parent orgs so ones with children displayed first
            var oo_1 = orgsList[a.id];
            var oo_2 = orgsList[b.id];
            if (oo_1 && oo_2) {
                if (oo_1.children.length > 0 && oo_2.children.length > 0) {
                    if (a.name < b.name) {
                        return -1;
                    }
                    if (a.name > b.name) {
                        return 1;
                    }
                    return 0;
                } else if (oo_1.children.length > 0 && oo_2.children.length === 0) {
                    return -1;
                } else if (oo_2.children.length > 0 && oo_1.children.length === 0) {
                    return 1;
                } else {
                    if (a.name < b.name) {
                        return -1;
                    }
                    if (a.name > b.name) {
                        return 1;
                    }
                    return 0;
                }
            } else {
                return 0;
            }
        });
        parentOrgs.forEach(function(item) {
            var state = orgsList[item.id].state;
            if ($("#" + state + "_container").length > 0) {
                var oo = orgsList[item.id];
                contentHTML = `<div class="item">`;
                if (!(parentOrgsToDraw.indexOf(item.name) !== -1) && oo.children.length > 0) {
                    contentHTML += `<legend orgId="${item.id}">${item.name}</legend><input class="tnth-hide" type="checkbox" name="organization" parent_org="true" data-org-name="${item.name}"  id="${item.id}_org" value="${item.id}" />`;
                } else { //also need to check for top level orgs that do not have children and render those
                    contentHTML += `
                    <div class="radio parent-singleton">
                        <legend orgId="${item.id}" class="singleton">${item.name}</legend>
                        <label><input class="clinic" type="radio" id="${item.id}_org" value="${item.id}" state="${state}" name="organization" data-parent-name="${item.name}" data-parent-id="${item.id}">${i18next.t(item.name)}</label></div>`;
                }
                contentHTML += `</div>`;
                $("#" + state + "_container").append(contentHTML);
            }
        });

        var childOrgs = $.grep(this.orgsData, function(item) { //draw input element(s) that belongs to each state based on parent organization id
            return parseInt(item.id) !== 0 && item.partOf;
        });

        childOrgs = childOrgs.sort(function(a, b) { //// sort child clinics in alphabetical order
            if (a.name < b.name) {
                return 1;
            }
            if (a.name > b.name) {
                return -1;
            }
            return 0;
        });
        childOrgs.forEach(function(item) {
            var parentId = (item.partOf.reference).split("/")[2];
            if (parentId) {
                if (parentOrgsToDraw.indexOf(self.getOrgName(parentId)) !== -1) {
                    return true;
                }
                var parentState = getParentState(parentId, states);
                contentHTML = `<div class="radio"><label class="indent"><input class="clinic" type="radio" id="${item.id}_org" value="${item.id}" state="${parentState}" name="organization" data-parent-name="${item.name}" data-parent-id="${parentId}">${i18next.t(item.name)}</label></div>`;
                if ($("#" + parentState + "_container legend[orgId='" + parentId + "']").length > 0) {
                    $("#" + parentState + "_container legend[orgId='" + parentId + "']").after(contentHTML);
                } else {
                    $("#" + parentState + "_container").append(contentHTML);
                }
            }
        });
        //var selectOptions = $("#stateSelector").sortOptions();
        var selectOptions = $("#stateSelector option");
        if (selectOptions.length > 0) {
            var selectSortedOptions = $("#stateSelector").sortOptions();
            if (selectSortedOptions && selectSortedOptions.length > 0) { //sorting the select options
                $("#stateSelector").empty().append(selectSortedOptions)
                    .append(`<option value="none">${i18next.t("Other")}</option>`)
                    .prepend(`<option value="" selected>${i18next.t("Select")}</option>`)
                    .val("");
            }
            $(".state-container, .clinic-prompt").hide();
            setTimeout(function() { //case of pre-selected clinic, need to check if any clinic has prechecked
                var o = $("#userOrgs input[name='organization']:checked");
                if (o.length > 0 && parseInt(o.val()) !== 0) {
                    o.closest(".state-container").show();
                    $(".clinic-prompt").show();
                }
            }, 150);
            $("#userOrgs input[name='organization']").each(function() {
                if (parseInt($(this).val()) !== 0) {
                    Consent.getDefaultModal(this);
                }
            });
            self.onLoaded(subjectId, false);
        } else { // if no states found, then need to draw the orgs UI
            $("#userOrgs .selector-show").hide();
            self.onLoaded(subjectId, true);
            self.filterOrgs(self.getHereBelowOrgs());
            self.morphPatientOrgs();
            $(".noOrg-container, .noOrg-container *").show();
        }
        $("#clinics").attr("loaded", true);
        callback();
    };
    OrgTool.prototype.handleOrgsEvent = function(userId, isConsentWithTopLevelOrg) {
        var self = this;
        $("#userOrgs input[name='organization']").each(function() {
            $(this).attr("data-save-container-id", "userOrgs");
            $(this).on("click", function() {
                var parentOrg = self.getElementParentOrg(this);
                var orgsElements = $("#userOrgs input[name='organization']").not("[id='noOrgs']");
                if ($(this).prop("checked")) {
                    if ($(this).attr("id") !== "noOrgs") {
                        $("#noOrgs").prop("checked", false);
                    } else {
                        orgsElements.prop("checked", false);
                    }
                }
                $("#userOrgs .help-block").removeClass("error-message").text("");
                if (sessionStorage.getItem("noOrgModalViewed")) {
                    sessionStorage.removeItem("noOrgModalViewed");
                }

                if ($(this).attr("id") !== "noOrgs" && $("#fillOrgs").attr("patient_view")) {
                    if (tnthAjax.hasConsent(userId, parentOrg)) {
                        self.updateOrgs(userId, $("#clinics"), true);
                        return;
                    }
                    var __modal = Consent.getConsentModal(parentOrg);
                    if (__modal && __modal.length > 0) {
                        setTimeout(function() { __modal.modal("show"); }, 50);
                        return;
                    }
                    self.updateOrgs(userId, $("#clinics"), true);
                    setTimeout(function() { Consent.setDefaultConsent(userId, parentOrg);}, 500);
                    return;
                }
                self.updateOrgs(userId, $("#clinics"),true);
                var thisElement = $(this);
                setTimeout(function() {
                    Consent.setConsentBySelectedOrg(userId, thisElement, isConsentWithTopLevelOrg);
                }, 500);
            });
        });
    };
    OrgTool.prototype.getOrgsByCareProvider = function(data) {
        if (!data) return false;
        let cloneSet = [...data];
        let orgFilteredSet = cloneSet.filter(item => {
            return item.reference.match(/^api\/organization/gi);
        });
        if (!orgFilteredSet.length) return false;
        return orgFilteredSet.map(item => {
            return item.reference.split("/")[2];
        });
<<<<<<< HEAD
    }
=======
    };
>>>>>>> ea2a60f4
    OrgTool.prototype.setOrgsVis = function(data, callback) {
        callback = callback || function() {};
        if (!data || ! data.careProvider) { callback(); return false;}
        let orgsSet = this.getOrgsByCareProvider(data.careProvider);
        if (!orgsSet || !orgsSet.length) return false;
        for (var i = 0; i < orgsSet.length; i++) {
           let orgID = orgsSet[i];
            if (parseInt(orgID) === 0) {
                $("#userOrgs #noOrgs").prop("checked", true);
                if ($("#stateSelector").length > 0) {
                    $("#stateSelector").find("option[value='none']").prop("selected", true).val("none");
                }
            } else {
                var ckOrg = $("#userOrgs input.clinic[value=" + orgID + "]");
                if ($(".state-container").length) {
                    if (ckOrg.length) {
                        ckOrg.prop("checked", true);
                        var state = ckOrg.attr("state");
                        if (state) {
                            $("#stateSelector").find("option[value='" + state + "']").prop("selected", true).val(i18next.t(state));
                        }
                        $("#clinics .state-selector-container").show();
                        $("#stateSelector").trigger("change");
                    }
                    $(".noOrg-container").show();
                } else {
                    if (ckOrg.length) {
                        ckOrg.prop("checked", true);
                    } else {
                        var topLevelOrg = $("#fillOrgs").find("legend[orgid='" + orgID + "']");
                        if (topLevelOrg.length) {
                            topLevelOrg.attr("data-checked", "true");
                        }
                    }
                }
            }
        }
        callback(data);
    };
    OrgTool.prototype.updateOrgs = function(userId, targetField, sync, callback) {
        callback = callback || function() {};
        tnthAjax.getDemo(userId, "", function(existingDemoData) {
            var demoArray = {"resourceType": "Patient"}, preselectClinic = $("#preselectClinic").val();
            if (existingDemoData && existingDemoData.careProvider) {
                //make sure we don't wipe out reference to other than organization
                let cloneSet = [...existingDemoData.careProvider];
                demoArray.careProvider = cloneSet.filter(item => {
                    return !item.reference.match(/^api\/organization/gi);
                });
            } else {
                demoArray.careProvider = [];
            }
            if (preselectClinic) {
                demoArray.careProvider.push({reference: "api/organization/" + preselectClinic}); /* add this regardless of consent */
            } else {
                var orgIDs = $("#userOrgs input[name='organization']:checked").map(function() {
                    return {reference: "api/organization/" + $(this).val()};
                }).get();
                if (orgIDs && orgIDs.length > 0) {
                    demoArray.careProvider = orgIDs;
                }
                /**** dealing with the scenario where user can be affiliated with top level org e.g. TrueNTH Global Registry, IRONMAN, via direct database addition **/
                $("#fillOrgs legend[data-checked]").each(function() {
                    var tOrg = $(this).attr("orgid");
                    if (tOrg) {
                        demoArray.careProvider.push({reference: "api/organization/" + tOrg});
                    }
                });
            }
            if ($("#aboutForm").length === 0 && (!demoArray.careProvider)) { //don't update org to none if there are top level org affiliation above
                demoArray.careProvider.push({reference: "api/organization/" + 0});
            }
            tnthAjax.putDemo(userId, demoArray, targetField, sync, function() {
                $("#clinics").trigger("updated");
                callback();
            });
        });
    };
    OrgTool.prototype.getShortName = function(orgId) {
        var shortName = "";
        if (!orgId) { return shortName; }
        var orgsList = this.getOrgsList();
        var orgItem = orgsList.hasOwnProperty(orgId) ? orgsList[orgId]: {};
        if (orgItem.shortname) {
            shortName = orgItem.shortname;
        }
        return shortName;
    };
    OrgTool.prototype.getSelectedOrgTopLevelParentOrg = function(){
        return this.getTopLevelParentOrg(this.getSelectedOrg().val());
    };
    OrgTool.prototype.getSelectedOrg = function() {
        return $("#userOrgs input[name='organization']:checked");
    };
    OrgTool.prototype.getUserTopLevelParentOrgs = function(uo) {
        var parentList = [], self = this;
        if (!uo) {
            return false;
        }
        if (uo.parentList) { return uo.parentList; }
        uo.forEach(function(o) {
            var p = self.getTopLevelParentOrg(o);
            if (p && !self.inArray(p, parentList)) {
                parentList.push(p);
            }
        });
        uo.parentList = parentList;
        return parentList;
    };
    OrgTool.prototype.getTopLevelParentOrg = function(currentOrg) {
        var ml = this.getOrgsList(), currentOrgItem = ml[currentOrg], self = this;
        if (!currentOrgItem) { return false; }
        if (currentOrgItem.isTopLevel) {
            return currentOrg;
        }
        if (currentOrgItem.parentOrgId) {
            return self.getTopLevelParentOrg(currentOrgItem.parentOrgId);
        }
        return currentOrg;
    };
    OrgTool.prototype.getChildOrgs = function(orgs, orgList) {
        orgList = orgList || [];
        if (!orgs || !orgs.length) {
            return orgList;
        }
        var mainOrgsList = this.getOrgsList(), childOrgs = [];
        orgs.forEach(function(org) {
            var o = mainOrgsList[org.id];
            if (!o) {
                return true;
            }
            orgList.push(org.id);
            var c = o.children ? o.children : null;
            if (c && c.length) {
                c.forEach(function(i) {
                    childOrgs.push(i);
                });
            }
        });
        return this.getChildOrgs(childOrgs, orgList);
    };
    OrgTool.prototype.getHereBelowOrgs = function(userOrgs) {
        var mainOrgsList = this.getOrgsList(), self = this, here_below_orgs = [];
        if (!userOrgs) {
            var selectedOrg = this.getSelectedOrg();
            if (selectedOrg.length > 0) {
                userOrgs = [];
                selectedOrg.each(function() {
                    userOrgs.push($(this).val());
                });
            }
        }
        userOrgs = userOrgs || [];
        userOrgs.forEach(function(orgId) {
            here_below_orgs.push(orgId);
            var co = mainOrgsList[orgId], cOrgs = self.getChildOrgs((co && co.children ? co.children : []));
            if (cOrgs.length) {
                here_below_orgs = here_below_orgs.concat(cOrgs);
            }
        });
        return here_below_orgs;
    };
    OrgTool.prototype.getLeafOrgs = function(userOrgs, orgList) {
        if (!userOrgs) {
            return [];
        }
        let mainOrgsList = this.getOrgsList(), self = this, currentList = [], childOrgs = [];
        userOrgs.forEach(function(orgId) {
            let orgItem = mainOrgsList[orgId];
            if (!orgItem) {
                return true;
            }
            if (orgItem.children && orgItem.children.length) {
                let arrChildOrgs = orgItem.children.map(item => item.id);
                childOrgs = childOrgs.concat(arrChildOrgs);
            } else {
                currentList.push(orgId);
            }
        });
        orgList = orgList || [];
        orgList = orgList.concat(currentList);
        if (childOrgs.length) {
            return self.getLeafOrgs(childOrgs, orgList);
        }
        return orgList;
    };
    OrgTool.prototype.morphPatientOrgs = function() {
        var checkedOrgs = {}, orgs = $("#userOrgs input[name='organization']");
        orgs.each(function() {
            $(this).closest("label").addClass("radio-label");
            if ($(this).prop("checked")) {
                checkedOrgs[$(this).val()] = true;
            }
            $(this).attr("type", "radio");
            if (checkedOrgs[$(this).val()]) {
                $(this).prop("checked", true);
            }
        });
        $("#userOrgs .noOrg-container").hide();
    };
    return OrgTool;
})();<|MERGE_RESOLUTION|>--- conflicted
+++ resolved
@@ -655,11 +655,7 @@
         return orgFilteredSet.map(item => {
             return item.reference.split("/")[2];
         });
-<<<<<<< HEAD
-    }
-=======
-    };
->>>>>>> ea2a60f4
+    };
     OrgTool.prototype.setOrgsVis = function(data, callback) {
         callback = callback || function() {};
         if (!data || ! data.careProvider) { callback(); return false;}
