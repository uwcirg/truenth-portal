--- conflicted
+++ resolved
@@ -314,7 +314,6 @@
             }
         });
     },
-<<<<<<< HEAD
     getSubStudyTriggers: function(userId, params, callback) {
         callback = callback || function() {};
         if (!userId) {
@@ -333,10 +332,7 @@
             }
         });
     },
-    "getCliniciansList": function(callback) {
-=======
     "getCliniciansList": function(orgIds, callback) {
->>>>>>> 3711d1cd
         callback = callback || function() {};
         orgIds = orgIds || [];
         let orgIdsParam = orgIds.map(orgId => `organization_id=${orgId}`).join("&");
