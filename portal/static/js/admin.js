--- conflicted
+++ resolved
@@ -335,21 +335,11 @@
            */
           self.populateUI();
 
-<<<<<<< HEAD
-          /*
-           * filter orgs UI based on user's orgs
-           */
-          if (!noPatientData) {
-            var hbOrgs = self.getHereBelowOrgs(self.getUserOrgs());
-            self.filterOrgs(hbOrgs);
-          };
-=======
         /*
          * filter orgs UI based on user's orgs
          */
         var hbOrgs = self.getHereBelowOrgs(self.getUserOrgs());
         self.filterOrgs(hbOrgs);
->>>>>>> 6cd3e5e8
 
           /*
            * initialize table data
@@ -399,21 +389,12 @@
               });
             });
 
-<<<<<<< HEAD
-            $("#org-menu").append("<hr><div id='orglist-footer-container'><label><input type='checkbox' id='orglist-selectall-ckbox'>&nbsp;<span class='text-muted'>" + i18next.t("Select All") + "</span></label>&nbsp;&nbsp;&nbsp;<label><input type='checkbox' id='orglist-clearall-ckbox'>&nbsp;<span class='text-muted'>" + i18next.t("Clear All") + "</span></label>&nbsp;&nbsp;&nbsp;<label><input type='checkbox' id='orglist-close-ckbox'>&nbsp;<span class='text-muted'>" + i18next.t("Close") + "</span></label></div>");
-
-            $("#orglist-selectall-ckbox").on("click touchstart", function(e) {
-                e.stopPropagation();
-                var orgsList = [];
-                $("#userOrgs input[name='organization']:visible").each(function() {
-=======
           $("#org-menu").append("<hr><div id='orglist-footer-container'><label><input type='checkbox' id='orglist-selectall-ckbox'>&nbsp;<span class='text-muted'>" + i18next.t("Select All") + "</span></label>&nbsp;&nbsp;&nbsp;<label><input type='checkbox' id='orglist-clearall-ckbox'>&nbsp;<span class='text-muted'>" + i18next.t("Clear All") + "</span></label>&nbsp;&nbsp;&nbsp;<label><input type='checkbox' id='orglist-close-ckbox'>&nbsp;<span class='text-muted'>" + i18next.t("Close") + "</span></label></div>");
           $("#orglist-selectall-ckbox").on("click touchstart", function(e) {
               e.stopPropagation();
               var orgsList = [];
               $("#userOrgs input[name='organization']:visible").each(function() {
                   if ($(this).css("display") !== "none") {
->>>>>>> 6cd3e5e8
                     $(this).prop("checked", true);
                     orgsList.push($(this).val());
                 });
