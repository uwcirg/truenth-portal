//a workaround for wrapper not finished loading before the content displays, the finish loading of wrapper hides the loader
DELAY_LOADING = true;

function AdminTool (userId) {
  this.requestsCounter = 0;
  this.userId = userId;
  this.userOrgs = [];
  this.ajaxRequests = [];
  this.ajaxAborted = false;
  this.arrData = {};
  this.patientsIdList = [];
  OrgTool.call(this);
};

/*
* extends OrgTool class
* see OT class definition in main.js should modularize it in the future so it can be instantiated/called safely
*
*/
AdminTool.prototype = Object.create(OrgTool.prototype);
AdminTool.prototype.fadeLoader = function() {
  DELAY_LOADING = false;
  setTimeout(function() { $("#loadingIndicator").fadeOut(); }, 1000);
};
AdminTool.prototype.setLoadingMessageVis = function(vis) {
  switch(vis) {
    case "hide":
      $("#adminTable .field-loading-indicator").fadeOut();
      break;
    case "show":
      $("#adminTable .field-loading-indicator").fadeIn();
      break;
  };
};
AdminTool.prototype.setStatusLoadingVis = function(vis) {
  switch(vis) {
    case "hide":
      $("#adminTable th.status-field .loading-message-indicator").fadeOut();
      $("#adminTable .bootstrap-table-filter-control-status").css("opacity", 1);
      break;
    case "show":
      $("#adminTable th.status-field .loading-message-indicator").fadeIn();
      break;
  };
};
AdminTool.prototype.getPatientsIdList = function() {
  var self = this;
  if (self.patientsIdList.length == 0) {
    var all = $("#adminTable").bootstrapTable("getData");
    if (all) {
      all.forEach(function(o) {
        self.patientsIdList.push(o.id);
      });
    };
  };
  return self.patientsIdList;
};
/*
 * currently not being used - client side retrieval of assessment status
 */
AdminTool.prototype.getData = function(requests, callback) {
    var self = this;
    if (self.ajaxAborted) {
        return false;
    };
    if (!requests || requests.length == 0) {
        return false;
    };
    var userString = requests.shift();
    if (!hasValue(userString)) {
        return false;
    };
    /*
     *  load the data sequentially
     *  Note, NO concurrent ajax calls here,
     *  one request will wait after the previous one has finished
     */
    var ajaxRequest = $.ajax ({
                              type: "GET",
                              url: '/api/consent-assessment-status',
                              contentType: "application/json; charset=utf-8",
                              data: userString,
                              cache: false,
                              timeout: 5000,
                              beforeSend: function() {
                                self.setStatusLoadingVis("show");
                                /*
                                 * disable export functionality while status is being populated
                                 */
                                $("div.export button").attr("disabled", true);
                              },
                              dataType: 'json'
                          }).done(function(data) {
                                if (data && data.status) {
                                  data.status.forEach(function(status) {
                                      var c = status.consents;
                                      var a = "", s = "", prevItem = {};
                                      if (c) {
                                      c.forEach(function(item) {
                                          if (!item.consent.deleted && (!prevItem.consent_signed || (prevItem.assessment_status != item.assessment_status)
                                              || (String(prevItem.consent_signed).substring(0, 10) != String(item.consent.signed).substring(0, 10)))) {
                                              if (!(/null/.test(item.consent.agreement_url))) {
                                                var cl = "";
                                                var sd = tnthDates.formatDateString(item.consent.signed);
                                                var status = item.assessment_status;
                                                if (!item.consent.send_reminders) status = "withdrawn";
                                                switch(String(status).toLowerCase()) {
                                                    case "completed":
                                                      cl = "text-success";
                                                      break;
                                                    case "withdrawn":
                                                      cl = "text-muted";
                                                      break;
                                                    case "due":
                                                      cl = "text-warning";
                                                      break;
                                                    case "overdue":
                                                      cl = "text-danger";
                                                      break;
                                                };
                                                a += (a != "" ? "<br/>" : "") + "<span class='" + cl  + " small-text' style='text-transform: capitalize'>" + status + "</span>";
                                                s += (s != "" ? "<br/>" : "") + sd;
                                                prevItem.assessment_status = item.assessment_status;
                                                prevItem.consent_signed = item.consent.signed;
                                              };
                                            };
                                        });
                                    };
                                    if (hasValue(status.user_id)) {
                                      /*
                                       * NOTE, need to get the row data here
                                       * data for all the fields are required for the method, updateByUniqueId
                                       */
                                      var rowData = $("#adminTable").bootstrapTable('getRowByUniqueId', status.user_id);
                                      rowData = rowData || {};
                                      /* update row data with updated assessment status */
                                      rowData["status"] = a;
                                      /* persist data here, help with debugging */
                                      self.arrData[status.user_id] = { id: status.user_id, row: rowData};
                                      $("#adminTable").bootstrapTable('updateByUniqueId', self.arrData[status.user_id]);

                                    };
                              });
                            };
                            if (requests.length > 0) {
                              self.getData(requests, callback);
                            }
                            else {
                              if (callback) setTimeout(function() { callback.call(self);}, 300);
                              self.setStatusLoadingVis("hide");
                              $("div.export button").attr("disabled", false);
                            };
                        }).fail(function(xhr) {
                            self.setStatusLoadingVis("hide");
                            $("div.export button").attr("disabled", false);
                            $("#admin-table-error-message").text("Server error occurred updating row data.  Server error code: " + xhr.status);
                        });
        self.ajaxRequests.push(ajaxRequest);
        return ajaxRequest;
};
AdminTool.prototype.updateData = function() {
  /* compile user IDs array from patients list ID */
  var arrUsers = this.getUserIdArray();
  var self = this;
  if (arrUsers.length > 0) {
     self.getData(arrUsers);
  };
};
AdminTool.prototype.abortRequests = function(callback, showLoader) {
    var self = this;
   //NEED TO ABORT THE AJAX REQUESTS OTHERWISE CLICK EVENT IS DELAYED DUE TO NETWORK TIE-UP
   if (self.ajaxRequests.length > 0) {
      self.ajaxAborted = true;
      self.ajaxRequests.forEach(function(request, index, array) {

          try {
            if (parseInt(request.readyState) != 4) {
                /*
                 * aborting the request here to quit immediately, instead of waiting for the
                 * maximum timeout specified
                 */
                request.timeout = 100;
                request.abort();
            }
          } catch(e) {
          };
          if (index == array.length - 1) {
            $("#admin-table-error-message").text("");
            if (callback) {
              setTimeout(function() { callback();}, 100);
              if (showLoader) loader(true)
            };
          };
      });
    } else {
      if (callback) setTimeout(function() { callback();}, 100);
    };

};
AdminTool.prototype.getUserIdArray = function(_userIds) {
  var us = "", ct = 0, arrUsers = [];
  if (!_userIds) {
     _userIds = this.getPatientsIdList();
  };
  var max_ct = Math.max(_userIds.length/10, 10);

  for (var index = 0; index < _userIds.length; index++, ct++) {
     us += (us != ""?"&":"") + "user_id=" + _userIds[index];
     if (index == (_userIds.length - 1)) {
       arrUsers.push(us);
     } else if (ct >= max_ct) {
        arrUsers.push(us);
        us = "";
        ct = 0;
     };
  };
  return arrUsers;
};
AdminTool.prototype.setUserOrgs = function() {
  var self = this;
  if (!hasValue(this.userId)) return false;
  $.ajax ({
          type: "GET",
          async: false,
          url: '/api/demographics/'+this.userId
  }).done(function(data) {
    if (data && data.careProvider) {
      $.each(data.careProvider,function(i,val){
          var orgID = val.reference.split("/").pop();
          self.userOrgs.push(orgID);
          if (orgID == "0") $("#createUserLink").attr("disabled", true);
      });
    if (self.userOrgs.length == 0) $("#createUserLink").attr("disabled", true);
    };
  }).fail(function() {

  });
};
AdminTool.prototype.getUserOrgs = function() {
  if (this.userOrgs.length == 0) this.setUserOrgs(this.userId);
  return this.userOrgs;
};
AdminTool.prototype.initOrgsList = function(request_org_list, context) {
    //set user orgs
    var self = this;
    self.setUserOrgs();

    //check if the location contains filtered orgs list
    var iterated = /org_list/.test(location.href);

    var noPatientData = $("#admin-table-body").find("tr.no-records-found").length > 0;

    $.ajax ({
        type: "GET",
        url: '/api/organization'
    }).done(function(data) {

        /*
         * building an orgs array object for reference later
         */
        self.populateOrgsList(data.entry);
        /*
         * populate orgs dropdown UI
         */
        self.populateUI();

        /*
         * filter orgs UI based on user's orgs
         */
        if (!noPatientData) {
            var hbOrgs = self.getHereBelowOrgs(self.getUserOrgs());
	          self.filterOrgs(hbOrgs);
        } else {
          $("div.fixed-table-toolbar").hide();
        };

        var ofields = $("#userOrgs input[name='organization']");
        if (ofields.length > 0) {
          /* attach orgs related events to UI components */
          ofields.each(function() {
            if ((self.getHereBelowOrgs(self.getUserOrgs())).length == 1 ||
                (iterated && request_org_list && request_org_list[$(this).val()])) {
                $(this).prop("checked", true);
            }
            $(this).on("click touchstart", function(e) {
                e.stopPropagation();
                AT.abortRequests();
                var orgsList = [];
                $("#userOrgs input[name='organization']").each(function() {
                   if ($(this).is(":checked")) orgsList.push($(this).val());
                });
               if (orgsList.length > 0) {
                  location.replace("/" + context + "?org_list=" + orgsList.join(","));
               } else location.replace("/" + context);
            });
          });

          $("#org-menu").append("<hr><div id='orglist-footer-container'><label><input type='checkbox' id='orglist-selectall-ckbox'>&nbsp;<span class='text-muted'>" + i18next.t("Select All") + "</span></label>&nbsp;&nbsp;&nbsp;<label><input type='checkbox' id='orglist-clearall-ckbox'>&nbsp;<span class='text-muted'>" + i18next.t("Clear All") + "</span></label>&nbsp;&nbsp;&nbsp;<label><input type='checkbox' id='orglist-close-ckbox'>&nbsp;<span class='text-muted'>" + i18next.t("Close") + "</span></label></div>");
          $("#orglist-selectall-ckbox").on("click touchstart", function(e) {
              e.stopPropagation();
              var orgsList = [];
              $("#userOrgs input[name='organization']").each(function() {
                  if ($(this).is(":visible")) {
                    $(this).prop("checked", true);
                    orgsList.push($(this).val());
                  };
              });
              $("#orglist-clearall-ckbox").prop("checked", false);
              if (orgsList.length > 0) location.replace("/" + context + "?org_list=" + orgsList.join(","));
          });
          $("#orglist-clearall-ckbox").on("click touchstart", function(e) {
              e.stopPropagation();
              $("#userOrgs input[name='organization']").each(function() {
                  $(this).prop("checked", false);
              });
          });
          $("#orglist-close-ckbox").on("click touchstart", function(e) {
              e.stopPropagation();
              $("#orglistSelector").trigger("click");
              return false;
          });
        };

    }).fail(function() {
        //console.log("Problem retrieving data from server.");
        $("#org-menu").append("<span class='indent text-danger'>" + i18next.t("Error occurred retrieving data from server.") + "</span>");
    });

    //orglist-dropdown
    $('#orglist-dropdown').on('click touchstart', function () {
        setTimeout('AT.__setOrgsMenuHeight(100); AT.__clearFilterButtons();', 10);
    });

    if (noPatientData) $("#patientListExportDataContainer").hide();

    /*
     * private functions used only within the context of the class
     */
    this.__setOrgsMenuHeight = function(padding) {
      if (!padding) padding = 100;
      var h = parseInt($("#fillOrgs").height());
      if (!isNaN(h) && h > 0) {
        $("#org-menu").height(h + padding);
        if ($("div.admin-table").height() < $("#org-menu").height()) {
            setTimeout('$("div.admin-table").height($("#org-menu").height() + ' + padding + ');', 0);
        };
      };
    };
    this.__clearFilterButtons = function() {
      $("#orglist-close-ckbox, #orglist-clearall-ckbox, #orglist-selectall-ckbox").prop("checked", false);
    };
};
AdminTool.prototype.getInstrumentList = function() {
  var iList;
  tnthAjax.getInstrumentsList(true, function(data) {
    if (data && !data.error) {
      iList = data;
    };
  });
  return iList ? iList : false;
};

AdminTool.prototype.handleDownloadModal = function() {

    var self = this;
     /*
      *populate instruments list based on user's parent org
      */
    $("#dataDownloadModal").on('shown.bs.modal', function () {
        var instrumentList = self.getInstrumentList();
        if (instrumentList) {
          var parentOrgList = AT.getUserTopLevelParentOrgs(AT.getUserOrgs());
          if (parentOrgList && parentOrgList.length > 0) {
             var instrumentItems = [];
             parentOrgList.forEach(function(o) {
                var il = instrumentList[o];
                if (il) {
                  il.forEach(function(n) {
                    instrumentItems.push(n);
                  });
                };
             });
             if (instrumentItems.length > 0) {
                $(".instrument-container").hide();
                instrumentItems.forEach(function(item) {
                  $("#" + item + "_container").show();
                });
             };
          };
        };
        $("#patientsInstrumentList").addClass("ready");
    });
    /*
     * attach on click event to submit button in the download modal
     */
    $(document).delegate("#patientsDownloadButton", "click", function(event){
      var instruments = "", dataType = "";
      $("input[name='instrument'").each(function() {
          if ($(this).is(":checked")) {
            instruments += (instruments != "" ? "&": "") + "instrument_id="+$(this).val();
          };
      });
      $("input[name='downloadType']").each(function() {
          if ($(this).is(":checked")) dataType = $(this).val();
      });
      if (instruments != "" && dataType != "") {
          //alert(instruments)
          $("#_downloadMessage").text("");
          $("#_downloadLink").attr("href", "/api/patient/assessment?" + instruments + "&format=" + dataType);
          $("#_downloadLink")[0].click();
      } else {
          message = (instruments == "" ? i18next.t("Please choose at least one instrument."): "");
          if (dataType == "") message += (message != "" ? "<br/>": "") + i18next.t("Please choose one download type.");
          $("#_downloadMessage").html(message);
      };
    });

    /*
     * attach event to each checkbox in the download instruments modal
     */
    $("input[name='instrument'], input[name='downloadType']").on("click", function() {
        if ($(this).is(":checked")) $("#_downloadMessage").text("");
    });
};

<<<<<<< HEAD

AdminTool.prototype.getDefaultTablePreference = function() {
	return {sort_field: "id",sort_order: "desc"};
};


AdminTool.prototype.getTablePreference = function(userId, tableName) {
    var prefData = null, self = this;
    tnthAjax.getTablePreference(userId||self.userId, "patientList", {"sync": true}, function(data) {
      if (data && !data.error) {
        prefData = data || self.getDefaultTablePreference();
        self.currentTablePreference = prefData;
      };
      //set filter values
      self.setTableFilters(userId||self.userId);
    });
    return prefData;
};

AdminTool.prototype.setTableFilters = function(userId) {
    var prefData = null;
    if (this.currentTablePreference) {
      prefData = this.currentTablePreference;
    } else {
      tnthAjax.getTablePreference(userId||this.userId, "patientList", {"sync": true}, function(data) {
        if (data && !data.error) {
          prefData = data;
         };
      });
    };
    if (prefData) {
       //set filter values
      if (prefData.filters) {
        for (var item in prefData.filters) {
          var fname = "#adminTable .bootstrap-table-filter-control-"+item;
          /*
           * note this is based on the trigger event for filtering specify in the plugin
           */
          $(fname).val(prefData.filters[item]).trigger($(fname).attr("type") == "text" ? "keyup": "change");
        };
      };
    }
};

AdminTool.prototype.setTablePreference = function(userId, tableName, sortField, sortOrder) {
  if (hasValue(tableName)) {
    var data = {};
    if (hasValue(sortField) && hasValue(sortOrder)) {
      data["sort_field"] = sortField;
      data["sort_order"] = sortOrder;
    } else {
    	//get selected sorted field information on UI
    	var sortedField = $("#adminTable th[data-field]").has(".sortable.desc, .sortable.asc");
    	if (sortedField.length > 0) {
    		data["sort_field"] = sortedField.attr("data-field");
    		var sortedOrder = "desc";
    		sortedField.find(".sortable").each(function() {
    			if ($(this).hasClass("desc")) sortedOrder = "desc";
    			else if ($(this).hasClass("asc")) sortedOrder = "asc";
    		});
    		data["sort_order"] = sortedOrder;
    	} else {
	    	//It is possible the table is not sorted yet so get the default
	    	var defaultPref = this.getDefaultTablePreference();
	    	data["sort_field"] = defaultPref.sort_field;
	    	data["sort_order"] = defaultPref.sort_order;
	    };
    }
    var filters = {};
    //get fields
    $("#adminTable .filterControl select, #adminTable .filterControl input").each(function() {
    	if (hasValue($(this).val())) {
    		var field = $(this).closest("th").attr("data-field");
    		filters[field] = $(this).get(0).nodeName.toLowerCase() == "select" ? $(this).find("option:selected").text(): $(this).val();
    	};
    });
    data["filters"] = filters;
    if (Object.keys(data).length > 0) {
      tnthAjax.setTablePreference(userId||this.userId, "patientList", {"data": JSON.stringify(data)});
      this.currentTablePreference = data;
    };
  };
=======
AdminTool.prototype.getReportModal = function(patientId, reportType) {

  $("#patientReportModal").modal("show");
  $("#patientReportLoader").removeClass("tnth-hide");

  tnthAjax.patientReport(patientId, function(data) {
      if (data) {
        if (!data.error) {
            if (data["user_documents"] && data["user_documents"].length > 0) {
              var existingItems = {};
              /*
               * sort to get the latest first
               */
              var documents = data["user_documents"].sort(function(a,b){
                 return new Date(b.uploaded_at) - new Date(a.uploaded_at);
              });
              var content = "<table class='table-bordered table-condensed table-responsive tnth-table'>";
              content += "<TH>" + i18next.t("Type") + "<TH>"+ i18next.t("Report Name") + "</TH><TH>" + i18next.t("Generated (GMT)") + "</TH><TH>" + i18next.t("Downloaded") + "</TH>";
              documents.forEach(function(item) {

                  var c = item["contributor"];

                  /*
                   * only draw the most recent, same report won't be displayed
                   */
                  if (!existingItems[c] && ($.trim(c) == $.trim(reportType))) {
                    content += "<tr>" +
                              "<td>" + item["contributor"] + "</td>" +
                              "<td>" + item["filename"] + "</td>" +
                              "<td>" + tnthDates.formatDateString(item["uploaded_at"], "iso") + "</td>" +
                              "<td class='text-center'>" + '<a title="' + i18next.t("Download") + '" href="' + '/api/user/' + String(item["user_id"]) + '/user_documents/' + String(item["id"])+ '"><i class="fa fa-download"></i></a>' + "</td>"
                              "</tr>";
                    existingItems[c] = true;
                  };
              });
              content += "</table>";
              content += "<br/>";
              content += "<a class='btn btn-tnth-primary btn-small btn-all'>" + i18next.t("View All") + "</a>";

              $("#patientReportContent").html(content);
              $("#patientReportContent .btn-all").attr("href", "patient_profile/"+patientId+"#patientReportsLoc");
            } else {
              $("#patientReportMessage").html(i18next("No report data found."));
            };

          } else $("#patientReportMessage").html(i18next.t("Error occurred retrieving patient report"));
        };
      $("#patientReportLoader").addClass("tnth-hide");
  });
>>>>>>> 65641dd1
};


<|MERGE_RESOLUTION|>--- conflicted
+++ resolved
@@ -423,8 +423,6 @@
     });
 };
 
-<<<<<<< HEAD
-
 AdminTool.prototype.getDefaultTablePreference = function() {
 	return {sort_field: "id",sort_order: "desc"};
 };
@@ -506,7 +504,8 @@
       this.currentTablePreference = data;
     };
   };
-=======
+};
+
 AdminTool.prototype.getReportModal = function(patientId, reportType) {
 
   $("#patientReportModal").modal("show");
@@ -556,7 +555,6 @@
         };
       $("#patientReportLoader").addClass("tnth-hide");
   });
->>>>>>> 65641dd1
-};
-
-
+};
+
+
