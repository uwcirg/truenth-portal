(function() {
  /*
   * a workaround for hiding of loading indicator upon completion of loading of portal wrapper
   * loading indicator needs to continue displaying until patients list has finished loading
   */
  DELAY_LOADING = true;

  $.ajaxSetup({
    contentType: "application/json; charset=utf-8"
  });

  function hasValue(val) {return val !== null && val !== "" && val !== "undefined";}
  function showMain() {
    $("#mainHolder").css({
                          "visibility" : "visible",
                          "-ms-filter": "progid:DXImageTransform.Microsoft.Alpha(Opacity=100)",
                          "filter": "alpha(opacity=100)",
                          "-moz-opacity": 1,
                          "-khtml-opacity": 1,
                          "opacity": 1
                        });

  }
  // Loading indicator that appears in UI on page loads and when saving
  function showLoader() {
    $("#loadingIndicator").show();
  };

  function __setOrgsMenuHeight(padding) {
    if (!padding) {
      padding = 100;
    };
    var h = parseInt($("#fillOrgs").height());
    if (!isNaN(h) && h > 0) {
      $("#org-menu").height(h + padding);
      if ($("div.admin-table").height() < $("#org-menu").height()) {
        setTimeout( function() { $("div.admin-table").height($("#org-menu").height() + padding);}, 0);
      };
    };
  };

  function __clearFilterButtons() {
    $("#orglist-close-ckbox, #orglist-clearall-ckbox, #orglist-selectall-ckbox").prop("checked", false);
  };

  function AdminTool (userId, identifier, dependencies) {
    this.requestsCounter = 0;
    this.userId = userId;
    this.userOrgs = [];
    this.ajaxRequests = [];
    this.ajaxAborted = false;
    this.arrData = {};
    this.patientsIdList = [];
    this.tableIdentifier = identifier || "patientList";
    this.dependencies = dependencies || {};
    OrgTool.call(this);
  };

  /*
  * extends OrgTool class
  * see OT class definition in main.js should modularize it in the future so it can be instantiated/called safely
  *
  */
  AdminTool.prototype = Object.create(OrgTool.prototype);
  AdminTool.prototype.init = function(callback) {
    if (callback) {
      callback();
    };
  };
  AdminTool.prototype.getDependency = function(key) {
    if (key && this.dependencies.hasOwnProperty(key)) {
      return this.dependencies[key];
    } else {
      /*
       * throw error ? should be visible in console
       */
      throw Error("Dependency " + key + " not found.");
    }
  };
  AdminTool.prototype.fadeLoader = function() {
    DELAY_LOADING = false;
    setTimeout(function() { showMain(); }, 250);
    setTimeout(function() { $("#loadingIndicator").fadeOut(); }, 300);
  };
  AdminTool.prototype.setLoadingMessageVis = function(vis) {
    switch(vis) {
      case "hide":
        $("#adminTable .field-loading-indicator").fadeOut();
        break;
      case "show":
        $("#adminTable .field-loading-indicator").fadeIn();
        break;
    };
  };
  AdminTool.prototype.setStatusLoadingVis = function(vis) {
    switch(vis) {
      case "hide":
        $("#adminTable th.status-field .loading-message-indicator").fadeOut();
        $("#adminTable .bootstrap-table-filter-control-status").css("opacity", 1);
        break;
      case "show":
        $("#adminTable th.status-field .loading-message-indicator").fadeIn();
        break;
    };
  };
  AdminTool.prototype.getPatientsIdList = function() {
    var self = this;
    if (self.patientsIdList.length === 0) {
      var all = $("#adminTable").bootstrapTable("getData");
      if (all) {
        all.forEach(function(o) {
          self.patientsIdList.push(o.id);
        });
      };
    };
    return self.patientsIdList;
  };
  /*
   * currently not being used - client side retrieval of assessment status
   */
  AdminTool.prototype.getData = function(requests, callback) {
      var self = this;
      if (self.ajaxAborted) {
          return false;
      };
      if (!requests || requests.length === 0) {
          return false;
      };
      var userString = requests.shift();
      if (!hasValue(userString)) {
          return false;
      };

      var tnthDates = self.getDependency("tnthDates");
      /*
       *  load the data sequentially
       *  Note, NO concurrent ajax calls here,
       *  one request will wait after the previous one has finished
       */
      var ajaxRequest = $.ajax ({
                                type: "GET",
                                url: "/api/consent-assessment-status",
                                data: userString,
                                cache: false,
                                timeout: 5000,
                                beforeSend: function() {
                                  self.setStatusLoadingVis("show");
                                  /*
                                   * disable export functionality while status is being populated
                                   */
                                  $("div.export button").attr("disabled", true);
                                },
                                dataType: "json"
                            }).done(function(data) {
                                  if (data && data.status) {
                                    data.status.forEach(function(status) {
                                        var c = status.consents;
                                        var a = "", s = "", prevItem = {};
                                        if (c) {
                                        c.forEach(function(item) {
                                            if (!item.consent.deleted && (!prevItem.consent_signed || (prevItem.assessment_status != item.assessment_status)
                                                || (String(prevItem.consent_signed).substring(0, 10) != String(item.consent.signed).substring(0, 10)))) {
                                                if (!(/null/.test(item.consent.agreement_url))) {
                                                  var cl = "";
                                                  var sd = tnthDates.formatDateString(item.consent.signed);
                                                  var status = item.assessment_status;
                                                  if (!item.consent.send_reminders) status = "withdrawn";
                                                  switch(String(status).toLowerCase()) {
                                                      case "completed":
                                                        cl = "text-success";
                                                        break;
                                                      case "withdrawn":
                                                        cl = "text-muted";
                                                        break;
                                                      case "due":
                                                        cl = "text-warning";
                                                        break;
                                                      case "overdue":
                                                        cl = "text-danger";
                                                        break;
                                                  };
                                                  a += (a != "" ? "<br/>" : "") + "<span class='" + cl  + " small-text' style='text-transform: capitalize'>" + status + "</span>";
                                                  s += (s != "" ? "<br/>" : "") + sd;
                                                  prevItem.assessment_status = item.assessment_status;
                                                  prevItem.consent_signed = item.consent.signed;
                                                };
                                              };
                                          });
                                      };
                                      if (hasValue(status.user_id)) {
                                        /*
                                         * NOTE, need to get the row data here
                                         * data for all the fields are required for the method, updateByUniqueId
                                         */
                                        var rowData = $("#adminTable").bootstrapTable("getRowByUniqueId", status.user_id);
                                        rowData = rowData || {};
                                        /* update row data with updated assessment status */
                                        rowData["status"] = a;
                                        /* persist data here, help with debugging */
                                        self.arrData[status.user_id] = { id: status.user_id, row: rowData};
                                        $("#adminTable").bootstrapTable("updateByUniqueId", self.arrData[status.user_id]);

                                      };
                                });
                              };
                              if (requests.length > 0) {
                                self.getData(requests, callback);
                              }
                              else {
                                if (callback) {
                                  setTimeout(function() { callback.call(self);}, 300);
                                };
                                self.setStatusLoadingVis("hide");
                                $("div.export button").attr("disabled", false);
                              };
                          }).fail(function(xhr) {
                              self.setStatusLoadingVis("hide");
                              $("div.export button").attr("disabled", false);
                              $("#admin-table-error-message").text("Server error occurred updating row data.  Server error code: " + xhr.status);
                          });
          self.ajaxRequests.push(ajaxRequest);
          return ajaxRequest;
  };
  AdminTool.prototype.updateData = function() {
    /* compile user IDs array from patients list ID */
    var arrUsers = this.getUserIdArray();
    var self = this;
    if (arrUsers.length > 0) {
       self.getData(arrUsers);
    };
  };
  AdminTool.prototype.abortRequests = function(callback, showLoader) {
      var self = this;
     //NEED TO ABORT THE AJAX REQUESTS OTHERWISE CLICK EVENT IS DELAYED DUE TO NETWORK TIE-UP
     if (self.ajaxRequests.length > 0) {
        self.ajaxAborted = true;
        self.ajaxRequests.forEach(function(request, index, array) {

            try {
              if (parseInt(request.readyState) != 4) {
                  /*
                   * aborting the request here to quit immediately, instead of waiting for the
                   * maximum timeout specified
                   */
                  request.timeout = 100;
                  request.abort();
              }
            } catch(e) {
            };
            if (index === array.length - 1) {
              $("#admin-table-error-message").text("");
              if (callback) {
                setTimeout(function() { callback();}, 100);
                if (showLoader) {
                  showLoader();
                };
              };
            };
        });
      } else {
        if (callback) setTimeout(function() { callback();}, 100);
      };

  };
  AdminTool.prototype.getUserIdArray = function(_userIds) {
    var us = "", ct = 0, arrUsers = [];
    if (!_userIds) {
       _userIds = this.getPatientsIdList();
    };
    var max_ct = Math.max(_userIds.length/10, 10);

    for (var index = 0; index < _userIds.length; index++, ct++) {
       us += (us != ""?"&":"") + "user_id=" + _userIds[index];
       if (index === (_userIds.length - 1)) {
         arrUsers.push(us);
       } else if (ct >= max_ct) {
          arrUsers.push(us);
          us = "";
          ct = 0;
       };
    };
    return arrUsers;
  };
  AdminTool.prototype.setUserOrgs = function() {
    var self = this;
    if (hasValue(this.userId)) {
      $.ajax ({
              type: "GET",
              async: false,
              url: "/api/demographics/"+this.userId
      }).done(function(data) {
          if (data && data.careProvider) {
            $.each(data.careProvider,function(i,val){
                var orgID = val.reference.split("/").pop();
                self.userOrgs.push(orgID);
                if (parseInt(orgID) === 0) {
                  $("#createUserLink").attr("disabled", true);
                }
            });
            if (self.userOrgs.length === 0) {
              $("#createUserLink").attr("disabled", true);
            };
          };
      }).fail(function() {

      });
    };
  };
  AdminTool.prototype.getUserOrgs = function() {
    if (this.userOrgs.length === 0) {
      this.setUserOrgs(this.userId);
    };
    return this.userOrgs;
  };
  AdminTool.prototype.initOrgsList = function(requestOrgList, context) {

      var self = this;
      //check if the location contains filtered orgs list
      var iterated = /org_list/.test(location.href);
      var noPatientData = $("#admin-table-body").find("tr.no-records-found").length > 0;
      var i18next = self.getDependency("i18next");
      //set user orgs
      self.setUserOrgs();

      $.ajax ({
          type: "GET",
          url: "/api/organization"
      }).done(function(data) {
          /*
           * building an orgs array object for reference later
           */
          self.populateOrgsList(data.entry);
          /*
           * populate orgs dropdown UI
           */
          self.populateUI();

          /*
           * filter orgs UI based on user's orgs
           */
          if (!noPatientData) {
            var hbOrgs = self.getHereBelowOrgs(self.getUserOrgs());
            self.filterOrgs(hbOrgs);
          };

          /*
           * initialize table data
           */
           self.tableData = $("#adminTable").bootstrapTable("getData");

          /*
           * set user's preference for filter(s)
           */
          self.setTableFilters(self.userId);

          var ofields = $("#userOrgs input[name='organization']");
          if (ofields.length > 0) {
            /* attach orgs related events to UI components */
            ofields.each(function() {
              if ((self.getHereBelowOrgs(self.getUserOrgs())).length === 1 ||
                  (iterated && requestOrgList && requestOrgList[$(this).val()])) {
                  $(this).prop("checked", true);
              } else if (self.currentTablePreference) {
               if (self.currentTablePreference.filters) {
                 var fi = self.currentTablePreference.filters;
                 var fa = fi.orgs_filter_control? fi.orgs_filter_control.split(","): null;
                 if (fa) {
                   var oself = $(this), val = oself.val();
                   fa.forEach(function(item) {
                      if (item === val) {
                        oself.prop("checked", true);
                      };
                   });
                  };
               };
             };

            $(this).on("click touchstart", function(e) {
                e.stopPropagation();
                if ($(this).is(":checked")) {
                  var childOrgs = self.getHereBelowOrgs([$(this).val()]);
                  if (childOrgs && childOrgs.length > 0) {
                    childOrgs.forEach(function(org) {
                      $("#userOrgs input[name='organization'][value='" + org + "']").prop("checked", true);
                    });
                  };
                };
                $("#orglist-footer-container input[type='checkbox']").prop("checked", false);
                self.setTablePreference(self.userId, self.tableIdentifier);
                setTimeout(function() { showLoader(); location.reload(); }, 150);
              });
            });

            $("#org-menu").append("<hr><div id='orglist-footer-container'><label><input type='checkbox' id='orglist-selectall-ckbox'>&nbsp;<span class='text-muted'>" + i18next.t("Select All") + "</span></label>&nbsp;&nbsp;&nbsp;<label><input type='checkbox' id='orglist-clearall-ckbox'>&nbsp;<span class='text-muted'>" + i18next.t("Clear All") + "</span></label>&nbsp;&nbsp;&nbsp;<label><input type='checkbox' id='orglist-close-ckbox'>&nbsp;<span class='text-muted'>" + i18next.t("Close") + "</span></label></div>");

            $("#orglist-selectall-ckbox").on("click touchstart", function(e) {
                e.stopPropagation();
                var orgsList = [];
                $("#userOrgs input[name='organization']:visible").each(function() {
                    $(this).prop("checked", true);
                    orgsList.push($(this).val());
                });
                $("#orglist-clearall-ckbox").prop("checked", false);
                $("#orglist-close-ckbox").prop("checked", false);
                /*
                 * pre-set user preference for filtering
                 */
                self.setTablePreference(self.userId, self.tableIdentifier);
                if (orgsList.length > 0) {
                  setTimeout(function() { showLoader(); location.reload(); }, 150);
                };
            });
            $("#orglist-clearall-ckbox").on("click touchstart", function(e) {
                e.stopPropagation();
                self.clearOrgsSelection();
                $("#orglist-selectall-ckbox").prop("checked", false);
                $("#orglist-close-ckbox").prop("checked", false);
                self.setTablePreference(self.userId, self.tableIdentifier);
                setTimeout(function() { showLoader(); location.reload(); }, 150);
            });
            $("#orglist-close-ckbox").on("click touchstart", function(e) {
                e.stopPropagation();
                $("#orglist-selectall-ckbox").prop("checked", false);
                $("#orglist-clearall-ckbox").prop("checked", false);
                $("#orglistSelector").trigger("click");
                return false;
            });
          };
          self.fadeLoader();

      }).fail(function() {
          //console.log("Problem retrieving data from server.");
          $("#org-menu").append("<span class='indent text-danger'>" + i18next.t("Error occurred retrieving data from server.") + "</span>");
          self.fadeLoader();
      });

      //orglist-dropdown
      $("#orglist-dropdown").on("click touchstart", function () {
          setTimeout(function() { __setOrgsMenuHeight(100); __clearFilterButtons(); } , 10);
      });
  };

  AdminTool.prototype.getInstrumentList = function() {
    var iList, tnthAjax = this.getDependency("tnthAjax");
    tnthAjax.getInstrumentsList(true, function(data) {
      if (data && !data.error) {
        iList = data;
      };
    });
    return iList ? iList : false;
  };

  AdminTool.prototype.handleDownloadModal = function() {

      var self = this, i18next = self.getDependency("i18next");
       /*
        *populate instruments list based on user's parent org
        */
      $("#dataDownloadModal").on("shown.bs.modal", function () {
          var instrumentList = self.getInstrumentList();
          if (instrumentList) {
            var parentOrgList = self.getUserTopLevelParentOrgs(self.getUserOrgs());
            if (parentOrgList && parentOrgList.length > 0) {
               var instrumentItems = [];
               parentOrgList.forEach(function(o) {
                  if (instrumentList[o]) {
                    instrumentList[o].forEach(function(n) {
                      instrumentItems.push(n);
                    });
                  };
               });
               if (instrumentItems.length > 0) {
                  $(".instrument-container").hide();
                  var found = false;
                  instrumentItems.forEach(function(item) {
                    if ($("#" + item + "_container").length > 0) {
                      $("#" + item + "_container").show();
                      found = true;
                    };
                  });
                  if (!found) {
                    $(".instrument-container").show();
                  };
               };
            };
          };
          $("#patientsInstrumentList").addClass("ready");
      });
      /*
       * attach on click event to submit button in the download modal
       */
      $(document).delegate("#patientsDownloadButton", "click", function(event){
        var instruments = "", dataType = "";
        $("input[name='instrument'").each(function() {
            if ($(this).is(":checked")) {
              instruments += (instruments !== "" ? "&": "") + "instrument_id="+$(this).val();
            };
        });
        $("input[name='downloadType']").each(function() {
            if ($(this).is(":checked")) {
              dataType = $(this).val();
            };
        });
        if (instruments !== "" && dataType !== "") {
            //alert(instruments)
            $("#_downloadMessage").text("");
            $("#_downloadLink").attr("href", "/api/patient/assessment?" + instruments + "&format=" + dataType);
            $("#_downloadLink")[0].click();
        } else {
            var message = (instruments === "" ? i18next.t("Please choose at least one instrument."): "");
            if (dataType === "") {
              message += (message !== "" ? "<br/>": "") + i18next.t("Please choose one download type.");
            };
            $("#_downloadMessage").html(message);
        };
      });

      /*
       * attach event to each checkbox in the download instruments modal
       */
      $("input[name='instrument'], input[name='downloadType']").on("click", function() {
          if ($(this).is(":checked")) {
            $("#_downloadMessage").text("");
          };
      });
  };
  AdminTool.prototype.clearOrgsSelection = function() {
    $("#userOrgs input[name='organization']").each(function() {
        $(this).prop("checked", false);
    });
  };
  /*
   * client side filtering of table rows by orgs
   * NOT Recommended for use on large tables
   * performance presents an issue
   */
  AdminTool.prototype.filterTableByOrgs = function() {
    var d = this.tableData || $("#adminTable").bootstrapTable("getData");
    var checkedOrgs = $("#userOrgs input[name='organization']:checked");
    if (checkedOrgs.length > 0) {
      var d2 = $.grep(d, function(item,i) {
        var found = false;
        checkedOrgs.each(function() {
          if (!found) {
              var r = new RegExp($(this).val() + "");
              //console.log("val, item, found ", $(this).val(), item.organization, r.test(item.organization))
              if (r.test(item.organization)) {
                found = true;
              };
          };
        });
        return found;
      });
      (function(d2) {
        setTimeout(function() { $('#adminTable').bootstrapTable("load", d2); }, 300);
      })(d2);
    } else {
      setTimeout(function() { $("#adminTable").bootstrapTable("load", d); }, 300);
    };
  };
  AdminTool.prototype.getDefaultTablePreference = function() {
    return {sort_field: "id",sort_order: "desc"};
  };
  AdminTool.prototype.getTablePreference = function(userId, tableName, setFilter, setColumnSelections) {
      if (this.currentTablePreference) {
        return this.currentTablePreference;
      };
      var prefData = null,
          self = this,
          uid = userId||self.userId,
          tableIdentifier = tableName||self.tableIdentifier,
          tnthAjax = self.getDependency("tnthAjax");

      tnthAjax.getTablePreference(uid, tableIdentifier, {"sync": true}, function(data) {
        if (data && !data.error) {
          prefData = data || self.getDefaultTablePreference();
          self.currentTablePreference = prefData;
        };
        //set filter values
        if (setFilter) {
          self.setTableFilters(uid);
        };
        //set column selection(s)
        if (setColumnSelections) {
          self.setColumnSelections();
        };
      });
      return prefData;
  };

  AdminTool.prototype.setColumnSelections = function() {
    var prefData = this.getTablePreference(this.userId, this.tableIdentifier);
    if (prefData && prefData.filters && prefData.filters.column_selections) {
        var visibleColumns = $("#adminTable").bootstrapTable("getVisibleColumns");
        /*
         * hide visible columns
         */
        visibleColumns.forEach(function(c) {
          $("#adminTable").bootstrapTable("hideColumn", c.field);
        });
        /*
         * show column(s) based on preference
         */
        prefData.filters.column_selections.forEach(function(column) {
            $(".fixed-table-toolbar input[type='checkbox'][data-field='" + column + "']").prop("checked", true);
            $("#adminTable").bootstrapTable("showColumn", column);
        });
    };
  };

  AdminTool.prototype.setTableFilters = function(userId) {
      var prefData = null, tnthAjax = this.getDependency("tnthAjax");
      if (this.currentTablePreference) {
        prefData = this.currentTablePreference;
      } else {
        tnthAjax.getTablePreference(userId||this.userId, this.tableIdentifier, {"sync": true}, function(data) {
          if (data && !data.error) {
            prefData = data;
           };
        });
      };
      if (prefData) {
         //set filter values
        if (prefData.filters) {
          for (var item in prefData.filters) {
            var fname = "#adminTable .bootstrap-table-filter-control-"+item;
            /*
             * note this is based on the trigger event for filtering specify in the plugin
             */
            if ($(fname).length > 0) {
              $(fname).val(prefData.filters[item]).trigger($(fname).attr("type") === "text" ? "keyup": "change");
            };
          };
        };
      };
  };

  AdminTool.prototype.setTablePreference = function(userId, tableName, sortField, sortOrder, filters) {
    var tnthAjax = this.getDependency("tnthAjax");
    tableName = tableName || this.tableIdentifier;
    if (hasValue(tableName)) {
      var data = {};
      if (hasValue(sortField) && hasValue(sortOrder)) {
        data["sort_field"] = sortField;
        data["sort_order"] = sortOrder;
      } else {
        //get selected sorted field information on UI
        var sortedField = $("#adminTable th[data-field]").has(".sortable.desc, .sortable.asc");
        if (sortedField.length > 0) {
          data["sort_field"] = sortedField.attr("data-field");
          var sortedOrder = "desc";
          sortedField.find(".sortable").each(function() {
            if ($(this).hasClass("desc")) {
              sortedOrder = "desc";
            } else if ($(this).hasClass("asc")) {
              sortedOrder = "asc";
            };
          });
          data["sort_order"] = sortedOrder;
        } else {
          //It is possible the table is not sorted yet so get the default
          var defaultPref = this.getDefaultTablePreference();
          data["sort_field"] = defaultPref.sort_field;
          data["sort_order"] = defaultPref.sort_order;
        };
      }
      var __filters = filters || {};

      //get fields
      if (Object.keys(__filters).length === 0) {
        $("#adminTable .filterControl select, #adminTable .filterControl input").each(function() {
          if (hasValue($(this).val())) {
            var field = $(this).closest("th").attr("data-field");
            __filters[field] = $(this).get(0).nodeName.toLowerCase() === "select" ? $(this).find("option:selected").text(): $(this).val();
          };
        });
      };
      /*
       * get selected orgs from the filter list by site control
       */
      var selectedOrgs = "";
      $("#userOrgs input[name='organization']:checked").each(function() {
        selectedOrgs += (hasValue(selectedOrgs) ? ",": "") + $(this).val();
      });
<<<<<<< HEAD
      if (hasValue(selectedOrgs)) {
        __filters["orgs_filter_control"] = selectedOrgs;
      } else {
        __filters["orgs_filter_control"] = "";
      };

      /*
       * get column selections
       */
       __filters["column_selections"] = [];
      $(".fixed-table-toolbar input[type='checkbox'][data-field]:checked").each(function() {
        __filters["column_selections"].push($(this).attr("data-field"));
      });


      data["filters"] = __filters;

      if (Object.keys(data).length > 0) {
        tnthAjax.setTablePreference(userId||this.userId, tableName, {"data": JSON.stringify(data)});
        this.currentTablePreference = data;
      };
=======
    };
    /*
     * get selected orgs from the filter list by site control
     */
    var selectedOrgs = "";
    $("#userOrgs input[name='organization']:checked").each(function() {
      if ($(this).is(":checked")) {
        selectedOrgs += (hasValue(selectedOrgs) ? ",": "") + $(this).val();
      };
    });
    if (hasValue(selectedOrgs)) __filters["orgs_filter_control"] = selectedOrgs;
    data["filters"] = __filters;
    if (Object.keys(data).length > 0) {
      tnthAjax.setTablePreference(userId||this.userId, "patientList", {"data": JSON.stringify(data)});
      this.currentTablePreference = data;
>>>>>>> 8b4c3b3e
    };
  };

  AdminTool.prototype.getReportModal = function(patientId) {

    $("#patientReportModal").modal("show");
    $("#patientReportLoader").removeClass("tnth-hide");

    var self = this;
    var tnthDates = self.getDependency("tnthDates"), tnthAjax = self.getDependency("tnthAjax"), i18next = self.getDependency("i18next");

    tnthAjax.patientReport(patientId, function(data) {
        if (data) {
          if (!data.error) {
              if (data["user_documents"] && data["user_documents"].length > 0) {
                var existingItems = {}, count = 0;
                /*
                 * sort to get the latest first
                 */
                var documents = data["user_documents"].sort(function(a,b){
                   return new Date(b.uploaded_at) - new Date(a.uploaded_at);
                });
                var content = "<table class='table-bordered table-condensed table-responsive tnth-table'>";
                content += "<TH>%type</TH><TH>%report</TH><TH>%datetime</TH><TH>%downloaded</TH>"
                          .replace("%type", i18next.t("Type"))
                          .replace("%report", i18next.t("Report Name"))
                          .replace("%datetime", i18next.t("Generated (GMT)"))
                          .replace("%downloaded", i18next.t("Downloaded"));
                documents.forEach(function(item) {

                    var c = item["contributor"];

                    /*
                     * only draw the most recent, same report won't be displayed
                     */
                    if (!existingItems[c] && hasValue(c)) {
                      content += "<tr>" +
                                "<td>" + c + "</td>" +
                                "<td>" + item["filename"] + "</td>" +
                                "<td>" + tnthDates.formatDateString(item["uploaded_at"], "iso") + "</td>" +
                                "<td class='text-center'>" + '<a title="' + i18next.t("Download") + '" href="' + '/api/user/' + String(item["user_id"]) + '/user_documents/' + String(item["id"])+ '"><i class="fa fa-download"></i></a>' + "</td>"
                                "</tr>";
                      existingItems[c] = true;
                      count++;
                    };
                });
                content += "</table>";
                content += "<br/>";
                content += "<a class='btn btn-tnth-primary btn-sm btn-all'>" + i18next.t("View All") + "</a>";

                $("#patientReportContent").html(content);
                if (count > 1) $("#patientReportModal .modal-title").text(i18next.t("Patient Reports"));
                else $("#patientReportModal .modal-title").text(i18next.t("Patient Report"));
                $("#patientReportContent .btn-all").attr("href", "patient_profile/"+patientId+"#profilePatientReportTable");

              } else {
                $("#patientReportMessage").html(i18next.t("No report data found."));
              };

            } else $("#patientReportMessage").html(i18next.t("Error occurred retrieving patient report"));
          };
        $("#patientReportLoader").addClass("tnth-hide");
    });
  };

  AdminTool.prototype.rowLinkEvent = function () {
    $("#admin-table-body.data-link").delegate("tr", "click", function(e) {
        if (e.target && (e.target.tagName.toLowerCase() != "td")) {
          if (e.target.tagName.toLowerCase() === "a" && e.target.click) {
            return;
          };
        };
        e.preventDefault();
        e.stopPropagation();
        var row = $(this).closest("tr");
        if (!row.hasClass("no-records-found")) {
          document.location = $(this).closest("tr").attr("data-link");
        };
    });
  };

  AdminTool.prototype.deleteUser = function(event, userId, hideRow) {
    if (event) {
      event.stopPropagation();
    };
    if (userId) {
      var tnthAjax = this.getDependency("tnthAjax");
      var c = confirm(i18next.t("Are you sure you want to delete this user?"));
      if (c) {
        tnthAjax.deleteUser(userId, false, function(data) {
          if (!data.error) {
            if (hideRow) {
              $("#data_row_" + userId).fadeOut();
            };
            $("#data_row_" + userId)
            .addClass("deleted-user-row")
            .addClass("rowlink-skip")
            .find(".deleted-button-cell").html(i18next.t("Inactive"))
            .find("a.profile-link").remove();
          } else {
            alert(data.error);
          };
        });
      };
    };
  };

  if (window.portal == null) {
    window.portal = {};
  };

  window.portal.AdminTool = AdminTool;

})();

<|MERGE_RESOLUTION|>--- conflicted
+++ resolved
@@ -682,29 +682,6 @@
       $("#userOrgs input[name='organization']:checked").each(function() {
         selectedOrgs += (hasValue(selectedOrgs) ? ",": "") + $(this).val();
       });
-<<<<<<< HEAD
-      if (hasValue(selectedOrgs)) {
-        __filters["orgs_filter_control"] = selectedOrgs;
-      } else {
-        __filters["orgs_filter_control"] = "";
-      };
-
-      /*
-       * get column selections
-       */
-       __filters["column_selections"] = [];
-      $(".fixed-table-toolbar input[type='checkbox'][data-field]:checked").each(function() {
-        __filters["column_selections"].push($(this).attr("data-field"));
-      });
-
-
-      data["filters"] = __filters;
-
-      if (Object.keys(data).length > 0) {
-        tnthAjax.setTablePreference(userId||this.userId, tableName, {"data": JSON.stringify(data)});
-        this.currentTablePreference = data;
-      };
-=======
     };
     /*
      * get selected orgs from the filter list by site control
@@ -720,7 +697,6 @@
     if (Object.keys(data).length > 0) {
       tnthAjax.setTablePreference(userId||this.userId, "patientList", {"data": JSON.stringify(data)});
       this.currentTablePreference = data;
->>>>>>> 8b4c3b3e
     };
   };
 
