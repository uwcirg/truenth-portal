(function() {
  /*
   * a workaround for hiding of loading indicator upon completion of loading of portal wrapper
   * loading indicator needs to continue displaying until patients list has finished loading
   */
  DELAY_LOADING = true;

  $.ajaxSetup({
    contentType: "application/json; charset=utf-8"
  });

  function hasValue(val) {return val !== null && val !== "" && val !== "undefined";}
  function showMain() {
    $("#mainHolder").css({
                          "visibility" : "visible",
                          "-ms-filter": "progid:DXImageTransform.Microsoft.Alpha(Opacity=100)",
                          "filter": "alpha(opacity=100)",
                          "-moz-opacity": 1,
                          "-khtml-opacity": 1,
                          "opacity": 1
                        });

  }
  // Loading indicator that appears in UI on page loads and when saving
  function showLoader() {
    $("#loadingIndicator").show();
  };

  function __setOrgsMenuHeight(padding) {
    if (!padding) {
      padding = 100;
    };
    var h = parseInt($("#fillOrgs").height());
    if (!isNaN(h) && h > 0) {
      $("#org-menu").height(h + padding);
      if ($("div.admin-table").height() < $("#org-menu").height()) {
        setTimeout( function() { $("div.admin-table").height($("#org-menu").height() + padding);}, 0);
      };
    };
  };

  function __clearFilterButtons() {
    $("#orglist-close-ckbox, #orglist-clearall-ckbox, #orglist-selectall-ckbox").prop("checked", false);
  };

  function AdminTool (userId, identifier, dependencies) {
    this.requestsCounter = 0;
    this.userId = userId;
    this.userOrgs = [];
    this.ajaxRequests = [];
    this.ajaxAborted = false;
    this.arrData = {};
    this.patientsIdList = [];
    this.tableIdentifier = identifier || "patientList";
    this.dependencies = dependencies || {};
    OrgTool.call(this);
  };

  /*
  * extends OrgTool class
  * see OT class definition in main.js should modularize it in the future so it can be instantiated/called safely
  *
  */
  AdminTool.prototype = Object.create(OrgTool.prototype);
  AdminTool.prototype.init = function(callback) {
    if (callback) {
      callback();
    };
  };
  AdminTool.prototype.getDependency = function(key) {
    if (key && this.dependencies.hasOwnProperty(key)) {
      return this.dependencies[key];
    } else {
      /*
       * throw error ? should be visible in console
       */
      throw Error("Dependency " + key + " not found.");
    }
  };
  AdminTool.prototype.fadeLoader = function() {
    DELAY_LOADING = false;
    setTimeout(function() { showMain(); }, 250);
    setTimeout(function() { $("#loadingIndicator").fadeOut(); }, 300);
  };
  AdminTool.prototype.setLoadingMessageVis = function(vis) {
    switch(vis) {
      case "hide":
        $("#adminTable .field-loading-indicator").fadeOut();
        break;
      case "show":
        $("#adminTable .field-loading-indicator").fadeIn();
        break;
    };
  };
  AdminTool.prototype.setStatusLoadingVis = function(vis) {
    switch(vis) {
      case "hide":
        $("#adminTable th.status-field .loading-message-indicator").fadeOut();
        $("#adminTable .bootstrap-table-filter-control-status").css("opacity", 1);
        break;
      case "show":
        $("#adminTable th.status-field .loading-message-indicator").fadeIn();
        break;
    };
  };
  AdminTool.prototype.getPatientsIdList = function() {
    var self = this;
    if (self.patientsIdList.length === 0) {
      var all = $("#adminTable").bootstrapTable("getData");
      if (all) {
        all.forEach(function(o) {
          self.patientsIdList.push(o.id);
        });
      };
    };
    return self.patientsIdList;
  };
  /*
   * currently not being used - client side retrieval of assessment status
   */
  AdminTool.prototype.getData = function(requests, callback) {
      var self = this;
      if (self.ajaxAborted) {
          return false;
      };
      if (!requests || requests.length === 0) {
          return false;
      };
      var userString = requests.shift();
      if (!hasValue(userString)) {
          return false;
      };

      var tnthDates = self.getDependency("tnthDates");
      /*
       *  load the data sequentially
       *  Note, NO concurrent ajax calls here,
       *  one request will wait after the previous one has finished
       */
      var ajaxRequest = $.ajax ({
                                type: "GET",
                                url: "/api/consent-assessment-status",
                                data: userString,
                                cache: false,
                                timeout: 5000,
                                beforeSend: function() {
                                  self.setStatusLoadingVis("show");
                                  /*
                                   * disable export functionality while status is being populated
                                   */
                                  $("div.export button").attr("disabled", true);
                                },
                                dataType: "json"
                            }).done(function(data) {
                                  if (data && data.status) {
                                    data.status.forEach(function(status) {
                                        var c = status.consents;
                                        var a = "", s = "", prevItem = {};
                                        if (c) {
                                        c.forEach(function(item) {
                                            if (!item.consent.deleted && (!prevItem.consent_signed || (prevItem.assessment_status != item.assessment_status)
                                                || (String(prevItem.consent_signed).substring(0, 10) != String(item.consent.signed).substring(0, 10)))) {
                                                if (!(/null/.test(item.consent.agreement_url))) {
                                                  var cl = "";
                                                  var sd = tnthDates.formatDateString(item.consent.signed);
                                                  var status = item.assessment_status;
                                                  if (!item.consent.send_reminders) status = "withdrawn";
                                                  switch(String(status).toLowerCase()) {
                                                      case "completed":
                                                        cl = "text-success";
                                                        break;
                                                      case "withdrawn":
                                                        cl = "text-muted";
                                                        break;
                                                      case "due":
                                                        cl = "text-warning";
                                                        break;
                                                      case "overdue":
                                                        cl = "text-danger";
                                                        break;
                                                  };
                                                  a += (a != "" ? "<br/>" : "") + "<span class='" + cl  + " small-text' style='text-transform: capitalize'>" + status + "</span>";
                                                  s += (s != "" ? "<br/>" : "") + sd;
                                                  prevItem.assessment_status = item.assessment_status;
                                                  prevItem.consent_signed = item.consent.signed;
                                                };
                                              };
                                          });
                                      };
                                      if (hasValue(status.user_id)) {
                                        /*
                                         * NOTE, need to get the row data here
                                         * data for all the fields are required for the method, updateByUniqueId
                                         */
                                        var rowData = $("#adminTable").bootstrapTable("getRowByUniqueId", status.user_id);
                                        rowData = rowData || {};
                                        /* update row data with updated assessment status */
                                        rowData["status"] = a;
                                        /* persist data here, help with debugging */
                                        self.arrData[status.user_id] = { id: status.user_id, row: rowData};
                                        $("#adminTable").bootstrapTable("updateByUniqueId", self.arrData[status.user_id]);

                                      };
                                });
                              };
                              if (requests.length > 0) {
                                self.getData(requests, callback);
                              }
                              else {
                                if (callback) {
                                  setTimeout(function() { callback.call(self);}, 300);
                                };
                                self.setStatusLoadingVis("hide");
                                $("div.export button").attr("disabled", false);
                              };
                          }).fail(function(xhr) {
                              self.setStatusLoadingVis("hide");
                              $("div.export button").attr("disabled", false);
                              $("#admin-table-error-message").text("Server error occurred updating row data.  Server error code: " + xhr.status);
                          });
          self.ajaxRequests.push(ajaxRequest);
          return ajaxRequest;
  };
  AdminTool.prototype.updateData = function() {
    /* compile user IDs array from patients list ID */
    var arrUsers = this.getUserIdArray();
    var self = this;
    if (arrUsers.length > 0) {
       self.getData(arrUsers);
    };
  };
  AdminTool.prototype.abortRequests = function(callback, showLoader) {
      var self = this;
     //NEED TO ABORT THE AJAX REQUESTS OTHERWISE CLICK EVENT IS DELAYED DUE TO NETWORK TIE-UP
     if (self.ajaxRequests.length > 0) {
        self.ajaxAborted = true;
        self.ajaxRequests.forEach(function(request, index, array) {

            try {
              if (parseInt(request.readyState) != 4) {
                  /*
                   * aborting the request here to quit immediately, instead of waiting for the
                   * maximum timeout specified
                   */
                  request.timeout = 100;
                  request.abort();
              }
            } catch(e) {
            };
            if (index === array.length - 1) {
              $("#admin-table-error-message").text("");
              if (callback) {
                setTimeout(function() { callback();}, 100);
                if (showLoader) {
                  showLoader();
                };
              };
            };
        });
      } else {
        if (callback) setTimeout(function() { callback();}, 100);
      };

  };
  AdminTool.prototype.getUserIdArray = function(_userIds) {
    var us = "", ct = 0, arrUsers = [];
    if (!_userIds) {
       _userIds = this.getPatientsIdList();
    };
    var max_ct = Math.max(_userIds.length/10, 10);

    for (var index = 0; index < _userIds.length; index++, ct++) {
       us += (us != ""?"&":"") + "user_id=" + _userIds[index];
       if (index === (_userIds.length - 1)) {
         arrUsers.push(us);
       } else if (ct >= max_ct) {
          arrUsers.push(us);
          us = "";
          ct = 0;
       };
    };
    return arrUsers;
  };
  AdminTool.prototype.setUserOrgs = function() {
    var self = this;
    if (hasValue(this.userId)) {
      $.ajax ({
              type: "GET",
              async: false,
              url: "/api/demographics/"+this.userId
      }).done(function(data) {
          if (data && data.careProvider) {
            $.each(data.careProvider,function(i,val){
                var orgID = val.reference.split("/").pop();
                self.userOrgs.push(orgID);
                if (parseInt(orgID) === 0) {
                  $("#createUserLink").attr("disabled", true);
                }
            });
            if (self.userOrgs.length === 0) {
              $("#createUserLink").attr("disabled", true);
            };
          };
      }).fail(function() {

      });
    };
  };
  AdminTool.prototype.getUserOrgs = function() {
    if (this.userOrgs.length === 0) {
      this.setUserOrgs(this.userId);
    };
    return this.userOrgs;
  };
  AdminTool.prototype.initOrgsList = function(requestOrgList, context) {

      var self = this;
      //check if the location contains filtered orgs list
      var iterated = /org_list/.test(location.href);
      var noPatientData = $("#admin-table-body").find("tr.no-records-found").length > 0;
      var i18next = self.getDependency("i18next");
      //set user orgs
      self.setUserOrgs();

      $.ajax ({
          type: "GET",
          url: "/api/organization"
      }).done(function(data) {
          /*
           * building an orgs array object for reference later
           */
          self.populateOrgsList(data.entry);
          /*
           * populate orgs dropdown UI
           */
          self.populateUI();

<<<<<<< HEAD
          /*
           * filter orgs UI based on user's orgs
           */
          var hbOrgs = self.getHereBelowOrgs(self.getUserOrgs());
          self.filterOrgs(hbOrgs);
=======
        /*
         * filter orgs UI based on user's orgs
         */
        var hbOrgs = self.getHereBelowOrgs(self.getUserOrgs());
        self.filterOrgs(hbOrgs);
>>>>>>> 411a3198

          /*
           * initialize table data
           */
           self.tableData = $("#adminTable").bootstrapTable("getData");

          /*
           * set user's preference for filter(s)
           */
          self.setTableFilters(self.userId);

          var ofields = $("#userOrgs input[name='organization']");
          if (ofields.length > 0) {
            /* attach orgs related events to UI components */
            ofields.each(function() {
              if ((self.getHereBelowOrgs(self.getUserOrgs())).length === 1 ||
                  (iterated && requestOrgList && requestOrgList[$(this).val()])) {
                  $(this).prop("checked", true);
              } else if (self.currentTablePreference) {
               if (self.currentTablePreference.filters) {
                 var fi = self.currentTablePreference.filters;
                 var fa = fi.orgs_filter_control? fi.orgs_filter_control.split(","): null;
                 if (fa) {
                   var oself = $(this), val = oself.val();
                   fa.forEach(function(item) {
                      if (item === val) {
                        oself.prop("checked", true);
                      };
                   });
                  };
               };
             };

            $(this).on("click touchstart", function(e) {
                e.stopPropagation();
                if ($(this).is(":checked")) {
                  var childOrgs = self.getHereBelowOrgs([$(this).val()]);
                  if (childOrgs && childOrgs.length > 0) {
                    childOrgs.forEach(function(org) {
                      $("#userOrgs input[name='organization'][value='" + org + "']").prop("checked", true);
                    });
                  };
                };
                $("#orglist-footer-container input[type='checkbox']").prop("checked", false);
                self.setTablePreference(self.userId, self.tableIdentifier);
                setTimeout(function() { showLoader(); location.reload(); }, 150);
              });
            });

<<<<<<< HEAD
            $("#org-menu").append("<hr><div id='orglist-footer-container'><label><input type='checkbox' id='orglist-selectall-ckbox'>&nbsp;<span class='text-muted'>" + i18next.t("Select All") + "</span></label>&nbsp;&nbsp;&nbsp;<label><input type='checkbox' id='orglist-clearall-ckbox'>&nbsp;<span class='text-muted'>" + i18next.t("Clear All") + "</span></label>&nbsp;&nbsp;&nbsp;<label><input type='checkbox' id='orglist-close-ckbox'>&nbsp;<span class='text-muted'>" + i18next.t("Close") + "</span></label></div>");

            $("#orglist-selectall-ckbox").on("click touchstart", function(e) {
                e.stopPropagation();
                var orgsList = [];
                $("#userOrgs input[name='organization']:visible").each(function() {
                    if ($(this).css("display") !== "none") {
                      $(this).prop("checked", true);
                      orgsList.push($(this).val());
                    };
=======
          $("#org-menu").append("<hr><div id='orglist-footer-container'><label><input type='checkbox' id='orglist-selectall-ckbox'>&nbsp;<span class='text-muted'>" + i18next.t("Select All") + "</span></label>&nbsp;&nbsp;&nbsp;<label><input type='checkbox' id='orglist-clearall-ckbox'>&nbsp;<span class='text-muted'>" + i18next.t("Clear All") + "</span></label>&nbsp;&nbsp;&nbsp;<label><input type='checkbox' id='orglist-close-ckbox'>&nbsp;<span class='text-muted'>" + i18next.t("Close") + "</span></label></div>");
          $("#orglist-selectall-ckbox").on("click touchstart", function(e) {
              e.stopPropagation();
              var orgsList = [];
              $("#userOrgs input[name='organization']:visible").each(function() {
                  if ($(this).css("display") !== "none") {
                    $(this).prop("checked", true);
                    orgsList.push($(this).val());
>>>>>>> 411a3198
                });
                $("#orglist-clearall-ckbox").prop("checked", false);
                $("#orglist-close-ckbox").prop("checked", false);
                /*
                 * pre-set user preference for filtering
                 */
                self.setTablePreference(self.userId, self.tableIdentifier);
                if (orgsList.length > 0) {
                  setTimeout(function() { showLoader(); location.reload(); }, 150);
                };
            });
            $("#orglist-clearall-ckbox").on("click touchstart", function(e) {
                e.stopPropagation();
                self.clearOrgsSelection();
                $("#orglist-selectall-ckbox").prop("checked", false);
                $("#orglist-close-ckbox").prop("checked", false);
                self.setTablePreference(self.userId, self.tableIdentifier);
                setTimeout(function() { showLoader(); location.reload(); }, 150);
            });
            $("#orglist-close-ckbox").on("click touchstart", function(e) {
                e.stopPropagation();
                $("#orglist-selectall-ckbox").prop("checked", false);
                $("#orglist-clearall-ckbox").prop("checked", false);
                $("#orglistSelector").trigger("click");
                return false;
            });
          };
          self.fadeLoader();

      }).fail(function() {
          //console.log("Problem retrieving data from server.");
          $("#org-menu").append("<span class='indent text-danger'>" + i18next.t("Error occurred retrieving data from server.") + "</span>");
          self.fadeLoader();
      });

      //orglist-dropdown
      $("#orglist-dropdown").on("click touchstart", function () {
          setTimeout(function() { __setOrgsMenuHeight(100); __clearFilterButtons(); } , 10);
      });
  };

  AdminTool.prototype.getInstrumentList = function() {
    var iList, tnthAjax = this.getDependency("tnthAjax");
    tnthAjax.getInstrumentsList(true, function(data) {
      if (data && !data.error) {
        iList = data;
      };
    });
    return iList ? iList : false;
  };

  AdminTool.prototype.handleDownloadModal = function() {

      var self = this, i18next = self.getDependency("i18next");
       /*
        *populate instruments list based on user's parent org
        */
      $("#dataDownloadModal").on("shown.bs.modal", function () {
          var instrumentList = self.getInstrumentList();
          if (instrumentList) {
            var parentOrgList = self.getUserTopLevelParentOrgs(self.getUserOrgs());
            if (parentOrgList && parentOrgList.length > 0) {
               var instrumentItems = [];
               parentOrgList.forEach(function(o) {
                  if (instrumentList[o]) {
                    instrumentList[o].forEach(function(n) {
                      instrumentItems.push(n);
                    });
                  };
               });
               if (instrumentItems.length > 0) {
                  $(".instrument-container").hide();
                  var found = false;
                  instrumentItems.forEach(function(item) {
                    if ($("#" + item + "_container").length > 0) {
                      $("#" + item + "_container").show();
                      found = true;
                    };
                  });
                  if (!found) {
                    $(".instrument-container").show();
                  };
               };
            };
          };
          $("#patientsInstrumentList").addClass("ready");
      });
      /*
       * attach on click event to submit button in the download modal
       */
      $(document).delegate("#patientsDownloadButton", "click", function(event){
        var instruments = "", dataType = "";
        $("input[name='instrument'").each(function() {
            if ($(this).is(":checked")) {
              instruments += (instruments !== "" ? "&": "") + "instrument_id="+$(this).val();
            };
        });
        $("input[name='downloadType']").each(function() {
            if ($(this).is(":checked")) {
              dataType = $(this).val();
            };
        });
        if (instruments !== "" && dataType !== "") {
            //alert(instruments)
            $("#_downloadMessage").text("");
            $("#_downloadLink").attr("href", "/api/patient/assessment?" + instruments + "&format=" + dataType);
            $("#_downloadLink")[0].click();
        } else {
            var message = (instruments === "" ? i18next.t("Please choose at least one instrument."): "");
            if (dataType === "") {
              message += (message !== "" ? "<br/>": "") + i18next.t("Please choose one download type.");
            };
            $("#_downloadMessage").html(message);
        };
      });

      /*
       * attach event to each checkbox in the download instruments modal
       */
      $("input[name='instrument'], input[name='downloadType']").on("click", function() {
          if ($(this).is(":checked")) {
            $("#_downloadMessage").text("");
          };
      });
  };
  AdminTool.prototype.clearOrgsSelection = function() {
    $("#userOrgs input[name='organization']").each(function() {
        $(this).prop("checked", false);
    });
  };
  /*
   * client side filtering of table rows by orgs
   * NOT Recommended for use on large tables
   * performance presents an issue
   */
  AdminTool.prototype.filterTableByOrgs = function() {
    var d = this.tableData || $("#adminTable").bootstrapTable("getData");
    var checkedOrgs = $("#userOrgs input[name='organization']:checked");
    if (checkedOrgs.length > 0) {
      var d2 = $.grep(d, function(item,i) {
        var found = false;
        checkedOrgs.each(function() {
          if (!found) {
              var r = new RegExp($(this).val() + "");
              //console.log("val, item, found ", $(this).val(), item.organization, r.test(item.organization))
              if (r.test(item.organization)) {
                found = true;
              };
          };
        });
        return found;
      });
      (function(d2) {
        setTimeout(function() { $('#adminTable').bootstrapTable("load", d2); }, 300);
      })(d2);
    } else {
      setTimeout(function() { $("#adminTable").bootstrapTable("load", d); }, 300);
    };
  };
  AdminTool.prototype.getDefaultTablePreference = function() {
    return {sort_field: "id",sort_order: "desc"};
  };
  AdminTool.prototype.getTablePreference = function(userId, tableName, setFilter, setColumnSelections) {
      if (this.currentTablePreference) {
        return this.currentTablePreference;
      };
      var prefData = null,
          self = this,
          uid = userId||self.userId,
          tableIdentifier = tableName||self.tableIdentifier,
          tnthAjax = self.getDependency("tnthAjax");

      tnthAjax.getTablePreference(uid, tableIdentifier, {"sync": true}, function(data) {
        if (data && !data.error) {
          prefData = data || self.getDefaultTablePreference();
          self.currentTablePreference = prefData;
        };
        //set filter values
        if (setFilter) {
          self.setTableFilters(uid);
        };
        //set column selection(s)
        if (setColumnSelections) {
          self.setColumnSelections();
        };
      });
      return prefData;
  };

  AdminTool.prototype.setColumnSelections = function() {
    var prefData = this.getTablePreference(this.userId, this.tableIdentifier);
    if (prefData && prefData.filters && prefData.filters.column_selections) {
        var visibleColumns = $("#adminTable").bootstrapTable("getVisibleColumns");
        /*
         * hide visible columns
         */
        visibleColumns.forEach(function(c) {
          $("#adminTable").bootstrapTable("hideColumn", c.field);
        });
        /*
         * show column(s) based on preference
         */
        prefData.filters.column_selections.forEach(function(column) {
            $(".fixed-table-toolbar input[type='checkbox'][data-field='" + column + "']").prop("checked", true);
            $("#adminTable").bootstrapTable("showColumn", column);
        });
    };
  };

  AdminTool.prototype.setTableFilters = function(userId) {
      var prefData = null, tnthAjax = this.getDependency("tnthAjax");
      if (this.currentTablePreference) {
        prefData = this.currentTablePreference;
      } else {
        tnthAjax.getTablePreference(userId||this.userId, this.tableIdentifier, {"sync": true}, function(data) {
          if (data && !data.error) {
            prefData = data;
           };
        });
      };
      if (prefData) {
         //set filter values
        if (prefData.filters) {
          for (var item in prefData.filters) {
            var fname = "#adminTable .bootstrap-table-filter-control-"+item;
            /*
             * note this is based on the trigger event for filtering specify in the plugin
             */
            if ($(fname).length > 0) {
              $(fname).val(prefData.filters[item]).trigger($(fname).attr("type") === "text" ? "keyup": "change");
            };
          };
        };
      };
  };

  AdminTool.prototype.setTablePreference = function(userId, tableName, sortField, sortOrder, filters) {
    var tnthAjax = this.getDependency("tnthAjax");
    tableName = tableName || this.tableIdentifier;
    if (hasValue(tableName)) {
      var data = {};
      if (hasValue(sortField) && hasValue(sortOrder)) {
        data["sort_field"] = sortField;
        data["sort_order"] = sortOrder;
      } else {
        //get selected sorted field information on UI
        var sortedField = $("#adminTable th[data-field]").has(".sortable.desc, .sortable.asc");
        if (sortedField.length > 0) {
          data["sort_field"] = sortedField.attr("data-field");
          var sortedOrder = "desc";
          sortedField.find(".sortable").each(function() {
            if ($(this).hasClass("desc")) {
              sortedOrder = "desc";
            } else if ($(this).hasClass("asc")) {
              sortedOrder = "asc";
            };
          });
          data["sort_order"] = sortedOrder;
        } else {
          //It is possible the table is not sorted yet so get the default
          var defaultPref = this.getDefaultTablePreference();
          data["sort_field"] = defaultPref.sort_field;
          data["sort_order"] = defaultPref.sort_order;
        };
      }
      var __filters = filters || {};

      //get fields
      if (Object.keys(__filters).length === 0) {
        $("#adminTable .filterControl select, #adminTable .filterControl input").each(function() {
          if (hasValue($(this).val())) {
            var field = $(this).closest("th").attr("data-field");
            __filters[field] = $(this).get(0).nodeName.toLowerCase() === "select" ? $(this).find("option:selected").text(): $(this).val();
          };
        });
      };
      /*
       * get selected orgs from the filter list by site control
       */
      var selectedOrgs = "";
      $("#userOrgs input[name='organization']:checked").each(function() {
        if ($(this).css("display") !== "none") {
          selectedOrgs += (hasValue(selectedOrgs) ? ",": "") + $(this).val();
        };
      });
    };
    /*
     * get selected orgs from the filter list by site control
     */
    var selectedOrgs = "";
    $("#userOrgs input[name='organization']:checked").each(function() {
      if ($(this).is(":checked") && ($(this).css("display") !== "none")) {
        selectedOrgs += (hasValue(selectedOrgs) ? ",": "") + $(this).val();
      };
    });
    if (hasValue(selectedOrgs)) __filters["orgs_filter_control"] = selectedOrgs;
    data["filters"] = __filters;
    if (Object.keys(data).length > 0) {
      tnthAjax.setTablePreference(userId||this.userId, "patientList", {"data": JSON.stringify(data)});
      this.currentTablePreference = data;
    };
  };

  AdminTool.prototype.getReportModal = function(patientId) {

    $("#patientReportModal").modal("show");
    $("#patientReportLoader").removeClass("tnth-hide");

    var self = this;
    var tnthDates = self.getDependency("tnthDates"), tnthAjax = self.getDependency("tnthAjax"), i18next = self.getDependency("i18next");

    tnthAjax.patientReport(patientId, function(data) {
        if (data) {
          if (!data.error) {
              if (data["user_documents"] && data["user_documents"].length > 0) {
                var existingItems = {}, count = 0;
                /*
                 * sort to get the latest first
                 */
                var documents = data["user_documents"].sort(function(a,b){
                   return new Date(b.uploaded_at) - new Date(a.uploaded_at);
                });
                var content = "<table class='table-bordered table-condensed table-responsive tnth-table'>";
                content += "<TH>%type</TH><TH>%report</TH><TH>%datetime</TH><TH>%downloaded</TH>"
                          .replace("%type", i18next.t("Type"))
                          .replace("%report", i18next.t("Report Name"))
                          .replace("%datetime", i18next.t("Generated (GMT)"))
                          .replace("%downloaded", i18next.t("Downloaded"));
                documents.forEach(function(item) {

                    var c = item["contributor"];

                    /*
                     * only draw the most recent, same report won't be displayed
                     */
                    if (!existingItems[c] && hasValue(c)) {
                      content += "<tr>" +
                                "<td>" + c + "</td>" +
                                "<td>" + item["filename"] + "</td>" +
                                "<td>" + tnthDates.formatDateString(item["uploaded_at"], "iso") + "</td>" +
                                "<td class='text-center'>" + '<a title="' + i18next.t("Download") + '" href="' + '/api/user/' + String(item["user_id"]) + '/user_documents/' + String(item["id"])+ '"><i class="fa fa-download"></i></a>' + "</td>"
                                "</tr>";
                      existingItems[c] = true;
                      count++;
                    };
                });
                content += "</table>";
                content += "<br/>";
                content += "<a class='btn btn-tnth-primary btn-sm btn-all'>" + i18next.t("View All") + "</a>";

                $("#patientReportContent").html(content);
                if (count > 1) $("#patientReportModal .modal-title").text(i18next.t("Patient Reports"));
                else $("#patientReportModal .modal-title").text(i18next.t("Patient Report"));
                $("#patientReportContent .btn-all").attr("href", "patient_profile/"+patientId+"#profilePatientReportTable");

              } else {
                $("#patientReportMessage").html(i18next.t("No report data found."));
              };

            } else $("#patientReportMessage").html(i18next.t("Error occurred retrieving patient report"));
          };
        $("#patientReportLoader").addClass("tnth-hide");
    });
  };

  AdminTool.prototype.rowLinkEvent = function () {
    $("#admin-table-body.data-link").delegate("tr", "click", function(e) {
        if (e.target && (e.target.tagName.toLowerCase() != "td")) {
          if (e.target.tagName.toLowerCase() === "a" && e.target.click) {
            return;
          };
        };
        e.preventDefault();
        e.stopPropagation();
        var row = $(this).closest("tr");
        if (!row.hasClass("no-records-found")) {
          document.location = $(this).closest("tr").attr("data-link");
        };
    });
  };

  AdminTool.prototype.deleteUser = function(event, userId, hideRow) {
    if (event) {
      event.stopPropagation();
    };
    if (userId) {
      var tnthAjax = this.getDependency("tnthAjax");
      var c = confirm(i18next.t("Are you sure you want to delete this user?"));
      if (c) {
        tnthAjax.deleteUser(userId, false, function(data) {
          if (!data.error) {
            if (hideRow) {
              $("#data_row_" + userId).fadeOut();
            };
            $("#data_row_" + userId)
            .addClass("deleted-user-row")
            .addClass("rowlink-skip")
            .find(".deleted-button-cell").html(i18next.t("Inactive"))
            .find("a.profile-link").remove();
          } else {
            alert(data.error);
          };
        });
      };
    };
  };

  if (window.portal == null) {
    window.portal = {};
  };

  window.portal.AdminTool = AdminTool;

})();

<|MERGE_RESOLUTION|>--- conflicted
+++ resolved
@@ -335,19 +335,11 @@
            */
           self.populateUI();
 
-<<<<<<< HEAD
           /*
            * filter orgs UI based on user's orgs
            */
           var hbOrgs = self.getHereBelowOrgs(self.getUserOrgs());
           self.filterOrgs(hbOrgs);
-=======
-        /*
-         * filter orgs UI based on user's orgs
-         */
-        var hbOrgs = self.getHereBelowOrgs(self.getUserOrgs());
-        self.filterOrgs(hbOrgs);
->>>>>>> 411a3198
 
           /*
            * initialize table data
@@ -397,37 +389,25 @@
               });
             });
 
-<<<<<<< HEAD
-            $("#org-menu").append("<hr><div id='orglist-footer-container'><label><input type='checkbox' id='orglist-selectall-ckbox'>&nbsp;<span class='text-muted'>" + i18next.t("Select All") + "</span></label>&nbsp;&nbsp;&nbsp;<label><input type='checkbox' id='orglist-clearall-ckbox'>&nbsp;<span class='text-muted'>" + i18next.t("Clear All") + "</span></label>&nbsp;&nbsp;&nbsp;<label><input type='checkbox' id='orglist-close-ckbox'>&nbsp;<span class='text-muted'>" + i18next.t("Close") + "</span></label></div>");
-
-            $("#orglist-selectall-ckbox").on("click touchstart", function(e) {
-                e.stopPropagation();
-                var orgsList = [];
-                $("#userOrgs input[name='organization']:visible").each(function() {
-                    if ($(this).css("display") !== "none") {
-                      $(this).prop("checked", true);
-                      orgsList.push($(this).val());
-                    };
-=======
           $("#org-menu").append("<hr><div id='orglist-footer-container'><label><input type='checkbox' id='orglist-selectall-ckbox'>&nbsp;<span class='text-muted'>" + i18next.t("Select All") + "</span></label>&nbsp;&nbsp;&nbsp;<label><input type='checkbox' id='orglist-clearall-ckbox'>&nbsp;<span class='text-muted'>" + i18next.t("Clear All") + "</span></label>&nbsp;&nbsp;&nbsp;<label><input type='checkbox' id='orglist-close-ckbox'>&nbsp;<span class='text-muted'>" + i18next.t("Close") + "</span></label></div>");
           $("#orglist-selectall-ckbox").on("click touchstart", function(e) {
               e.stopPropagation();
               var orgsList = [];
-              $("#userOrgs input[name='organization']:visible").each(function() {
+              $("#userOrgs input[name='organization']").filter(":visible").each(function() {
                   if ($(this).css("display") !== "none") {
                     $(this).prop("checked", true);
                     orgsList.push($(this).val());
->>>>>>> 411a3198
-                });
-                $("#orglist-clearall-ckbox").prop("checked", false);
-                $("#orglist-close-ckbox").prop("checked", false);
-                /*
-                 * pre-set user preference for filtering
-                 */
-                self.setTablePreference(self.userId, self.tableIdentifier);
-                if (orgsList.length > 0) {
-                  setTimeout(function() { showLoader(); location.reload(); }, 150);
-                };
+                  };
+              });
+              $("#orglist-clearall-ckbox").prop("checked", false);
+              $("#orglist-close-ckbox").prop("checked", false);
+              /*
+               * pre-set user preference for filtering
+               */
+              self.setTablePreference(self.userId, self.tableIdentifier);
+              if (orgsList.length > 0) {
+                setTimeout(function() { showLoader(); location.reload(); }, 150);
+              };
             });
             $("#orglist-clearall-ckbox").on("click touchstart", function(e) {
                 e.stopPropagation();
@@ -694,30 +674,32 @@
           };
         });
       };
-      /*
+       /*
        * get selected orgs from the filter list by site control
        */
       var selectedOrgs = "";
-      $("#userOrgs input[name='organization']:checked").each(function() {
-        if ($(this).css("display") !== "none") {
+      $("#userOrgs input[name='organization']").each(function() {
+        if ($(this).is(":checked") && ($(this).css("display") !== "none")) {
           selectedOrgs += (hasValue(selectedOrgs) ? ",": "") + $(this).val();
         };
       });
-    };
-    /*
-     * get selected orgs from the filter list by site control
-     */
-    var selectedOrgs = "";
-    $("#userOrgs input[name='organization']:checked").each(function() {
-      if ($(this).is(":checked") && ($(this).css("display") !== "none")) {
-        selectedOrgs += (hasValue(selectedOrgs) ? ",": "") + $(this).val();
-      };
-    });
-    if (hasValue(selectedOrgs)) __filters["orgs_filter_control"] = selectedOrgs;
-    data["filters"] = __filters;
-    if (Object.keys(data).length > 0) {
-      tnthAjax.setTablePreference(userId||this.userId, "patientList", {"data": JSON.stringify(data)});
-      this.currentTablePreference = data;
+      if (hasValue(selectedOrgs)) {
+        __filters["orgs_filter_control"] = selectedOrgs;
+      } else {
+        __filters["orgs_filter_control"] = "";
+      };
+      /*
+      * get column selections
+      */
+      __filters["column_selections"] = [];
+      $(".fixed-table-toolbar input[type='checkbox'][data-field]:checked").each(function() {
+        __filters["column_selections"].push($(this).attr("data-field"));
+      });
+      data["filters"] = __filters;
+      if (Object.keys(data).length > 0) {
+        tnthAjax.setTablePreference(userId||this.userId, "patientList", {"data": JSON.stringify(data)});
+        this.currentTablePreference = data;
+      };
     };
   };
 
