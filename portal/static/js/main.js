--- conflicted
+++ resolved
@@ -822,19 +822,11 @@
     deleteConsent: function(userId, params) {
         if (!userId || !params) {
             return false;
-<<<<<<< HEAD
         }
         var consented = this.getAllValidConsent(userId, params.org);
         if (!consented) {
             return false;
         }
-=======
-        }
-        var consented = this.getAllValidConsent(userId, params.org);
-        if (!consented) {
-            return false;
-        }
->>>>>>> 474e7443
         var arrExcludedOrgIds = params.exclude ? params.exclude.split(","): [];
         var arrConsents = $.grep(consented, function(orgId) {
             var inArray = $.grep(arrExcludedOrgIds, function(eOrg) {
