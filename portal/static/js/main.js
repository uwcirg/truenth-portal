/*** Portal specific javascript. Topnav.js is separate and will be used across domains. **/

var userSetLang = 'en_US';// FIXME scope? defined in both tnth.js/banner and main.js
var DELAY_LOADING = false;

function equalHeightBoxes(passClass) {
    var windowsize = $(window).width();
    // Switch back to auto for small screen or to recalculate on larger
    $('.'+passClass).css("height","auto");
    if (windowsize > 768 && $('.'+passClass).length > 1) {
        var elementHeights = $('.'+passClass).map(function() {
            return $(this).height();
        }).get();
        // Math.max takes a variable number of arguments
        // `apply` is equivalent to passing each height as an argument
        var maxHeight = Math.max.apply(null, elementHeights);
        // Set each height to the max height
        $('.'+passClass).height(maxHeight);
    }
}
// Return an XHR without XHR header so  it doesn't need to be explicitly allowed with CORS
function xhr_function(){
    // Get new xhr object using default factory
    var xhr = jQuery.ajaxSettings.xhr();
    // Copy the browser's native setRequestHeader method
    var setRequestHeader = xhr.setRequestHeader;
    // Replace with a wrapper
    xhr.setRequestHeader = function(name, value) {
        // Ignore the X-Requested-With header
        if (name == 'X-Requested-With') return;
        // Otherwise call the native setRequestHeader method
        // Note: setRequestHeader requires its 'this' to be the xhr object,
        // which is what 'this' is here when executed.
        setRequestHeader.call(this, name, value);
    };
    // pass it on to jQuery
    return xhr;
}
// AJAX callback
function embed_page(data){
    $("#mainNav")
        // Embed data returned by AJAX call into container element
        .html(data);
        loader();
}
function showMain() {
    $("#mainHolder").css({
                          "visibility" : "visible",
                          "-ms-filter": "progid:DXImageTransform.Microsoft.Alpha(Opacity=100)",
                          "filter": "alpha(opacity=100)",
                          "-moz-opacity": 1,
                          "-khtml-opacity": 1,
                          "opacity": 1
                        });

}
// Loading indicator that appears in UI on page loads and when saving
var loader = function(show) {
    //landing page
    if ($("#fullSizeContainer").length > 0) {
        $("#loadingIndicator").hide();
        showMain();
        return false;
    };

    if (show) {
        $("#loadingIndicator").show();
    } else {
        setTimeout("showMain();", 500);
        if (!DELAY_LOADING) {
            setTimeout('$("#loadingIndicator").fadeOut();', 800);
        };
    };
};
<<<<<<< HEAD
=======

>>>>>>> d7a79234
var SNOMED_SYS_URL = "http://snomed.info/sct", CLINICAL_SYS_URL = "http://us.truenth.org/clinical-codes";
var CANCER_TREATMENT_CODE = "118877007", NONE_TREATMENT_CODE = "999";
var CONSENT_ENUM = {
    "consented": {
        "staff_editable": true,
        "include_in_reports": true,
        "send_reminders": true
    },
     "suspended": {
        "staff_editable": true,
        "include_in_reports": true,
        "send_reminders": false
    },
    "purged": {
        "staff_editable": false,
        "include_in_reports": false,
        "send_reminders": false
    }
};
var SYSTEM_IDENTIFIER_ENUM = {
    "external_study_id" : "http://us.truenth.org/identity-codes/external-study-id",
    "external_site_id" : "http://us.truenth.org/identity-codes/external-site-id",
    "practice_region" : "http://us.truenth.org/identity-codes/practice-region"
};
<<<<<<< HEAD
var __NOT_PROVIDED_TEXT = "not provided";
=======

var __NOT_PROVIDED_TEXT = "not provided";

>>>>>>> d7a79234
var fillViews = {
    "org": function() {
        var content = "";
        //find if top level org first
        var topLevelOrgs = $("#fillOrgs legend[data-checked]");
        if (topLevelOrgs.length > 0) {
            topLevelOrgs.each(function() {
                content += "<p class='capitalize'>" + i18next.t($(this).text()) + "</p>";
            });
        };
        $("#userOrgs input[name='organization']").each(function() {
            if ($(this).is(":checked")) {
                if ($(this).val() == "0") content += "<p>" + i18next.t("No affiliated clinic") + "</p>";
                else content += "<p>" + i18next.t($(this).closest("label").text()) + "</p>";
            };
        });
        if (!hasValue(content)) content = "<p class='text-muted'>" + i18next.t("No clinic selected") + "</p>";
        $("#userOrgs_view").html(content);
    },
    "demo":function() {
        this.name();
        this.dob();
        this.studyId();
        this.siteId();
        this.phone();
        this.altPhone();
        this.email();
        this.deceased();
        this.locale();
        this.timezone();
        this.detail();
    },
    "name": function() {
        if (!$("#firstNameGroup").hasClass("has-error") && !$("#lastNameGroup").hasClass("has-error")) {
            var content = $("#firstname").val() + " " + $("#lastname").val();
            if (hasValue($.trim(content))) $("#name_view").text(content);
            else $("#name_view").html("<p class='text-muted'></p>");
        };
    },
    "dob": function() {
        if (!$("#bdGroup").hasClass("has-error")) {
            if (hasValue($.trim($("#month option:selected").val()+$("#year").val()+$("#date").val()))) {
                var displayString = tnthDates.displayDateString($("#month option:selected").val(), $("#date").val(), $("#year").val());
                $("#dob_view").text(i18next.t(displayString));
            } else $("#dob_view").html("<p class='text-muted'>" + __NOT_PROVIDED_TEXT + "</p>");
        };
    },
    "phone": function() {
        if (!$("#phoneGroup").hasClass("has-error")) {
            var content = $("#phone").val();
            if (hasValue(content)) $("#phone_view").text(content);
            else $("#phone_view").html("<p class='text-muted'>" + __NOT_PROVIDED_TEXT + "</p>");
        };
    },
    "altPhone": function() {
        if (!$("#altPhoneGroup").hasClass("has-error")) {
            var content = $("#altPhone").val();
            if (hasValue(content)) $("#alt_phone_view").text(content);
            else $("#alt_phone_view").html("<p class='text-muted'>" + __NOT_PROVIDED_TEXT + "</p>");
        };
    },
    "email": function() {
        if (!$("#emailGroup").hasClass("has-error")) {
            var content = $("#email").val();
            if (hasValue(content)) $("#email_view").text(content);
            else $("#email_view").html("<p class='text-muted'>" + __NOT_PROVIDED_TEXT + "</p>");
        };
    },
    "studyId": function() {
        if (!$("#profileStudyIDContainer").hasClass("has-error")) {
            var content = $("#profileStudyId").val();
            if (hasValue(content)) $("#study_id_view").text(content);
            else $("#study_id_view").html("<p class='text-muted'>" + __NOT_PROVIDED_TEXT + "</p>");
        };
    },
    "siteId": function() {
        if (!$("#profileSiteIDContainer").hasClass("has-error")) {
            var content = $("#profileSiteId").val();
            if (hasValue(content)) $("#site_id_view").text(content);
            else $("#site_id_view").html("<p class='text-muted'>" + __NOT_PROVIDED_TEXT + "</p>");
        };
    },
    "detail": function() {
        this.gender();
        this.race();
        this.ethnicity();
        this.indigenous();
    },
    "gender": function() {
        if ($("#genderGroup").length > 0) {
            if (!$("#genderGroup").hasClass("has-error")) {
                var content = $("input[name=sex]:checked").val();
                if (hasValue(content)) $("#gender_view").html("<p class='capitalize'>" + i18next.t(content) + "</p>");
                else $("#gender_view").html("<p class='text-muted'>" + __NOT_PROVIDED_TEXT + "</p>");
            };
        } else $(".gender-view").hide();
    },
    "race": function() {
        if ($("#userRace").length > 0) {
            if (!$("#userRace").hasClass("has-error")) {
                var content = "";
                $("#userRace input:checkbox").each(function() {
                    if ($(this).is(":checked")) content += "<p>" + i18next.t($(this).closest("label").text()) + "</p>";
                })
                if (hasValue(content)) $("#race_view").html($.trim(content));
                else $("#race_view").html("<p class='text-muted'>" + __NOT_PROVIDED_TEXT + "</p>");
            };
        } else {
            $(".race-view").hide();
        };
    },
    "ethnicity": function() {
        if ($("#userEthnicity").length > 0) {
            if (!$("#userEthnicity").hasClass("has-error")) {
                var content = "";
                $("#userEthnicity input[type='radio']").each(function() {
                    if ($(this).is(":checked")) content += "<p>" + i18next.t($(this).closest("label").text()) + "</p>";
                })
                if (hasValue(content)) $("#ethnicity_view").html($.trim(content));
                else $("#ethnicity_view").html("<p class='text-muted'>" + __NOT_PROVIDED_TEXT + "</p>");
            };
        } else $(".ethnicity-view").hide();
    },
    "indigenous": function() {
        if ($("#userIndigenousStatus").length > 0) {
            if (!$("#userIndigenousStatus").hasClass("has-error")) {
                var content = "";
                $("#userIndigenousStatus input[type='radio']").each(function() {
                    if ($(this).is(":checked")) content += "<p>" + i18next.t($(this).next("label").text()) + "</p>";
                })
                if (hasValue($.trim(content))) $("#indigenous_view").html($.trim(content));
                else $("#indigenous_view").html("<p class='text-muted'>" + __NOT_PROVIDED_TEXT + "</p>");
            };
        } else $(".indigenous-view").hide();
    },
    "clinical": function() {
        var content = "";
        if (!$("#biopsyDateContainer").hasClass("has-error")) {
            var a = $("#patBiopsy input[name='biopsy']:checked").val();
            var biopsyDate = $("#biopsyDate").val();
            if (a == "true" && hasValue(biopsyDate)) {
                var displayDate = "";
                if (hasValue($.trim($("#biopsy_month option:selected").val()+$("#biopsy_year").val()+$("#biopsy_day").val()))) {
                    displayDate = tnthDates.displayDateString($("#biopsy_month option:selected").val(), $("#biopsy_day").val(), $("#biopsy_year").val());
                };
                if (!hasValue(displayDate)) displayDate = __NOT_PROVIDED_TEXT;
                content = $("#patBiopsy input[name='biopsy']:checked").closest("label").text();
                content += "&nbsp;&nbsp;" + displayDate;
            } else content = $("#patBiopsy input[name='biopsy']:checked").closest("label").text();
            if (hasValue(content)) $("#biopsy_view").html("<div>" + i18next.t(content) + "</div>");
            else $("#biopsy_view").html("<p class='text-muted'>" + __NOT_PROVIDED_TEXT + "</p>");
        };
        content = $("#patDiag input[name='pca_diag']:checked").closest("label").text();
        if (hasValue(content)) $("#pca_diag_view").html("<div>" + i18next.t(content) + "</div>");
        else $("#pca_diag_view").html("<p class='text-muted'>" + __NOT_PROVIDED_TEXT + "</p>");
        content = $("#patMeta input[name='pca_localized']:checked").closest("label").text();
        if (hasValue(content)) $("#pca_localized_view").html("<div>" + i18next.t(content) + "</div>");
        else $("#pca_localized_view").html("<p class='text-muted'>" + __NOT_PROVIDED_TEXT + "</p>");
    },
    "deceased": function() {
        if ($("#boolDeath").is(":checked")) {
            $("#boolDeath_view").text(i18next.t("Patient is deceased"));
            if (hasValue($("#deathDate").val()) && !$("#deathDayContainer").hasClass("has-error") && !$("#deathMonthContainer").hasClass("has-error") && !$("#deathYearContainer").hasClass("has-error")) {
                var displayString = tnthDates.displayDateString($("#deathMonth").val(), $("#deathDay").val(),$("#deathYear").val());
                $("#deathDate_view").text(i18next.t(displayString));
            };
        } else $("#boolDeath_view").html("<p class='text-muted'>" + __NOT_PROVIDED_TEXT + "</p>");
    },
    "locale": function() {
        if ($("#locale").length > 0) {
            var content = $("#locale option:selected").text();
            if (hasValue(content)) $("#locale_view").text(i18next.t(content));
            else $("#locale_view").html("<p class='text-muted'>" + __NOT_PROVIDED_TEXT + "</p>");

        } else $(".locale-view").hide();
    },
    "timezone": function() {
        if ($("#profileTimeZone").length > 0) {
            var content = $("#profileTimeZone").find("option:selected").val();
            if (hasValue(content)) $("#timezone_view").text(i18next.t(content));
            else $("#timezone_view").html("<p class='text-muted'>" + __NOT_PROVIDED_TEXT + "</p>");
        } else $(".timezone-view").hide();
    },
    "procedure": function() {
        if ($("#userProcedures").length > 0) {
            var content = "";
            $("#userProcedures tr[data-id]").each(function() {
                $(this).find("td").each(function() {
                    if (!$(this).hasClass("list-cell") && !$(this).hasClass("lastCell")) content += "<div style='line-height:1.5em'>" + i18next.t($(this).text()) + "</div>";
                });
            });
            if (hasValue(content)) $("#procedure_view").html(content);
            else $("#procedure_view").html("<p class='text-muted'>" + __NOT_PROVIDED_TEXT + "</p>");
        } else $("#procedure_view").html("<p class='text-muted'>" + __NOT_PROVIDED_TEXT + "</p>");
    }
};
var fillContent = {
    "clinical": function(data) {
        $.each(data.entry, function(i,val){
            var clinicalItem = val.content.code.coding[0].display;
            var clinicalValue = val.content.valueQuantity.value;
            //console.log(clinicalItem + " " + clinicalValue + " issued: " + val.content.issued + " last updated: " + val.content.meta.lastUpdated + " " + (new Date(val.content.meta.lastUpdated.replace(/\-/g, "/").replace("T", " ")).getTime()))
            var status = val.content.status;
            if (clinicalItem == "PCa diagnosis") {
                clinicalItem = "pca_diag";
            } else if (clinicalItem == "PCa localized diagnosis") {
                clinicalItem = "pca_localized";
            };
            var ci = $('div[data-topic="'+clinicalItem+'"]');
            if (ci.length > 0) ci.fadeIn().next().fadeIn();
            var $radios = $('input:radio[name="'+clinicalItem+'"]');
            if ($radios.length > 0) {
                if(!$radios.is(':checked')) {
                    if (status == "unknown") $radios.filter('[data-status="unknown"]').prop('checked', true);
                    else $radios.filter('[value='+clinicalValue+']').not("[data-status='unknown']").prop('checked', true);
                    if (clinicalItem == "biopsy") {
                        if (clinicalValue == "true") {
                            if (hasValue(val.content.issued)) {
                                var issuedDate = "";
                                var dString = tnthDates.formatDateString(val.content.issued, "iso-short");
                                var dArray = dString.split("-");
                                $("#biopsyDate").val(dString);
                                $("#biopsy_year").val(dArray[0]);
                                $("#biopsy_month").val(dArray[1]);
                                $("#biopsy_day").val(dArray[2]);
                                $("#biopsyDateContainer").show();
                                $("#biopsyDate").removeAttr("skipped");
                            };
                        } else {
                            $("#biopsyDate").val("");
                            $("#biopsyDateContainer").hide();
                            $("#biopsyDate").attr("skipped", "true");
                        };
                    };
                    if (clinicalItem == "pca_diag") {
                        if ($("#pca_diag_no").is(":checked")) {
                            $("#tx_yes").attr("skipped", "true");
                            $("#tx_no").attr("skipped", "true");
                        } else {
                            $("#tx_yes").removeAttr("skipped");
                            $("#tx_no").removeAttr("skipped");
                        };
                    }
                };
            };
        });
        fillViews.clinical();
    },
    "demo": function(data) {
        //console.log("in demo");
        //console.log(data)
        $('#firstname').val(data.name.given);
        $('#lastname').val(data.name.family);
        if (data.birthDate) {
            var bdArray = data.birthDate.split("-");
            $("#birthday").val(data.birthDate);
            $("#year").val(bdArray[0]);
            $("#month").val(bdArray[1]);
            $("#date").val(bdArray[2]);
        };
        if (data.deceasedDateTime) {
            if(hasValue(data.deceasedDateTime)) {
                var dArray = (data.deceasedDateTime.split("T"))[0].split("-");
                $("#deathYear").val(dArray[0]);
                $("#deathMonth").val(dArray[1]);
                $("#deathDay").val(dArray[2]);
                $("#deathDate").val(dArray[0] + "-" + dArray[1] + "-" + dArray[2]);
                $("#boolDeath").prop("checked", true);
            } else {
                $("#deathYear").val("");
                $("#deathMonth").val("");
                $("#deathDay").val("");
                $("#deathDate").val("");
                $("#boolDeath").prop("checked", false);
            };
        }

        if (data.deceasedBoolean) {
            if (String(data.deceasedBoolean).toLowerCase() == "true") {
                $("#boolDeath").prop("checked", true);
            } else $("#boolDeath").prop("checked", false);
        };

        fillViews.demo();
        // TODO - add email and phone for profile page use
        // Only on profile page
        this.ethnicity(data);
        // Get Races
        this.race(data);
        this.indigenous(data);
        this.orgs(data);
        tnthAjax.getOptionalCoreData(OT.getUserId(), false, $(".profile-item-container[data-sections='detail']"));
    },
    "name": function(data){
        if (data && data.name) {
            $('#firstname').val(data.name.given);
            $('#lastname').val(data.name.family);
        };
        fillViews.name();
    },
    "dob": function(data) {
        if (data && data.birthDate) {
            var bdArray = data.birthDate.split("-");
            $("#birthday").val(data.birthDate);
            $("#year").val(bdArray[0]);
            $("#month").val(bdArray[1]);
            $("#date").val(bdArray[2]);
        };
        fillViews.dob();
    },
    "language": function(data) {
        if (data.communication) {
            data.communication.forEach(function(item) {
                if (item.language && item.language.coding) {
                    var selected = false;
                    if (item.language.coding.length > 0) {
                        $("#locale").find("option").each(function() {
                             $(this).removeAttr("selected");
                        });
                    };
                    item.language.coding.forEach(function(l) {
                        //select the first available language
                        if (!selected) {
                            var option = $("#locale").find("option[value='" + l.code + "']");
                            if (option.length > 0) {
                                $("#locale").find("option[value='" + l.code + "']").attr("selected", "selected");
                                $("#locale").get(0).value = l.code;
                                selected = true;
                            };
                        };
                    });
                };
            });
        };
        fillViews.locale();
    },
    "ethnicity": function(data) {
        data.extension.forEach(function(item, index) {
            if (item.url === "http://hl7.org/fhir/StructureDefinition/us-core-ethnicity") {
                //console.log(item)
                item.valueCodeableConcept.coding.forEach(function(val){
                    $("#userEthnicity input:radio[value="+val.code+"]").prop('checked', true);
                    // Way to handle non-standard codes - output but hide, for submitting on update
                    if ($("#userEthnicity input:radio[value="+val.code+"]").length == 0) {
                        if (val.code !== "undefined") $("#userEthnicity").append("<input class='tnth-hide' type='checkbox' checked name='ethnicity' value='"+val.code+"' data-label='"+val.display+"' />");
                    }
                });
            };
        });
        fillViews.ethnicity();
    },
    "race": function(data) {
        // Get Races
        data.extension.forEach(function(item, index) {
            if (item.url === "http://hl7.org/fhir/StructureDefinition/us-core-race") {
                item.valueCodeableConcept.coding.forEach(function(val){
                    //console.log(val)
                    $("#userRace input:checkbox[value="+val.code+"]").prop('checked', true);
                    // Way to handle non-standard codes
                    if ($("#userRace input:checkbox[value="+val.code+"]").length == 0) {
                        // If there is any non-standard, then check the "other" in the UI
                        $("#userRace input:checkbox[value=2131-1]").prop('checked', true);
                        // Add hidden list of non-standard for form submission
                       if (val.code !== "undefined") $("#userRace").append("<input class='tnth-hide' type='checkbox' checked name='race' value='"+val.code+"' data-label='"+val.display+"' />");
                        //$("#raceOtherVal").fadeToggle();
                    }
                });
            };
        });
        fillViews.race();
    },
    "indigenous": function(data) {
        data.extension.forEach(function(item, index) {
            if (item.url === "http://us.truenth.org/fhir/StructureDefinition/AU-NHHD-METeOR-id-291036") {
                item.valueCodeableConcept.coding.forEach(function(val){
                    //console.log(val)
                    $("#userIndigenousStatus input[type='radio'][value="+val.code+"]").prop('checked', true);

                });
            };
        });
        fillViews.indigenous();
    },
    "orgs": function(data) {
        $("#userOrgs input[name='organization']").each(function() {
            $(this).prop("checked", false);
        });

        var orgStates = [];

        if (data.identifier) {
            (data.identifier).forEach(function(item) {
                if (item.system === "http://us.truenth.org/identity-codes/practice-region" && hasValue(item.value)) {
                    orgStates.push((item.value).split(":")[1]);
                }
            });
        };

        $.each(data.careProvider,function(i,val){
            var orgID = val.reference.split("/").pop();
            if (orgID == "0") {
                $("#userOrgs #noOrgs").prop("checked", true);
                $("#stateSelector").find("option[value='none']").prop("selected", true).val("none");
            }
            else {
                var ckOrg;
                if (orgStates.length > 0 && $(".state-container").length > 0) {
                    orgStates.forEach(function(state) {
                        ckOrg = $("#userOrgs input.clinic[value="+orgID+"][state='" + state + "']");
                        ckOrg.prop("checked", true);
                        $("#stateSelector").find("option[value='" + state + "']").prop("selected", true).val(i18next.t(state));
                    });
                    $(".noOrg-container").show();
                } else {
                    var ckOrg = $("body").find("#userOrgs input.clinic[value="+orgID+"]");
                    if (ckOrg.length > 0) ckOrg.prop('checked', true);
                    else {
                        var topLevelOrg = $("#fillOrgs").find("legend[orgid='" + orgID + "']");
                        if (topLevelOrg.length > 0) topLevelOrg.attr("data-checked", "true");
                    };
                };
            };
        });
        fillViews.org();
    },
    "subjectId": function(data) {
        if (data.identifier) {
            (data.identifier).forEach(function(item) {
                if (item.system == SYSTEM_IDENTIFIER_ENUM["external_study_id"]) {
                    if (hasValue(item.value)) $("#profileStudyId").val(i18next.t(item.value));
                };
            });
        };
        fillViews.studyId();
    },
    "siteId": function(data) {
        if (data.identifier) {
            (data.identifier).forEach(function(item) {
                if (item.system == SYSTEM_IDENTIFIER_ENUM["external_site_id"]) {
                    if (hasValue(item.value)) $("#profileSiteId").val(i18next.t(item.value));
                };
            });
        };
        fillViews.siteId();
    },
    "consentList" : function(data, userId, errorMessage, errorCode) {
        /**** CONSENT_WITH_TOP_LEVEL_ORG variable is set in template. see profile_macros.html for details ****/
        var ctop = (typeof CONSENT_WITH_TOP_LEVEL_ORG != "undefined") && CONSENT_WITH_TOP_LEVEL_ORG;
        var content = "";
        if (data && data["consent_agreements"] && data["consent_agreements"].length > 0) {
            var dataArray = data["consent_agreements"].sort(function(a,b){
                 return new Date(b.signed) - new Date(a.signed);
            });
            var existingOrgs = {};
            var hasConsent = false;
            var isAdmin = typeof _isAdmin != "undefined" && _isAdmin ? true: false;
            var editable = (typeof consentEditable != "undefined" && consentEditable == true) ? true : false;
            var consentDateEditable = editable && (typeof isTestPatient != "undefined" && isTestPatient);
            content = "<table id='consentListTable' class='table-bordered table-condensed table-responsive' style='width: 100%; max-width:100%'>";
            /********* Note that column headings are different between TrueNTH and EPROMs.
                 Use css class to hide/show headings accordingly
                 please see portal.css (for Truenth) and eproms.css (for EPROMs) for detail
             ********/
            var headerEnum = {"consentStatus": i18next.t("Consent Status"),
                              "status": i18next.t("Status"),
                              "agreement": i18next.t("Agreement"),
                              "consentDate": i18next.t("Date"),
<<<<<<< HEAD
                              "registrationDate": i18next.t("Regiatration Date"),
=======
                              "registrationDate": i18next.t("Registration Date"),
>>>>>>> d7a79234
                              "locale": i18next.t("GMT")
                             };
            var headerArray = ['Organization',
                                '<span class="eproms-consent-status-header">' + headerEnum["consentStatus"] + '</span><span class="truenth-consent-status-header">' + headerEnum["status"] + '</span>',
                                '<span class="agreement">' + headerEnum["agreement"] + '</span>',
                                '<span class="eproms-consent-date-header">' + headerEnum["consentDate"] + '</span><span class="truenth-consent-date-header">' + headerEnum["registrationDate"] + '</span> <span class="gmt">(' + headerEnum["locale"] + ')</span>'];
            headerArray.forEach(function (title, index) {
                if (title != "n/a") content += "<TH class='consentlist-header'>" + title + "</TH>";
            });

            var hasContent = false;
            var touObj = [];

            //for EPROMS, there is also subject website consent, which are consent terms presented to patient at initial queries,
            //and also website terms of use
            // WILL NEED TO CLARIFY
            tnthAjax.getTerms(userId, false, true, function(data) {
                if (data && data.tous) {
                    (data.tous).forEach(function(item) {
                        var fType = $.trim(item.type).toLowerCase();
                        if (fType == "subject website consent" || fType == "website terms of use") {
                            item.accepted = tnthDates.formatDateString(item.accepted); //format to accepted format D m y
                            item.display_type = $.trim((item.type).toLowerCase().replace('subject', ''));  //for displaying consent type, note: this will remove text 'subject' from being displayed
                            touObj.push(item);
                        };
                    });
                };
            });

            //NEED TO CHECK THAT USER HAS ACTUALLY CONSENTED TO TERMS of USE
            var showInitialConsentTerms = (touObj.length > 0);
            var getTOUTableHTML = function(includeHeader) {
                var touContent = "";
                if (includeHeader) {
                    headerArray.forEach(function(title) {
                        touContent += "<th class='consentlist-header'>" + title + "</th>";
                    });
                };
                //Note: Truenth and Eproms have different text content for each column.  Using css classes to hide/show appropriate content
                //wording is not spec'd out for EPROMs. won't add anything specific until instructed
                touObj.forEach(function(item, index) {
                    var org = OT.orgsList[item.organization_id];
                    touContent += "<tr data-tou-type='" + item.type + "'>";
                    touContent += "<td><span class='eproms-tou-table-text'>" + (org && hasValue(org.name) ? i18next.t(org.name) : "--") + "</span><span class='truenth-tou-table-text'>TrueNTH USA</span></td>";
                    touContent += "<td><span class='text-success small-text eproms-tou-table-text'>Agreed to <a href='" + item.agreement_url + "' target='_blank'><span class='text-capitalize'>" + i18next.t(item.display_type) + "</span></a></span><span class='text-success small-text truenth-tou-table-text'>" + i18next.t("Agreed to terms") + "</span></td>";
                    touContent += "<td><span class='eproms-tou-table-text text-capitalize'><a href='" + item.agreement_url + "' target='_blank'>" + i18next.t(item.display_type) + "</a></span><span class='truenth-tou-table-text'>" + i18next.t("TrueNTH USA Terms of Use") + "</span> <span class='agreement'>&nbsp;<a href='" + item.agreement_url + "' target='_blank'><em>" + i18next.t("View") + "</em></a></span></td>";
                    touContent += "<td>" + item.accepted + "</td></tr>";
                });
                return touContent;
            };

            dataArray.forEach(function(item, index) {
                if (item.deleted) return true;
                if (!(existingOrgs[item.organization_id]) && !(/null/.test(item.agreement_url))) {
                    if (!OT.initialized) tnthAjax.getOrgs(userId, false, true, null);
                    hasContent = true;
                    var orgName = "";
                    var orgId = item.organization_id;
                    /*****
                        consent with top level org config value is only set in Truenth, we need to get the top level org name(s) for each consent
                        for displaying purpose in EPROMs
                            ******/
                    if (!ctop) {
                        try {
                            var topOrgID = OT.getTopLevelParentOrg(orgId);
                            orgName = OT.orgsList[topOrgID].name;

                        } catch(e) {
                            orgName = OT.orgsList[orgId].name;
                        }
                    } else orgName = OT.orgsList[orgId].name;

                    var expired = (item.expires) ? tnthDates.getDateDiff(String(item.expires)) : 0;
                    var consentStatus = item.deleted ? "deleted" : (expired > 0 ? "expired": "active");
                    var deleteDate = item.deleted ? item.deleted["lastUpdated"]: "";
                    var sDisplay = "", cflag = "";
                    var se = item.staff_editable, sr = item.send_reminders, ir = item.include_in_reports, cflag = "";
                    var signedDate = tnthDates.formatDateString(item.signed);
                    var editorUrlEl = $("#" + orgId + "_editor_url");
                    var isDefault = /stock\-org\-consent/.test(item.agreement_url);
                    var consentLabels = {
                        "default": i18next.t("Consented"),
                        "consented": i18next.t("Consented / Enrolled"),
<<<<<<< HEAD
                        "withdrawn": i18next.t("Withdrawn - Suspend Data Collection and Report Historic Data"),
                        "purged": i18next.t("Purged / Removed")
=======
                        "withdrawn": "<span data-eproms='true'>" + i18next.t("Withdrawn - Suspend Data Collection and Report Historic Data") + "</span>" +
                                      "<span data-truenth='true'>" + i18next.t("Suspend Data Collection and Report Historic Data") + "</span>",
                        "purged": "Purged / Removed"
>>>>>>> d7a79234
                    };

                    switch(consentStatus) {
                        case "deleted":
                            sDisplay = "<span class='text-danger'>&#10007;</span><br/><span class='text-danger' style='font-size: 0.9em'>(" + i18next.t("deleted on") + " " + deleteDate.replace("T", " ") + " GMT)</span>";
                            break;
                        case "expired":
                            sDisplay = "<span class='text-warning'>&#10007; <br><span>(" + i18next.t("expired") + "</span>";
                            break;
                        case "active":
                            if (se && sr && ir) {
                                    if (isDefault) sDisplay = "<span class='text-success small-text'>" + consentLabels["default"] + "</span>";
                                    else sDisplay = "<span class='text-success small-text'>" + consentLabels["consented"] + "</span>";
                                    cflag = "consented";
                            } else if (se && ir && !sr) {
                                    sDisplay = "<span class='text-warning small-text withdrawn-label'>" + consentLabels["withdrawn"] + "</span>";
                                    cflag = "suspended";
                            } else if (!se && !ir && !sr) {
                                    sDisplay = "<span class='text-danger small-text'>" + consentLabels["purged"] + "</span>";
                                    cflag = "purged";
                            } else {
                                //backward compatible?
                                sDisplay = "<span class='text-success small-text'>" + consentLabels["consented"] + "</span>";
                                cflag = "consented";
                            };
                            break;
                    };
                    var modalContent = "", consentDateModalContent = "";

                    if (editable && consentStatus == "active") {
                        /****** modal content for modifying consent status *******/
                        /*
                         * NOTE, consent withdrawn verbiage is different between EPROMS and TRUENTH
                         * different verbiage is hidden/shown via css - see .withdrawn-label class in respective css files
                         */
                        modalContent += '<div class="modal fade" id="consent' + index + 'Modal" tabindex="-1" role="dialog" aria-labelledby="consent' + index + 'ModalLabel">'
                            + '<div class="modal-dialog" role="document">'
                            + '<div class="modal-content">'
                            + '<div class="modal-header">'
                            + '<button type="button" class="close" data-dismiss="modal" aria-label="' + i18next.t("Close") +'"><span aria-hidden="true">&times;</span></button>'
                            + '<h5 class="modal-title">' + i18next.t("Consent Status Editor") + '</h5>'
                            + '</div>'
                            + '<div class="modal-body" style="padding: 0 2em">'
                            + '<br/><h4 style="margin-bottom: 1em">' + i18next.t("Modify the consent status for this user to") + '</h4>'
                            + '<div style="font-size:0.95em; margin-left:1em">'
                            + '<div class="radio"><label><input class="radio_consent_input" name="radio_consent_' + index + '" type="radio" modalId="consent' + index + 'Modal" value="consented" data-orgId="' + item.organization_id + '" data-agreementUrl="' + String(item.agreement_url).trim() + '" data-userId="' + userId + '" ' +  (cflag == "consented"?"checked": "") + '>' + consentLabels["consented"] + '</input></label></div>'
                            + '<div class="radio"><label class="text-warning"><input class="radio_consent_input" name="radio_consent_' + index + '" type="radio" modalId="consent' + index + 'Modal" value="suspended" data-orgId="' + item.organization_id + '" data-agreementUrl="' + String(item.agreement_url).trim() + '" data-userId="' + userId + '" ' +  (cflag == "suspended"?"checked": "") + '><span class="withdrawn-label">' + consentLabels["withdrawn"] + '</span></input></label></div>'
                            + (isAdmin ? ('<div class="radio"><label class="text-danger"><input class="radio_consent_input" name="radio_consent_' + index + '" type="radio" modalId="consent' + index + 'Modal" value="purged" data-orgId="' + item.organization_id + '" data-agreementUrl="' + String(item.agreement_url).trim() + '" data-userId="' + userId + '" ' + (cflag == "purged"?"checked": "") +'>' + consentLabels["purged"] + '</input></label></div>') : "")
                            + '</div><br/><br/>'
                            + '</div>'
                            + '<div class="modal-footer">'
                            + '<button type="button" class="btn btn-default" data-dismiss="modal" style="font-size:0.9em">' + i18next.t("Close", {"": "Close"}) + '</button>'
                            + '</div>'
                            + '</div></div></div>';

                        /**** modal content for editing consent date for test patient ****/
                        consentDateModalContent += '<div class="modal fade consent-date-modal" id="consentDate' + index + 'Modal" tabindex="-1" role="dialog" aria-labelledby="consentDate' + index + 'ModalLabel">'
                            + '<div class="modal-dialog" role="document">'
                            + '<div class="modal-content">'
                            + '<div class="modal-header">'
                            + '<button type="button" class="close" data-dismiss="modal" aria-label="' + i18next.t("Close") + '"><span aria-hidden="true">&times;</span></button>'
                            + '<h5 class="modal-title">' + i18next.t("Consent Date Editor") + '</h5>'
                            + '</div>'
                            + '<div class="modal-body" style="padding: 0 2em">'
                            + '<br/><h4>Current consent date: <span class="text-success">' + tnthDates.formatDateString(item.signed, "d M y hh:mm:ss") + '</span></h4>'
                            + '<p style="margin-bottom: 0.6em">' + i18next.t("Modify the consent date") + ' <span class="text-muted">' + i18next.t("(GMT 24-hour format)") + '</span> ' + i18next.t("for this agreement to:") +  '</p>'
                            + '<br/><div id="consentDateLoader_' + index + '" class="loading-message-indicator"><i class="fa fa-spinner fa-spin fa-2x"></i></div>'
                            + '<div id="consentDateContainer_' + index + '" class="form-group consent-date-container">'
                            + '<div class="row">'
                            + '<div class="col-md-3 col-sm-3">'
                            + '<input type="text" id="consentDate_' + index + '" class="form-control consent-date" data-index="' + index + '" data-status="' + cflag + '" data-orgId="' + item.organization_id + '" data-agreementUrl="' + String(item.agreement_url).trim() + '" data-userId="' + userId + '" placeholder="d M yyyy" maxlength="11" style="margin: 0.5em 0"/>'
                            + '</div>'
                            + '<div class="col-md-2 col-sm-3">'
                            + '<input type="text" id="consentHour_' + index + '" maxlength="2" placeholder="hh" data-index="' + index + '" class="form-control consent-hour" data-default-value="00" style="width: 60px; margin: 0.5em 0;"/>'
                            + '</div>'
                            + '<div class="col-md-2 col-sm-3">'
                            + '<input type="text" id="consentMinute_' + index + '" maxlength="2" placeholder="mm" data-index="' + index + '" class="form-control consent-minute" data-default-value="00" style="width: 60px; margin: 0.5em 0;"/>'
                            + '</div>'
                            + '<div class="col-md-2 col-sm-3">'
                            + '<input type="text" id="consentSecond_' + index + '" maxlength="2" placeholder="ss" data-index="' + index + '" class="form-control consent-second" data-default-value="00" style="width: 60px; margin: 0.5em 0;"/>'
                            + '</div></div>'
                            + '</div><div id="consentDateError_' + index + '" class="set-consent-error error-message"></div><br/><br/>'
                            + '</div>'
                            + '<div class="modal-footer">'
                            + '<button type="button" class="btn btn-default btn-submit" data-index="' + index + '">' + i18next.t("Submit") + '</button>'
                            + '<button type="button" class="btn btn-default" data-dismiss="modal">' + i18next.t("Close") + '</button>'
                            + '</div>'
                            + '</div></div></div>';

                    };

                    if (showInitialConsentTerms) content += getTOUTableHTML();

                    content += "<tr>";

                    [
                        {
                            content: (orgName != "" && orgName != undefined? orgName : item.organization_id)
                        },
                        {
                            content: sDisplay + (editable && consentStatus == "active"? '&nbsp;&nbsp;<a data-toggle="modal" data-target="#consent' + index + 'Modal" ><span class="glyphicon glyphicon-pencil" aria-hidden="true" style="cursor:pointer; color: #000"></span></a>' + modalContent: ""),
                            "_class": "indent"
                        },
                        {
                            content: function(item) {
                                var s = "";
                                if (isDefault) s = i18next.t("Sharing information with clinics ") + "<span class='agreement'>&nbsp;<a href='" + decodeURIComponent(item.agreement_url) + "' target='_blank'><em>" + i18next.t("View") + "</em></a></span>";
                                else {
                                    s = "<span class='agreement'><a href='" + item.agreement_url + "' target='_blank'><em>View</em></a></span>" +
                                    ((editorUrlEl.length > 0 && hasValue(editorUrlEl.val())) ? ("<div class='button--LR' " + (editorUrlEl.attr("data-show") == "true" ?"data-show='true'": "data-show='false'") + "><a href='" + editorUrlEl.val() + "' target='_blank'>" + i18next.t("Edit in Liferay") + "</a></div>") : "")
                                };
                                return s;
                            } (item)
                        },
                        {
                            content: signedDate + (consentDateEditable && consentStatus == "active"? '&nbsp;&nbsp;<a data-toggle="modal" data-target="#consentDate' + index + 'Modal" ><span class="glyphicon glyphicon-pencil" aria-hidden="true" style="cursor:pointer; color: #000"></span></a>' + consentDateModalContent: "")

                        }
                    ].forEach(function(cell) {
                        if (cell.content != "n/a") content += "<td class='consentlist-cell" + (cell._class? (" " + cell._class): "") + "' >" + cell.content + "</td>";
                    });
                    content += "</tr>";
                    existingOrgs[item.organization_id] = true;
                };

            });
            content += "</table>";

            if (hasContent) {
                $("#profileConsentList").html(content);
                if (!ctop) $("#profileConsentList .agreement").each(function() {
                    $(this).parent().hide();
                });
                 $("#profileConsentList .button--LR").each(function() {
                     if ($(this).attr("show") == "true") $(this).addClass("show");
                 });
            } else {
                if (showInitialConsentTerms) {
                        content = "<table id='consentListTable' class='table-bordered table-hover table-condensed table-responsive' style='width: 100%; max-width:100%'>"
                        content += getTOUTableHTML(true);
                        content += "</table>"
                        $("#profileConsentList").html(content);
                } else  $("#profileConsentList").html("<span class='text-muted'>" + i18next.t("No Consent Record Found") + "</span>");
            };

            $("#profileConsentList tr:visible").each(function(index) {
                if (index % 2 === 0) $(this).addClass("even");
                else $(this).addClass("odd");
            });

            if (editable) {
                $("input[class='radio_consent_input']").each(function() {
                    $(this).on("click", function() {
                        var o = CONSENT_ENUM[$(this).val()];
                        if (o) {
                            o.org = $(this).attr("data-orgId");
                            o.agreementUrl = $(this).attr("data-agreementUrl");
                        };
                        if ($(this).val() == "purged") tnthAjax.deleteConsent($(this).attr("data-userId"), {org: $(this).attr("data-orgId")});
                        else  tnthAjax.setConsent($(this).attr("data-userId"), o, $(this).val());
                        $("#" + $(this).attr("modalId")).modal('hide');
                        if (typeof reloadConsentList != "undefined") reloadConsentList();
                    });
                });
            };
            if (consentDateEditable) {
                var today = new Date();
                $(".consent-date-modal").each(function() {
                    $(this).on("shown.bs.modal", function() {
                        $(this).find(".consent-date").focus();
                        $(this).addClass("active");
                        $(this).find("input").each(function() {
                            if (hasValue($(this).attr("data-default-value"))) $(this).val($(this).attr("data-default-value"));
                            else $(this).val("");
                        });
                        $(this).find(".set-consent-error").html("");
                    });
                    $(this).on("hidden.bs.modal", function() {
                        $(this).removeClass("active");
                    });
                });
                $("#profileConsentList .consent-date").datepicker({"format": "d M yyyy", "forceParse": false, "endDate": today, "autoclose": true});
                $("#profileConsentList .consent-hour, #profileConsentList .consent-minute, #profileConsentList .consent-second").each(function() {
                    __convertToNumericField($(this));
                });
                $("#profileConsentList .consent-date, #profileConsentList .consent-hour, #profileConsentList .consent-minute, #profileConsentList .consent-second").each(function() {
                    $(this).on("change", function() {
                        var dataIndex = $.trim($(this).attr("data-index"));
                        var d = $("#consentDate_" + dataIndex);
                        var h = $("#consentHour_" + dataIndex).val();
                        var m = $("#consentMinute_" + dataIndex).val();
                        var s = $("#consentSecond_" + dataIndex).val();
                        var errorMessage = "";

                        if (hasValue(d.val())) {
                            var isValid = tnthDates.isValidDefaultDateFormat(d.val());
                            if (!isValid) {
                                errorMessage += (hasValue(errorMessage)?"<br/>":"") + i18next.t("Date must in the valid format.");
                                d.datepicker("hide");
                            };
                        };

                        /**** validate hour [0]0 ****/
                        if (hasValue(h)) {
                            if (!(/^([1-9]|0[0-9]|1\d|2[0-3])$/.test(h))) {
                                errorMessage += (hasValue(errorMessage)?"<br/>":"") + i18next.t("Hour must be in valid format, range 0 to 23.");
                            };
                        };

                        /***** validate minute [0]0 *****/
                        if (hasValue(m)) {
                            if (!(/^(0[0-9]|[1-9]|[1-5]\d)$/.test(m))) {
                                errorMessage += (hasValue(errorMessage)?"<br/>":"") + i18next.t("Minute must be in valid format, range 0 to 59.");
                            };
                        };
                        /***** validate second [0]0 *****/
                        if (hasValue(s)) {
                            if (!(/^(0[0-9]|[1-9]|[1-5]\d)$/.test(s))) {
                                errorMessage += (hasValue(errorMessage)?"<br/>":"") + i18next.t("Second must be in valid format, range 0 to 59.");
                            };
                        };

                        if (hasValue(errorMessage)) {
                            $("#consentDateError_" + dataIndex).html(errorMessage);
                        } else $("#consentDateError_" + dataIndex).html("");

                    });
                });

                $("#profileConsentList .btn-submit").each(function() {
                    $(this).on("click", function() {
                        var dataIndex = $.trim($(this).attr("data-index"));
                        var ct = $("#consentDate_" + dataIndex);
                        var h = $("#consentHour_" + dataIndex).val();
                        var m = $("#consentMinute_" + dataIndex).val();
                        var s = $("#consentSecond_" + dataIndex).val();
                        var isValid = hasValue(ct.val());
                        if (isValid) {
                            var dt = new Date(ct.val());
                            //2017-07-06T22:04:50 format
                            var cDate = dt.getFullYear()
                                        + "-"
                                        + (dt.getMonth()+1)
                                        + "-"
                                        + dt.getDate()
                                        + "T"
                                        + (hasValue(h) ? pad(h) : "00")
                                        + ":"
                                        + (hasValue(m) ? pad(m) : "00")
                                        + ":"
                                        + (hasValue(s) ? pad(s) : "00");

                            var o = CONSENT_ENUM[ct.attr("data-status")];

                            if (o) {
                                o.org = ct.attr("data-orgId");
                                o.agreementUrl = ct.attr("data-agreementUrl");
                                o.acceptance_date = cDate;
                                o.testPatient = true;
                                setTimeout((function() { $("#consentDateContainer_" + dataIndex).hide(); })(), 200);
                                setTimeout((function() { $("#consentDateLoader_" + dataIndex).show(); })(), 450);
                                /**** disable close buttons while processing request ***/
                                $("#consentListTable button[data-dismiss]").attr("disabled", true);

                                //serId, params, status, sync, callback)
                                var serverErrorMessage = i18next.t("Error processing data.  Make sure the date is in the correct format.");
                                setTimeout("tnthAjax.setConsent(" + ct.attr("data-userId") + "," + JSON.stringify(o) + ",'" + ct.attr("data-status") + "', true, function(data) { if (data) {"
                                            + " if (data && data.error) { "
                                            + '  $("#profileConsentList .consent-date-modal.active").find(".set-consent-error").text("' + serverErrorMessage + '"); '
                                            + '  setTimeout((function() { $("#profileConsentList .consent-date-modal.active").find(".consent-date-container").show(); })(), 200);'
                                            + '  setTimeout((function() { $("#profileConsentList .consent-date-modal.active").find(".loading-message-indicator").hide(); })(), 450);'
                                            + '  $("#consentListTable button[data-dismiss]").attr("disabled", false);'
                                            + '  } else { '
                                            + '  $("#consentListTable .modal").modal("hide");'
                                            + '  if (typeof reloadConsentList != "undefined") reloadConsentList(); '
                                            + '  else setTimeout("location.reload();", 2000); '
                                            + '  }; '
                                            + ' }})', 100);
                            };
                        } else  $("#consentDateError_" + dataIndex).text(i18next.t("You must enter a valid date/time"));

                    });
                });
            };

        } else {
            if (hasValue(errorMessage)) {
                $("#profileConsentList").html(errorMessage ? ("<p class='text-danger'>" + errorMessage + "</p>") : ("<p class='text-muted'>" + i18next.t("No consent found for this user.") + "</p>"));
            } else if (parseInt(errorCode) == 401) {
                var msg = i18next.t("You do not have permission to edit this patient record.");
                $("#profileConsentList").html("<p class='text-danger'>" + msg + "</p>");
            } else {
                if (showInitialConsentTerms) {
                    content = "<table id='consentListTable' class='table-bordered table-hover table-condensed table-responsive' style='width: 100%; max-width:100%'>"
                    content += getTOUTableHTML(true);
                    content += "</table>";
                    $("#profileConsentList").html(content);
                } else $("#profileConsentList").html("<span class='text-muted'>" + i18next.t("No Consent Record Found")+ "</span>");
            };
        };
        $("#profileConsentList").animate({opacity: 1});
    },
    "treatment": function(data) {
        var treatmentCode = tnthAjax.hasTreatment(data);
        if (treatmentCode) {
            if (treatmentCode == CANCER_TREATMENT_CODE) {
                $("#tx_yes").prop("checked", true);
            } else {
                $("#tx_no").prop("checked", true);
            };
        };
    },
    "proceduresContent": function(data,newEntry) {
        if (data.entry.length == 0) {
            $("body").find("#userProcedures").html("<p id='noEvents' style='margin: 0.5em 0 0 1em'><em>" + i18next.t("You haven't entered any management option yet.") + "</em></p>").animate({opacity: 1});
            $("#pastTreatmentsContainer").hide();
            fillViews.procedure();
            return false;
        };

        // sort from newest to oldest
        data.entry.sort(function(a,b){
            return new Date(b.resource.performedDateTime) - new Date(a.resource.performedDateTime);
        });

        var contentHTML = "", proceduresHtml = "";
        // If we're adding a procedure in-page, then identify the highestId (most recent) so we can put "added" icon
        var highestId = 0;
        $.each(data.entry,function(i,val){
            var code = val.resource.code.coding[0].code;
            if (code != CANCER_TREATMENT_CODE && code != NONE_TREATMENT_CODE) {
                var procID = val.resource.id;
                var displayText = val.resource.code.coding[0].display;
                var performedDateTime = val.resource.performedDateTime;
                var performedDate = new Date(String(performedDateTime).replace(/-/g,"/").substring(0, performedDateTime.indexOf('T')));
                var cPerformDate = performedDate.toLocaleDateString('en-GB', {day: 'numeric', month: 'short', year: 'numeric'});
                //console.log("date: " + performedDateTime + " cdate: " + performedDate);
                var deleteInvocation = '';
                var creatorDisplay = val.resource.meta.by.display;
                var creator = val.resource.meta.by.reference;
                creator = creator.match(/\d+/)[0];// just the user ID, not eg "api/patient/46";
                if (creator == currentUserId) {
                    creator = i18next.t("you");
                    deleteInvocation = "  <a data-toggle='popover' class='btn btn-default btn-xs confirm-delete' style='font-size: 0.95em; padding: 0.2em 0.6em; color:#777; border: 1px solid #bdb9b9; position: relative; top: -0.3em' data-content='" + i18next.t("Are you sure you want to delete this treatment?") + "<br /><br /><a href=\"#\" class=\"btn-delete btn btn-tnth-primary\" style=\"font-size:0.95em\">" + i18next.t("Yes") + "</a> &nbsp;&nbsp;&nbsp; <a class=\"btn cancel-delete\" style=\"font-size: 0.95em\">" + i18next.t("No") + "</a>' rel='popover'><i class='fa fa-times'></i> " + i18next.t("Delete") + "</span>";
                }
                else if (creator == subjectId) {
                    creator = i18next.t("this patient");
                }
                else creator = i18next.t("staff member") + ", <span class='creator'>" + (hasValue(creatorDisplay) ? creatorDisplay: creator) + "</span>, ";
                var dtEdited = val.resource.meta.lastUpdated;
                dateEdited = new Date(dtEdited);
                contentHTML += "<tr data-id='" + procID + "' data-code='" + code + "'><td width='1%' valign='top' class='list-cell'>&#9679;</td><td class='col-md-8 col-xs-8' valign='top'>" + (cPerformDate?cPerformDate:performedDate) + "&nbsp;--&nbsp;" + displayText + "&nbsp;<em>(" + i18next.t("data entered by ") + creator + i18next.t(" on ") + dateEdited.toLocaleDateString('en-GB', {day: 'numeric', month: 'short', year: 'numeric'}) + ")</em></td><td class='col-md-4 col-xs-4 lastCell text-left' valign='top'>&nbsp;" + deleteInvocation + "</td></tr>";
                if (procID > highestId) {
                    highestId = procID;
                };
            };
        });

        if (hasValue(contentHTML)) {
            proceduresHtml = '<table  class="table-responsive" width="100%" id="eventListtnthproc" cellspacing="4" cellpadding="6">';
            proceduresHtml += contentHTML;
            proceduresHtml += '</table>';
            $("#userProcedures").html(proceduresHtml);
            $("#pastTreatmentsContainer").fadeIn();

        } else {
            $("#pastTreatmentsContainer").fadeOut();
        }

        // If newEntry, then add icon to what we just added
        if (newEntry) {
            $("#eventListtnthproc").find("tr[data-id='" + highestId + "'] td.lastCell").append("&nbsp; <small class='text-success'><i class='fa fa-check-square-o'></i> <em>" + i18next.t("Added") + "!</em></small>");
        }
        $('[data-toggle="popover"]').popover({
            trigger: 'click',
            placement: 'top',
            html: true
        });
        fillViews.procedure();
    },
    "timezone": function(data) {
        data.extension.forEach(function(item, index) {
            if (item.url === "http://hl7.org/fhir/StructureDefinition/user-timezone") {
                $("#profileTimeZone option").each(function() {
                    if ($.trim($(this).val()) == $.trim(item.timezone)) {
                        $(this).prop("selected", true);
                    };
                });
            };
        });
        fillViews.timezone();
    },
    "roleList": function(data) {
        data.roles.forEach(function(role) {
            $("#rolesGroup").append("<div class='checkbox'><label><input type='checkbox' name='user_type' value='" + role.name + "' data-save-container-id='rolesGroup'>" + i18next.t((role.name.replace(/\_/g, " ").replace(/\b[a-z]/g,function(f){return f.toUpperCase();}))) + "</label></div>");
        });
    },
    "roles": function(data,isProfile) {
        $.each(data.roles, function(i,val){
            var userRole = val.name;
            // Handle profile differently than initial_queries
            if (isProfile) {
                $.each(data.roles,function(i,val){
                    $("#rolesGroup input:checkbox[value="+val.name+"]").prop('checked', true);
                });
            } else {
                var $radios = $('input[name=user_type]');
                if($radios.is(':checked') === false) {
                    $radios.filter('[value='+userRole+']').prop('checked', true);
                };
            }
        });
    },
    "terms": function(data) {
        if (data.tous) {
            function typeInTous(type) {
                var found = false;
                (data.tous).forEach(function(item) {
                    if (!found && item.type == type) found = true;
                });
                return found;
            };

            $("#termsCheckbox [data-type='terms']").each(function() {
                var arrTypes = ($(this).attr("data-tou-type")).split(",");
                var self = $(this);
                var item_found  = 0;
                arrTypes.forEach(function(type) {
                    if (typeInTous(type)) {
                        item_found++;
                    };
                });
                var additional = $(this).find("[data-core-data-subtype]");
                if (additional.length > 0) {
                    at = additional.attr("data-tou-type");
                    if (typeInTous(at)) item_found++;
                };
                if (item_found == (arrTypes.length+additional.length)) {
                    self.find("i").removeClass("fa-square-o").addClass("fa-check-square-o").addClass("edit-view");
                    self.attr("data-agree", "true");
                    var vs = self.find(".display-view");
                    if (vs.length > 0) {
                        self.show();
                        vs.show();
                        (self.find(".edit-view")).each(function() {
                            $(this).hide();
                        });
                    };
                };
            });
        };
        setTimeout(function() {
            var agreedCheckboxes = $("#termsCheckbox [data-type='terms'][data-agree='false']:visible");
            if (agreedCheckboxes.length > 1) {
                $("#termsReminderCheckboxText").text(i18next.t("You must agree to the terms and conditions by checking the provided checkboxes."));
            };
            if (agreedCheckboxes.length == 0) $("#termsText").addClass("agreed");
        }, 2000);
    }
};
var assembleContent = {
    "demo": function(userId,onProfile, targetField, sync) {

        var demoArray = {};
        demoArray["resourceType"] = "Patient";

        var fname = $("input[name=firstname]").val(), lname = $("input[name=lastname]").val();

        demoArray["name"] = {
            "given": $.trim(fname),
            "family": $.trim(lname)
        };


        var bdFieldVal = $("input[name=birthDate]").val();

        if (! hasValue(bdFieldVal)) {
            var y = $("#year").val(), m = $("#month").val(), d = $("#date").val();
            if (hasValue(y) && hasValue(m) && hasValue(d)) bdFieldVal = y + "-" + m + "-" + d;
        };

        if (bdFieldVal != "") demoArray["birthDate"] = bdFieldVal;

        if ($("#userOrgs input[name='organization']").length > 0) {
            var orgIDs;
            orgIDs = $("#userOrgs input[name='organization']").map(function(){
                if ($(this).prop("checked")) return { reference: "api/organization/"+$(this).val() };
            }).get();

            if (orgIDs) {
                if (orgIDs.length > 0) {
                    demoArray["careProvider"] = orgIDs;
                };
            };

        };

        /**** dealing with the scenario where user can be affiliated with top level org e.g. CRV, IRONMAN, via direct database addition **/
        var topLevelOrgs = $("#fillOrgs legend[data-checked]");
        if (topLevelOrgs.length > 0)  {
            topLevelOrgs.each(function() {
                var tOrg = $(this).attr("orgid");
                if (hasValue(tOrg)) {
                    if (!demoArray["careProvider"]) demoArray["careProvider"] = [];
                    demoArray["careProvider"].push({reference: "api/organization/" + tOrg});
                };
            });
        };


         //don't update org to none if there are top level org affiliation above
         if (!demoArray["careProvider"] || (demoArray["careProvider"] && demoArray["careProvider"].length == 0)) {
            if ($("#aboutForm").length == 0) demoArray["careProvider"] = [{reference: "api/organization/" + 0}];
         };

        if (hasValue($("#deathDate").val())) {
            demoArray["deceasedDateTime"] = $("#deathDate").val();
        };

        if (!hasValue($("#deathDate").val())) {
            if ($("#boolDeath").length > 0) {
                if ($("#boolDeath").prop("checked")) {
                    demoArray["deceasedBoolean"] = true;
                } else demoArray["deceasedBoolean"] = false;
            };
        };

        if (onProfile) {

            // Grab profile field values - looks for regular and hidden, can be checkbox or radio
            var e =  $("#userEthnicity"), r = $("#userRace"), i = $("#userIndigenousStatus"), tz = $("#profileTimeZone");
            var ethnicityIDs, raceIDs, indigenousIDs, tzID;

            demoArray["extension"] = [];


            if (e.length > 0) {
                ethnicityIDs = $("#userEthnicity input:checked").map(function(){
                    return { code: $(this).val(), system: "http://hl7.org/fhir/v3/Ethnicity" };
                }).get();

                if (ethnicityIDs) {
                    demoArray["extension"].push(
                        {   "url": "http://hl7.org/fhir/StructureDefinition/us-core-ethnicity",
                            "valueCodeableConcept": {
                                "coding": ethnicityIDs
                            }
                        }
                    );
                };
            };
            // Look for race checkboxes, can be hidden
            if (r.length > 0 ) {
                raceIDs = $("#userRace input:checkbox:checked").map(function(){
                    return { code: $(this).val(), system: "http://hl7.org/fhir/v3/Race" };
                }).get();
                if (raceIDs) {
                    demoArray["extension"].push(
                        {   "url": "http://hl7.org/fhir/StructureDefinition/us-core-race",
                            "valueCodeableConcept": {
                                "coding": raceIDs
                            }
                        }
                    );

                };
            };

            if (i.length > 0) {
                indigenousIDs = $("#userIndigenousStatus input[type='radio']:checked").map(function() {
                    return { code: $(this).val(), system: "http://us.truenth.org/fhir/valueset/AU-NHHD-METeOR-id-291036" };
                }).get();
                if (indigenousIDs) {
                    demoArray["extension"].push(
                        {   "url": "http://us.truenth.org/fhir/StructureDefinition/AU-NHHD-METeOR-id-291036",
                             "valueCodeableConcept": {
                                 "coding": indigenousIDs
                             }
                         }
                    )
                };
            };

            if ($("#locale").length > 0 && $("#locale").find("option:selected").length > 0) {
                demoArray["communication"] = [
                    {"language": {
                        "coding": [
                            {   "code": $("#locale").find("option:selected").val(),
                                "display": $("#locale").find("option:selected").text(),
                                "system": "urn:ietf:bcp:47"
                            }
                        ]
                    }}
                ];
            };

            if (tz.length > 0) {
                tzID = $("#profileTimeZone option:selected").val();
                if (tzID) {
                    demoArray["extension"].push(
                        {
                            timezone: tzID,
                            url: "http://hl7.org/fhir/StructureDefinition/user-timezone"
                        }
                    );
                };
            };

            var studyId = $("#profileStudyId").val();
            var siteId = $("#profileSiteId").val();
            var states = [];

            $("#userOrgs input[name='organization']").each(function() {
                if ($(this).is(":checked")) {
                    if (hasValue($(this).attr("state")) && parseInt($(this).val()) != 0) states.push($(this).attr("state"));
                };
            });

            if (hasValue(studyId) || hasValue(siteId) || states.length > 0) {
                var identifiers = null;
                //get current identifier(s)
                $.ajax ({
                    type: "GET",
                    url: '/api/demographics/'+userId,
                    async: false
                }).done(function(data) {
                    if (data && data.identifier) {
                        identifiers = [];
                        (data.identifier).forEach(function(identifier) {
                            if (identifier.system != SYSTEM_IDENTIFIER_ENUM["external_study_id"] &&
                                identifier.system != SYSTEM_IDENTIFIER_ENUM["external_site_id"] &&
                                identifier.system != SYSTEM_IDENTIFIER_ENUM["practice_region"]) identifiers.push(identifier);
                        });
                    };
                }).fail(function() {
                   // console.log("Problem retrieving data from server.");
                });

                if (hasValue(studyId)) {
                    studyId = $.trim(studyId);
                    var studyIdObj = {
                        system: SYSTEM_IDENTIFIER_ENUM["external_study_id"],
                        use: "secondary",
                        value: studyId
                    };

                    if (identifiers) {
                        identifiers.push(studyIdObj);
                    } else {
                        identifiers = [studyIdObj];
                    };
                };

                if (hasValue(siteId)) {
                    siteId = $.trim(siteId);
                    var siteIdObj = {
                        system: SYSTEM_IDENTIFIER_ENUM["external_site_id"],
                        use: "secondary",
                        value: siteId
                    };

                    if (identifiers) {
                        identifiers.push(siteIdObj);
                    } else {
                        identifiers = [siteIdObj];
                    };
                };

                if (states.length > 0) {
                    states.forEach(function(state) {
                        identifiers.push({
                            system: SYSTEM_IDENTIFIER_ENUM["practice_region"],
                            use: "secondary",
                            value: "state:" + state
                        });
                    });
                };
                demoArray["identifier"] = identifiers;
            };


            demoArray["gender"] = $("input[name=sex]:checked").val();

            demoArray["telecom"] = [];

            var emailVal = $("input[name=email]").val();
            if ($.trim(emailVal) != "") {
                demoArray["telecom"].push({ "system": "email", "value": $.trim(emailVal) });
            } else {
                //'__no_email__'
                demoArray["telecom"].push({ "system": "email", "value": "__no_email__" });
            };

            demoArray["telecom"].push({ "system": "phone", "use": "mobile", "value": $.trim($("input[name=phone]").val()) });
            demoArray["telecom"].push({ "system": "phone", "use": "home", "value": $.trim($("input[name=altPhone]").val()) });
        };
        tnthAjax.putDemo(userId,demoArray, targetField, sync);

    },
    "name": function(userId) {

        var firstName = $("input[name=firstname]").val();
        var lastName = $("input[name=lastname]").val();
        if (firstName != "" && lastName != "") {
            var demoArray = {};
            demoArray["resourceType"] = "Patient";
            demoArray["name"] = {
                "given": $("input[name=firstname]").val(),
                "family": $("input[name=lastname]").val()
            };
            tnthAjax.putDemo(userId,demoArray);
        };

    },
    "dob": function(userId) {
        var demoArray = {};
        var birthday = $("input[name='birthDate']").val();
        var month = $("#month").find("option:selected").val();
        var day = $("input[name='birthdayDate']").val();
        var year = $("input[name='birthdayYear']").val();
        var birthDate = "";

        if (birthday == "") {
            if (month != "" && day != "" && year != "") {
                birthDate = year + "-" + month + "-" + day;
            };
        };
        if (birthday  != "" || birthDate != "") {
            demoArray["resourceType"] = "Patient";
            demoArray["birthDate"] = (birthday != "" ? birthday: birthDate);
            tnthAjax.putDemo(userId,demoArray);
        }
    },
    "orgs": function(userId) {

        var orgIDs = $("#userOrgs input[name='organization']:checked").map(function(){
            return { reference: "api/organization/"+$(this).val() };
        }).get();

        //console.log("org ids" + orgIDs)

        if (typeof orgIDs === 'undefined'){
            orgIDs = [0]  // special value for `none of the above`
        };


        var demoArray = {};
        demoArray["resourceType"] = "Patient";
        demoArray["careProvider"] = orgIDs;
        tnthAjax.putDemo(userId, demoArray);
    },
    "coreData": function(userId) {
        var demoArray = {};
        demoArray["resourceType"] = "Patient";
        demoArray["extension"] = [];
        if ($("#userEthnicity").length > 0) {
            var ethnicityIDs = $("#userEthnicity input:checked").map(function(){
                return { code: $(this).val(), system: "http://hl7.org/fhir/v3/Ethnicity" };
            }).get();
            demoArray["extension"].push(
                { "url": "http://hl7.org/fhir/StructureDefinition/us-core-ethnicity",
                    "valueCodeableConcept": {
                        "coding": ethnicityIDs
                    }
                }
            );
        }
        if ($("#userRace").length > 0) {
            var raceIDs = $("#userRace input:checkbox:checked").map(function(){
                return { code: $(this).val(), system: "http://hl7.org/fhir/v3/Race" };
            }).get();
            demoArray["extension"].push(
                { "url": "http://hl7.org/fhir/StructureDefinition/us-core-race",
                    "valueCodeableConcept": {
                        "coding": raceIDs
                    }
                }
            );
        }
        tnthAjax.putDemo(userId,demoArray);
    }
};

var OrgObj = function(orgId, orgName, parentOrg) {
    this.id = orgId;
    this.name = orgName;
    this.children = [];
    this.parentOrgId = parentOrg;
    this.isTopLevel = false;
    this.language = null;
    this.extension = [];
};

var OrgTool = function() {
    this.TOP_LEVEL_ORGS = [];
    this.orgsList = {};
    this.initialized = false;
};
OrgTool.prototype.setUserId = function(userId) {
    $("#fillOrgs").attr("userId", userId);
};
OrgTool.prototype.getUserId = function() {
    return $("#fillOrgs").attr("userId");
}
OrgTool.prototype.inArray = function( n, array) {
  if (n && array && Array.isArray(array)) {
    var found = false;
    for (var index = 0; !found && index < array.length; index++) {
        if (array[index] == n) found = true;
    };
    return found;
  } else return false;
};
OrgTool.prototype.getElementParentOrg = function(o) {
    var parentOrg;
    if (o) {
       parentOrg = $(o).attr("data-parent-id");
       if (!hasValue(parentOrg)) parentOrg = $(o).closest(".org-container[data-parent-id]").attr("data-parent-id");
    };
    return parentOrg;
};
OrgTool.prototype.getTopLevelOrgs = function() {
  var ml = this.getOrgsList(), orgList = [];
  for (var org in ml) {
    if (ml[org].isTopLevel) orgList.push(org);
  };
  return orgList;
};
OrgTool.prototype.getOrgsList = function() {
    return this.orgsList;
};
OrgTool.prototype.filterOrgs = function(leafOrgs) {
    if (!leafOrgs) return false;
    if (leafOrgs.length == 0) return false;
    var self = this;

    $("input[name='organization']").each(function() {
        if (! self.inArray($(this).val(), leafOrgs)) {
            $(this).hide();
            if (self.orgsList[$(this).val()] && self.orgsList[$(this).val()].children.length == 0) {
                var l = $(this).closest("label");
                l.hide();
                l.next(".divider").hide();
            };
        };
    });

    var topList = self.getTopLevelOrgs();

    topList.forEach(function(orgId) {
        var allChildrenHidden = true;
        $(".org-container[data-parent-id='" + orgId + "']").each(function() {
            var subOrgs = $(this).find(".org-container");
            if (subOrgs.length > 0) {
                var allSubOrgsHidden = true;
                subOrgs.each(function() {
                     var isVisible = false;
                     $(this).find("input[name='organization']").each(function() {
                         if ($(this).is(":visible") || $(this).css("display") != "none") {
                            isVisible = true;
                            allChildrenHidden = false;
                         };
                     });

                    if (!isVisible) {
                        $(this).hide();
                    } else allSubOrgsHidden = false;

                });

                if (allSubOrgsHidden) {
                    $(this).children("label").hide();
                };

            } else {
                var ip = $(this).find("input[name='organization']");
                if (ip.length > 0) {
                    ip.each(function() {
                        if ($(this).is(":visible") || $(this).css("display") != "none") allChildrenHidden = false;
                    });
                };
            };
        });
        if (allChildrenHidden) {
            $("#fillOrgs").find("legend[orgid='" + orgId + "']").hide();
        };

    });
};
OrgTool.prototype.findOrg = function(entry, orgId) {
    var org;
    if (entry && orgId) {
        entry.forEach(function(item) {
            if (!org) {
                if (item.id == orgId) org = item;
            };
        });
    };
    return org;
};
OrgTool.prototype.populateOrgsList = function(items) {
    if (!items) return false;
    var entry = items, self = this, parentId, orgsList = self.orgsList;
    items.forEach(function(item) {
        if (item.partOf) {
            parentId = item.partOf.reference.split("/").pop();
            if (!orgsList[parentId]) {
                var o = self.findOrg(entry, parentId);
                orgsList[parentId] = new OrgObj(o.id, o.name);
            };
            orgsList[parentId].children.push(new OrgObj(item.id, item.name, parentId));
            if (orgsList[item.id]) orgsList[item.id].parentOrgId = parentId;
            else orgsList[item.id] = new OrgObj(item.id, item.name, parentId);
        } else {
            if (!orgsList[item.id]) orgsList[item.id] = new OrgObj(item.id, item.name);
            if (item.id != 0) {
                orgsList[item.id].isTopLevel = true;
                self.TOP_LEVEL_ORGS.push(item.id);
            };
        };
        if (item.extension) orgsList[item.id].extension = item.extension;
        if (hasValue(item.language)) orgsList[item.id].language = item.language;
        if (item.identifier) orgsList[item.id].identifier = item.identifier;
    });
    items.forEach(function(item) {
        if (item.partOf) {
            parentId = item.partOf.reference.split("/").pop();
            if (orgsList[item.id]) orgsList[item.id].parentOrgId = parentId;
        };
    });
    this.initialized = true;
    return orgsList;
};
OrgTool.prototype.populateUI = function() {
    var parentOrgsCt = 0, topLevelOrgs = this.getTopLevelOrgs(), container = $("#fillOrgs"), orgsList = this.orgsList;
    var getState = function(item) {
                    var s = "", found = false;
                    if (item.identifier) {
                        (item.identifier).forEach(function(i) {
                            if (!found && (i.system === SYSTEM_IDENTIFIER_ENUM["practice_region"] && i.value)) {
                                s = (i.value).split(":")[1];
                                found = true;
                            };
                        });
                    };
                    return s;
                };
    for (org in orgsList) {
        if (orgsList[org].isTopLevel) {
            if (orgsList[org].children.length > 0) {
                if ($("#userOrgs legend[orgId='" + org + "']").length == 0 ) {
                    container.append("<legend orgId='" + org + "'>"+ i18next.t(orgsList[org].name) +"</legend><input class='tnth-hide' type='checkbox' name='organization' parent_org=\"true\" org_name=\"" + orgsList[org].name + "\" id='" + orgsList[org].id + "_org' state='" + getState(orgsList[org]) + "' value='"+orgsList[org].id+"' />");
                    parentOrgsCt++;
                };
            } else {
                if ($("#userOrgs label[id='org-label-"+ org + "']").length == 0) {
                    container.append('<label id="org-label-' + org + '" class="org-label"><input class="clinic" type="checkbox" name="organization" parent_org="true" id="' +  orgsList[org].id + '_org" state="' +  getState(orgsList[org]) + '" value="'+
                    orgsList[org].id +'"  data-parent-id="'+ orgsList[org].id +'"  data-parent-name="' + orgsList[org].name + '"/>' + i18next.t(orgsList[org].name) + '</label>');
                };
            };
        };
        // Fill in each child clinic
        if (orgsList[org].children.length > 0) {
            var childClinic = "";
            orgsList[org].children.forEach(function(item, index) {
                var _parentOrgId = item.parentOrgId;
                var _parentOrg = orgsList[_parentOrgId];
                var _isTopLevel = _parentOrg ? _parentOrg.isTopLevel : false;
                var state = getState(orgsList[_parentOrgId]);
                if ($("#userOrgs input[name='organization'][value='" + item.id + "']").length > 0) return true;

                if ($("#userOrgs input[name='organization'][value='" + item.id + "']").length > 0) return true;

                childClinic = '<div id="' + item.id + '_container" ' + (_isTopLevel ? (' data-parent-id="'+_parentOrgId+'"  data-parent-name="' + _parentOrg.name + '" ') : "") +' class="indent org-container">'

                if (orgsList[item.id].children.length > 0) {
                    childClinic += '<label id="org-label-' + item.id + '" class="org-label ' + (orgsList[item.parentOrgId].isTopLevel ? "text-muted": "text-muter") + '">' +
                    '<input class="clinic" type="checkbox" name="organization" id="' +  item.id + '_org"  state="' + state + '" value="'+
                    item.id +'"  ' +  (_isTopLevel ? (' data-parent-id="'+_parentOrgId+'"  data-parent-name="' + _parentOrg.name + '" ') : "") + '/>'+
                    i18next.t(item.name) +
                    '</label>';

                 } else {
                    childClinic += '<label id="org-label-' + item.id + '" class="org-label">' +
                    '<input class="clinic" type="checkbox" name="organization" id="' +  item.id + '_org" state="' + state + '" value="'+
                    item.id +'"  ' +  (_isTopLevel ? (' data-parent-id="'+_parentOrgId+'"  data-parent-name="' + _parentOrg.name + '" ') : "") + '/>'+
                    i18next.t(item.name) +
                    '</label>';
                };

                childClinic += '</div>';

                if ($("#" + _parentOrgId + "_container").length > 0) $("#" + _parentOrgId + "_container").append(childClinic);
                else container.append(childClinic);

            });
        };
        if (parentOrgsCt > 0 && orgsList[org].isTopLevel) container.append("<span class='divider'>&nbsp;</span>");
    };
    if (!hasValue(container.text())) container.html("No organizations available");
};
OrgTool.prototype.getDefaultModal = function(o) {
        if (!o) return false;
        var orgId = this.getElementParentOrg(o), orgName = $(o).attr("data-parent-name");
        if (hasValue(orgId) && $("#" + orgId + "_defaultConsentModal").length == 0) {
            var s = '<div class="modal fade" id="' + orgId + '_defaultConsentModal" tabindex="-1" role="dialog" aria-labelledby="' + orgId + '_defaultConsentModal">'
                + '<div class="modal-dialog" role="document">' +
                '<div class="modal-content">' +
                '<div class="modal-header">' +
                '<button type="button" class="close" data-dismiss="modal" aria-label="' + i18next.t("Close") + '">' + "<span aria-hidden='true'>&times;</span></button>" +
                '<h4 class="modal-title">' + i18next.t("Consent to share information") + '</h4>' +
                '</div>' +
                '<div class="modal-body">' +
                '<h4>Terms</h4>' +
                '<p>' + i18next.t("I consent to sharing information with") +
                '<span class="consent-clinic-name">&nbsp;' + i18next.t(orgName) +
                '</p>' +
                '<div id="' + orgId + 'defaultConsentAgreementRadioList" class="profile-radio-list">' +
                '<label class="radio-inline">' +
                '<input type="radio" name="toConsent" id="' + orgId + '_consent_yes" data-org="' + orgId + '" value="yes"/>' + i18next.t("Yes") + '</label>' +
                '<br/>' +
                '<label class="radio-inline">' +
                '<input type="radio" name="toConsent" id="' + orgId + '_consent_no" data-org="' + orgId + '"  value="no"/>' + i18next.t("No") + '</label>' +
                '</div>' +
                '<div id="' + orgId + '_consentAgreementMessage" class="error-message"></div>' +
                '</div>' +
                '<br/>' +
                '<div class="modal-footer" >' +
                '<div id="' + orgId + '_loader" class="loading-message-indicator"><i class="fa fa-spinner fa-spin fa-2x"></i></div>' +
                '<button type="button" class="btn btn-default btn-consent-close" data-org="' + orgId + '" data-dismiss="modal" aria-label="' + i18next.t("Close") + '">' + i18next.t("Close") + '</button>' +
                '</div></div></div></div>';
            if ($("#defaultConsentContainer").length == 0) $("body").append("<div id='defaultConsentContainer'></div>");
            $("#defaultConsentContainer").append(s);
            $("#" + orgId + "_defaultConsentModal input[name='toConsent']").each(function() {
                $(this).on("click", function(e) {
                    e.stopPropagation();
                    var orgId = $(this).attr("data-org");
                    var userId = OT.getUserId();
                    $("#" + orgId + "_defaultConsentModal button.btn-consent-close, #" + orgId + "_defaultConsentModal button[data-dismiss]").attr("disabled", true);
                    $("#" + orgId + "_loader").show();
                    if ($(this).val() == "yes") {
                        setTimeout("tnthAjax.setDefaultConsent(" + userId + "," +  orgId + ");", 100);
                    } else {
                        tnthAjax.deleteConsent(userId, {"org":orgId});
                        setTimeout("tnthAjax.removeObsoleteConsent();", 100);
                    }
                    if (typeof reloadConsentList != "undefined") setTimeout("reloadConsentList();", 500);
                    setTimeout('$(".modal").modal("hide");', 250);
                });
             });
             $(document).delegate("#" + orgId + "_defaultConsentModal button[data-dismiss]", "click", function(e) {
                e.preventDefault();
                e.stopPropagation();
                setTimeout("location.reload();", 10);
             });
             $("#" + orgId + "_defaultConsentModal").on("hidden.bs.modal", function() {
                if ($(this).find("input[name='toConsent']:checked").length > 0) {
                    $("#userOrgs input[name='organization']").each(function() {
                        $(this).removeAttr("data-require-validate");
                    });
                    var userId = OT.getUserId();
                    assembleContent.demo(userId ,true, $("#userOrgs input[name='organization']:checked"), true);
                };
             }).on("shown.bs.modal", function() {
                $(this).find("button.btn-consent-close, button[data-dismiss]").attr("disabled", false).show();
                $(this).find(".loading-message-indicator").hide();
                $(this).find("input[name='toConsent']").each(function(){
                    $(this).prop("checked", false);
                });
             });
        };
        return $("#" + orgId + "_defaultConsentModal");
};
OrgTool.prototype.handlePreSelectedClinic = function() {
    if ((typeof preselectClinic != "undefined") && hasValue(preselectClinic)) {
        var ob = $("#userOrgs input[value='"+preselectClinic+"']");
        if (ob.length > 0) {
            ob.prop("checked", true);
            var parentOrg = this.getElementParentOrg(this.getSelectedOrg());
            var userId = this.getUserId();
            if (!tnthAjax.hasConsent(userId, parentOrg)) {
                var __modal = OT.getConsentModal();
                if (__modal) {
                    ob.attr("data-require-validate", "true");
                     __modal.on("hidden.bs.modal", function() {
                        if ($(this).find("input[name='toConsent']:checked").length > 0) {
                              $("#userOrgs input[name='organization']").each(function() {
                                $(this).removeAttr("data-require-validate");
                              });
                        };
                    });
                } else {
                    tnthAjax.setDefaultConsent(userId, parentOrg);
                };
            };
            var stateContainer = ob.closest(".state-container");
            if (stateContainer.length > 0) {
                var st = stateContainer.attr("state");
                if (hasValue(st)) {
                    $("#stateSelector").find("option[value='" + st + "']").prop("selected", true).val(st);
                    stateContainer.show();
                };
            };
        };
    };
};
OrgTool.prototype.getSelectedOrg = function() {
    return $("#userOrgs input[name='organization']:checked");
};
OrgTool.prototype.getConsentModal = function(parentOrg) {
    if (!hasValue(parentOrg)) {
        parentOrg = this.getElementParentOrg(this.getSelectedOrg());
    };
    if (hasValue(parentOrg)) {
        var __modal = $("#" + parentOrg + "_consentModal");
        if (__modal.length > 0) return __modal;
        else {
            var __defaultModal = this.getDefaultModal(this.getSelectedOrg());
            if (__defaultModal && __defaultModal.length > 0) return __defaultModal;
            else return false;
        };
    } else return false;
};
OrgTool.prototype.handleEvent = function() {
    getSaveLoaderDiv("profileForm", "userOrgs");
    $("#userOrgs input[name='organization']").each(function() {
        $(this).attr("data-save-container-id", "userOrgs");
        $(this).on("click", function(e) {
            var userId = OT.getUserId();
            var parentOrg = OT.getElementParentOrg(this);
            if ($(this).prop("checked")){
                if ($(this).attr("id") !== "noOrgs") {
                    $("#noOrgs").prop('checked',false);
                    if ($("#btnProfileSendEmail").length > 0) $("#btnProfileSendEmail").attr("disabled", false);
                } else {
                    $("#userOrgs input[name='organization']").each(function() {
                        //console.log("in id: " + $(this).attr("id"))
                       if ($(this).attr("id") !== "noOrgs") {
                            $(this).prop('checked',false);
                       } else {
                            if (typeof sessionStorage != "undefined" && sessionStorage.getItem("noOrgModalViewed")) sessionStorage.removeItem("noOrgModalViewed");
                       };
                    });
                    if ($("#btnProfileSendEmail").length > 0) $("#btnProfileSendEmail").attr("disabled", true);
                };

            } else {
                var isChecked = $("#userOrgs input[name='organization']:checked").length > 0;
                if (!isChecked) {
                    //do not attempt to update if all orgs are unchecked for staff/staff admin
                    var isStaff = false;
                     $("#rolesGroup input[name='user_type']").each(function() {
                        if (!isStaff && ($(this).is(":checked") && ($(this).val() == "staff" || $(this).val() == "staff_admin"))) {
                            $("#userOrgs .help-block").addClass("error-message").text(i18next.t("Cannot ununcheck.  A staff member must be associated with an organization"));
                            isStaff = true;
                        };
                     });
                     if (!isStaff) $("#userOrgs .help-block").removeClass("error-message").text("");
                     else return false;
                    if (typeof sessionStorage != "undefined" && sessionStorage.getItem("noOrgModalViewed")) sessionStorage.removeItem("noOrgModalViewed");
                };
            };
            setTimeout("tnthAjax.getOptionalCoreData(" + userId + ", false, $(\".profile-item-container[data-sections='detail']\"));", 150);

            $("#userOrgs .help-block").removeClass("error-message").text("");

            if ($(this).attr("id") !== "noOrgs" && $("#fillOrgs").attr("patient_view")) {
                if (tnthAjax.hasConsent(userId, parentOrg)) {
                    assembleContent.demo(userId,true, $(this), true);
                } else {
                    var __modal = OT.getConsentModal();
                    if (__modal.length > 0) __modal.modal("show");
                    else {
                        tnthAjax.setDefaultConsent(userId, parentOrg);
                        assembleContent.demo(userId,true, $(this), true);
                    };
                };
            }
            else {
                assembleContent.demo(userId,true, $(this), true);
                if (typeof reloadConsentList != "undefined") reloadConsentList();
                tnthAjax.handleConsent($(this));
            };
            if ($("#locale").length > 0) {
                tnthAjax.getLocale(userId);
            }
        });
    });
};
OrgTool.prototype.getCommunicationArray = function() {
    var arrCommunication = [];
    $('#userOrgs input:checked').each(function() {
        if ($(this).val() == 0) return true; //don't count none
        var oList = OT.getOrgsList();
        var oi = oList[$(this).val()];
        if (!oi) return true;
        if (oi.language) {
            arrCommunication.push({"language": {"coding":[{
            "code": oi.language,
            "system": "urn:ietf:bcp:47"
            }]}});
        }
        else if (oi.extension && oi.extension.length > 0) {
            (oi.extension).forEach(function(ex) {
                if (ex.url == "http://hl7.org/fhir/valueset/languages" && ex.valueCodeableConcept.coding) arrCommunication.push({"language": {"coding":ex.valueCodeableConcept.coding}});
            });
        };
    });
    if (arrCommunication.length == 0) {
        var defaultLocale = $("#sys_default_locale").val();
        if (hasValue(defaultLocale)) arrCommunication.push({"language": {"coding":[{
            "code": defaultLocale,
            "display":$("#locale").find("option[value='" + defaultLocale + "']").text(),
            "system": "urn:ietf:bcp:47"
        }]}});

    };
    return arrCommunication;
};
OrgTool.prototype.getUserTopLevelParentOrgs = function(uo) {
  var parentList = [], self = this;
  if (uo) {
    uo.forEach(function(o) {
      var p = self.getTopLevelParentOrg(o);
      if (p && !self.inArray(p, parentList))  {
        parentList.push(p);
      };
    });
    return parentList;
  } else return false;
};
OrgTool.prototype.getTopLevelParentOrg = function(currentOrg) {
  if (!currentOrg) return false;
  var ml = this.getOrgsList(), self = this;
  if (ml && ml[currentOrg]) {
    if (ml[currentOrg].isTopLevel) {
      return currentOrg;
    } else {
      if (ml[currentOrg].parentOrgId) return self.getTopLevelParentOrg(ml[currentOrg].parentOrgId);
      else return currentOrg;
    };
  } else return false;
};
OrgTool.prototype.getChildOrgs = function(orgs, orgList) {
    if (!orgs || (orgs.length == 0)) {
      return orgList;
    } else {
      if (!orgList) orgList = [];
      var mainOrgsList = this.getOrgsList();
      var childOrgs = [];
      orgs.forEach(function(org) {
          var o = mainOrgsList[org.id];
          if (o) {
            orgList.push(org.id);
            var c  = o.children ? o.children : null;
            if (c && c.length > 0) {
                c.forEach(function(i) {
                  childOrgs.push(i);
                });
            };
          };
      });
      return this.getChildOrgs(childOrgs, orgList);
    };
};
OrgTool.prototype.getHereBelowOrgs = function(userOrgs) {
  var mainOrgsList = this.getOrgsList(), self = this;
  var here_below_orgs = [];
  if (!userOrgs) {
    var selectedOrg = this.getSelectedOrg();
    if (selectedOrg.length > 0) {
        userOrgs = [];
        selectedOrg.each(function() {
            userOrgs.push($(this).val());
        });
    };
  };
  if (userOrgs) {
      userOrgs.forEach(function(orgId) {
          here_below_orgs.push(orgId);
          var co = mainOrgsList[orgId];
          var cOrgs = self.getChildOrgs((co && co.children ? co.children : null));
          if (cOrgs && cOrgs.length > 0) {
            here_below_orgs = here_below_orgs.concat(cOrgs);
          };
      });
  };
  return here_below_orgs;
};
OrgTool.prototype.morphPatientOrgs = function() {
    var checkedOrgs = {};
    var orgs = $("#userOrgs input[name='organization']");
    orgs.each(function() {
        if ($(this).prop("checked")) {
            checkedOrgs[$(this).val()] = true;
        };
        $(this).attr("type", "radio");
        if (checkedOrgs[$(this).val()]) {
            $(this).prop("checked", true);
        };
    });
};

var OT = new OrgTool();

var tnthAjax = {
    "beforeSend": function() {
        $.ajaxSetup({
            beforeSend: function(xhr, settings) {
                if (!/^(GET|HEAD|OPTIONS|TRACE)$/i.test(settings.type) && !this.crossDomain) {
                    xhr.setRequestHeader("X-CSRFToken", __CRSF_TOKEN);
                }
            }
        });
    },
    "reportError": function(userId, page_url, message, sync) {
        //params need to contain the following:
        //:subject_id: User on which action is being attempted
        //:message: Details of the error event
        //:page_url: The page requested resulting in the error
        var params = {};
        params.subject_id = hasValue(userId)? userId : 0;
        params.page_url = hasValue(page_url) ? page_url: window.location.href;
        params.message = hasValue(message) ? i18next.t(message) : i18next.t("Not provided");

        $.ajax ({
            type: "GET",
            url: "/report-error",
            contentType: "application/json; charset=utf-8",
            cache: false,
            async: (sync ? false : true),
            data: params
        }).done(function(data) {
        }).fail(function(){
        });
    },
    "getStillNeededCoreData": function(userId, sync, callback, entry_method) {
        if (!hasValue(userId)) return false;
        $.ajax ({
            type: "GET",
            url: "/api/coredata/user/" + userId + "/still_needed" + (hasValue(entry_method)?"?entry_method="+(entry_method).replace(/\_/g, " "):""),
            async: (sync ? false : true)
        }).done(function(data) {
            if (data && data.still_needed) {
                if (callback) callback(data.still_needed);
                var __localizedFound = false;
                if ((data.still_needed).length > 0) $("#termsText").show();
                (data.still_needed).forEach(function(item) {
                    $("#termsCheckbox [data-type='terms']").each(function() {
                        var dataTypes = ($(this).attr("data-core-data-type")).split(","), self = $(this);
                        dataTypes.forEach(function(type) {
                            if ($.trim(type) == $.trim(item)) {
                                self.show().removeClass("tnth-hide");
                                self.attr("data-required", "true");
                            };
                        });
                        /*
                         * need to check terms of use types e.g. privacy policy, that is required of user
                         * in addition to website terms of use
                         * note, in eproms, website terms of use and privacy policy terms share the same checkbox, therefore
                         * for the purpose of checking, they need to be broken up into sub items and be checked respectively
                         */
                        $(this).find("[data-core-data-subtype]").each(function() {
                             if ($.trim($(this).attr("data-core-data-subtype")) == $.trim(item)) {
                                var parentNode = $(this).closest("[data-type='terms']");
                                parentNode.show().removeClass("tnth-hide");
                                parentNode.attr("data-required", "true");
                             };
                        });
                    });
                    if (item == "localized") __localizedFound = true;
                });
                if (!__localizedFound) $("#patMeta").remove();
                else $("#patientQ").show();
            } else {
                if (callback) {
                    callback({"error": i18next.t("no data returned")});
                };
            };
        }).fail(function(){
            if (callback) callback({"error": i18next.t("unable to get needed core data")});
        });
    },
    "getRequiredCoreData": function(userId, sync, callback) {
        if (!hasValue(userId)) return false;
        $.ajax ({
            type: "GET",
            url: "/api/coredata/user/" + userId + "/required",
            cache: false,
            async: (sync ? false : true)
        }).done(function(data) {
            if (data && data.required) {
                if (callback) callback(data.still_needed);
            } else {
                if (callback) callback({"error": i18next.t("no data returned")});
            };
        }).fail(function(){
            if (callback) callback({"error": i18next.t("unable to get required core data")});
        });
    },
    "getOptionalCoreData": function(userId, sync, target, callback, entry_method) {
        if (!hasValue(userId)) return false;
        if (target) {
            target.find(".profile-item-loader").show();
        };
        $.ajax ({
            type: "GET",
            url: "/api/coredata/user/" + userId + "/optional" + (hasValue(entry_method)?"?entry_method="+(entry_method).replace(/\_/g, " "):""),
            async: (sync ? false : true)
        }).done(function(data) {
            if (data && data.optional) {
                var self = this;
                var sections = $("#profileForm .optional");
                sections.each(function() {
                    var section = $(this).attr("data-section-id");
                    var parent = $(this).closest(".profile-item-container");
                    var visibleRows = parent.find(".view-container tr:visible").length;
                    var noDataContainer = parent.find(".no-data-container");
                    var btn = parent.find(".profile-item-edit-btn").hide();
                    if (hasValue(section)) {
                        if (OT.inArray(section, data.optional)) {
                            $(this).show();
                            noDataContainer.html("");
                            btn.show();
                        } else {
                            $(this).hide();
                            if (visibleRows == 0) {
                                noDataContainer.html("<p class='text-muted'>" + i18next.t("No information available") + "</p>");
                                btn.hide();
                            };
                        };
                    };
                });
                if (callback) callback(data);
            } else {
                if (callback) callback({"error": i18next.t("no data found")});
            };
            if (target) {
                target.find(".profile-item-loader").hide();
            };
        }).fail(function(){
            if (callback) callback({"error": i18next.t("unable to get required core data")});
            if (target) {
                target.find(".profile-item-loader").hide();
            };
        });
    },
    "getPortalFooter": function(userId, sync, containerId, callback) {
        if (!userId) {
            if (callback) callback("<div class='error-message'>" + i18next.t("User Id is required") + "</div>");
            return false;
        };
        $.ajax ({
            type: "GET",
            url: '/api/portal-footer-html/',
            async: sync? false : true
        }).done(function(data) {
            if (data) {
                if (hasValue(containerId)) $("#" + containerId).html(data);
                if (callback) callback(data);
            } else {
                if (callback) callback("<div class='error-message'>" + i18next.t("No data found") + "</div>");
            }
        }).fail(function() {
           if (callback) callback("<div class='error-message'>" + i18next.t("Unable to retrieve portal footer html") + "</div>");
        });

    },
    "getOrgs": function(userId, noOverride, sync, callback, noPopulate) {
        loader(true);
        var self = this;
        $.ajax ({
            type: "GET",
            url: '/api/organization',
            async: sync? false : true
        }).done(function(data) {
            OT.setUserId(userId);
            $(".get-orgs-error").html("");
            OT.populateOrgsList(data.entry);
            if(!noPopulate) {
                OT.handlePreSelectedClinic();
                OT.populateUI();
                tnthAjax.getDemo(userId, noOverride, sync, callback);
                OT.handleEvent();
            };
        }).fail(function() {
           // console.log("Problem retrieving data from server.");
           var errorMessage = i18next.t("Server error occurred retrieving organization/clinic information.");
           if ($(".get-orgs-error").length == 0) $(".default-error-message-container").append("<div class='get-orgs-error error-message'>" + errorMessage + "</div>");
           else $(".get-orgs-error").html(errorMessage)
           loader();
        });
    },
    "getConsent": function(userId, sync) {
       if (!userId) return false;
       $.ajax ({
            type: "GET",
            url: '/api/user/'+userId+"/consent",
            cache: false,
            async: (sync ? false : true)
        }).done(function(data) {
           $(".get-consent-error").html("");
           fillContent.consentList(data, userId, null, null);
           loader();
           return true;
        }).fail(function(xhr) {
            //console.log("Problem retrieving data from server.");
            fillContent.consentList(null, userId, i18next.t("Problem retrieving data from server.") + "<br/>" + i18next.t("Error Status Code: ") + xhr.status + (xhr.status == 401 ? "<br/>" + i18next.t("Permission denied to access patient record"): ""), xhr.status);
            loader();
            var errorMessage = i18next.t("Server error occurred retrieving consent information.");
            if ($(".get-consent-error").length == 0) $(".default-error-message-container").append("<div class='get-consent-error error-message'>" + errorMessage + "</div>");
            else $(".get-consent-error").html(errorMessage)
            return false;
        });
    },
    "setConsent": function(userId, params, status, sync, callback) {
        if (userId && params) {
            var consented = this.hasConsent(userId, params["org"], status);
            if (!consented || params["testPatient"]) {
                params["user_id"] = userId;
                params["organization_id"] = params["org"];
                params["agreement_url"] =  params["agreementUrl"]
                params["staff_editable"] = (hasValue(params["staff_editable"])? params["staff_editable"] : false);
                params["include_in_reports"] =  (hasValue(params["include_in_reports"]) ? params["include_in_reports"] : false);
                params["send_reminders"] = (hasValue(params["send_reminders"]) ? params["send_reminders"] : false);

                $.ajax ({
                    type: "POST",
                    url: '/api/user/' + userId + '/consent',
                    contentType: "application/json; charset=utf-8",
                    cache: false,
                    dataType: 'json',
                    async: (sync? false: true),
                    data: JSON.stringify(params)
                }).done(function(data) {
                    //console.log("consent updated successfully.");
                    $(".set-consent-error").html("");
                    if (callback) callback(data);
                }).fail(function(xhr) {
                    //console.log("request to updated consent failed.");
                    //console.log(xhr.responseText)
                    if (callback) callback({"error": xhr.responseText});
                    var errorMessage = i18next.t("Server error occurred setting consent status.");
                    if ($(".set-consent-error").length == 0) $(".default-error-message-container").append("<div class='set-consent-error error-message'>" + errorMessage + "</div>");
                    else $(".set-consent-error").html(errorMessage);
                });
            };
        };
    },
    "setDefaultConsent": function(userId, orgId) {
        if (!hasValue(userId) && !hasValue(orgId)) return false;
        var stockConsentUrl = $("#stock_consent_url").val();
        var agreementUrl = "";
        if (hasValue(stockConsentUrl)) {
            agreementUrl = stockConsentUrl.replace("placeholder", encodeURIComponent($("#" + orgId + "_org").attr("data-parent-name")));
        };
        if (hasValue(agreementUrl)) {
            var params = CONSENT_ENUM["consented"];
            params.org = orgId;
            params.agreementUrl = agreementUrl;
            this.setConsent(userId, params, "default");
            //need to remove all other consents associated w un-selected org(s)
            setTimeout("tnthAjax.removeObsoleteConsent();", 100);
            if (typeof reloadConsentList != "undefined") reloadConsentList();
            $($("#consentContainer .error-message").get(0)).text("");
        } else {
            $($("#consentContainer .error-message").get(0)).text(i18next.t("Unable to set default consent agreement"));
        }
    },
    deleteConsent: function(userId, params) {
        if (userId && params) {
            var consented = this.getAllValidConsent(userId, params["org"]);
            //console.log("has consent: " + consented)
            if (consented) {
                //delete all consents for the org
                consented.forEach(function(orgId) {
                    if (hasValue(params["exclude"])) {
                        var arr = params["exclude"].split(",");
                        var found = false;
                        arr.forEach(function(o) {
                            if (!found) {
                                if (o == orgId) found = true;
                            };
                        });
                        if (found) return true;
                    };
                    $.ajax ({
                        type: "DELETE",
                        url: '/api/user/' + userId + '/consent',
                        contentType: "application/json; charset=utf-8",
                        async: false,
                        cache: false,
                        dataType: 'json',
                        data: JSON.stringify({"organization_id": parseInt(orgId)})
                    }).done(function(data) {
                        //console.log("consent deleted successfully.");
                        $(".delete-consent-error").html("");
                    }).fail(function(xhr) {
                        //console.log("request to delete consent failed.");
                        //console.log(xhr.responseText)
                        var errorMessage = i18next.t("Server error occurred removing consent.");
                        if ($(".delete-consent-error").length == 0) $(".default-error-message-container").append("<div class='delete-consent-error error-message'>" + errorMessage + "</div>");
                        else $(".delete-consent-error").html(errorMessage)
                    });
                });

            };
        };
    },
    getAllValidConsent: function(userId, orgId) {
        //console.log("in hasConsent: userId: " + userId + " parentOrg: " + parentOrg)
        if (!userId) return false;
        if (!orgId) return false;

        var consentedOrgIds = [];
        //console.log("in hasConsent: userId: " + userId + " parentOrg: " + parentOrg)
        $.ajax ({
            type: "GET",
            url: '/api/user/'+userId+"/consent",
            cache: false,
            async: false
        }).done(function(data) {
            if (data.consent_agreements) {
                var d = data["consent_agreements"];
                if (d.length > 0) {
                    d.forEach(function(item) {
                        //console.log("expired: " + item.expires + " dateDiff: " + tnthDates.getDateDiff(item.expires))
                        expired = item.expires ? tnthDates.getDateDiff(String(item.expires)) : 0;
                        if (!(item.deleted) && !(expired > 0)) {
                            if (orgId == "all") consentedOrgIds.push(item.organization_id);
                            else if (orgId == item.organization_id) consentedOrgIds.push(orgId);
                        };
                    });
                };
            };

        }).fail(function() {
            return false;
        });
        //console.log(consentedOrgIds)
        return consentedOrgIds;
    },

    /****** NOTE - this will return the latest updated consent entry *******/
    hasConsent: function(userId, orgId, filterStatus) {
        //console.log("in hasConsent: userId: " + userId + " orgId: " + orgId)
        if (!userId) return false;
        if (!orgId) return false;
        if (filterStatus == "default") return false;

        var consentedOrgIds = [], expired = 0, found = false, suspended = false;
        //console.log("in hasConsent: userId: " + userId + " parentOrg: " + parentOrg)
        $.ajax ({
            type: "GET",
            url: '/api/user/'+userId+"/consent",
            cache: false,
            async: false
        }).done(function(data) {
            if (data.consent_agreements) {
                var d = data["consent_agreements"];
                if (d.length > 0) {
                    d = d.sort(function(a,b){
                        return new Date(b.signed) - new Date(a.signed); //latest comes first
                    });
                    item = d[0];
                    expired = item.expires ? tnthDates.getDateDiff(String(item.expires)) : 0;
                    if (item.deleted) found = true;
                    if (expired > 0) found = true;
                    if (item.staff_editable && item.include_in_reports && !item.send_reminders) suspended = true;
                    if (!found) {
                        if (orgId == item.organization_id) {
                            //console.log("consented orgid: " + orgId)
                            switch(filterStatus) {
                                case "suspended":
                                    if (suspended) found = true;
                                    break;
                                case "purged":
                                    found = true;
                                    break;
                                case "consented":
                                    if (!suspended) {
                                        if (item.staff_editable && item.send_reminders && item.include_in_reports) found = true;
                                    };
                                    break;
                                default:
                                    found = true; //default is to return both suspended and consented entries
                            };
                            if (found) consentedOrgIds.push(orgId);

                        };
                    };
                }
            };

        }).fail(function() {
            return false;
         });
        //console.log(consentedOrgIds)
        return consentedOrgIds.length > 0 ? consentedOrgIds : null;
    },
    removeObsoleteConsent: function() {
        var userId = $("#fillOrgs").attr("userId");
        var co = [];
        $("#userOrgs input[name='organization']").each(function() {
            if ($(this).is(":checked")) {
                var po = OT.getElementParentOrg(this);
                co.push($(this).val());
                if (hasValue(po)) co.push(po);
            };
        });
        //exclude currently selected orgs
        tnthAjax.deleteConsent(userId, {org: "all", exclude: co.join(",")});
    },
    handleConsent: function(obj) {
        var self = this;
        $(obj).each(function() {
            var parentOrg = OT.getElementParentOrg(this);
            var orgId = $(this).val();
            var userId = $("#fillOrgs").attr("userId");
            if (!hasValue(userId)) userId = $("#userOrgs").attr("userId");

            var cto = (typeof CONSENT_WITH_TOP_LEVEL_ORG != "undefined") && CONSENT_WITH_TOP_LEVEL_ORG;
            if ($(this).prop("checked")){
                if ($(this).attr("id") !== "noOrgs") {
                    if (parentOrg) {
                        var agreementUrl = $("#" + parentOrg + "_agreement_url").val();
                        if (agreementUrl && agreementUrl != "") {
                            var params = CONSENT_ENUM["consented"];
                            params.org = cto ? parentOrg : orgId;
                            params.agreementUrl = agreementUrl;
                            setTimeout("tnthAjax.setConsent($('#fillOrgs').attr('userId')," + JSON.stringify(params) + ", 'all', true);", 0);
                            setTimeout("tnthAjax.removeObsoleteConsent();", 200);
                        } else {
                            if (cto) {
                                tnthAjax.setDefaultConsent(userId, parentOrg);
                            };
                        };
                    };

                } else {
                    var pOrg, prevOrg, currentOrg;
                    if (cto) {
                        var topLevelOrgs = OT.getTopLevelOrgs();
                        topLevelOrgs.forEach(function(i) {
                            if (i != orgId) setTimeout("tnthAjax.deleteConsent($('#fillOrgs').attr('userId')," + JSON.stringify({"org": i}) + ");", 0);
                        });

                    } else {
                        //delete all orgs
                        $("#userOrgs").find("input[name='organization']").each(function() {
                            setTimeout("tnthAjax.deleteConsent($('#fillOrgs').attr('userId')," + JSON.stringify({"org": $(this).val()}) + ");", 0);
                        });
                    };
                };
            } else {
                //delete only when all the child orgs from the parent org are unchecked as consent agreement is with the parent org
                if (cto) {
                    var childOrgs = $("#userOrgs div.org-container[data-parent-id='" + parentOrg + "']").find("input[name='organization']");
                    var allUnchecked = true;
                    childOrgs.each(function() {
                        if ($(this).prop("checked")) allUnchecked = false;
                    });
                    if (allUnchecked && childOrgs.length > 0) {
                        if (parentOrg != orgId) setTimeout("tnthAjax.deleteConsent($('#fillOrgs').attr('userId')," + JSON.stringify({"org": parentOrg}) + ");", 0);
                    };
                } else {
                    setTimeout("tnthAjax.deleteConsent($('#fillOrgs').attr('userId')," + JSON.stringify({"org": orgId}) + ");", 0);
                };
            };
        });
    },
    "getDemo": function(userId, noOverride, sync, callback) {
        $.ajax ({
            type: "GET",
            url: '/api/demographics/'+userId,
            async: (sync ? false: true),
            cache: false
        }).done(function(data) {
            if (!noOverride) {
                fillContent.race(data);
                fillContent.ethnicity(data);
                fillContent.indigenous(data);
                fillContent.orgs(data);
                fillContent.demo(data);
                fillContent.timezone(data);
                fillContent.subjectId(data);
                fillContent.siteId(data);
                fillContent.language(data);
            }
            $(".get-demo-error").html("");
            loader();
            if (callback) callback();
        }).fail(function() {
           // console.log("Problem retrieving data from server.");
            loader();
            if (callback) callback();
            var errorMessage = i18next.t("Server error occurred retrieving demographics information.");
            if ($(".get-demo-error").length == 0) $(".default-error-message-container").append("<div class='get-demo-error error-message'>" + errorMessage + "</div>");
            else $(".get-demo-error").html(errorMessage);
        });
    },
    "putDemo": function(userId,toSend,targetField, sync) {
        flo.showLoader(targetField);
        $.ajax ({
            type: "PUT",
            url: '/api/demographics/'+userId,
            contentType: "application/json; charset=utf-8",
            dataType: 'json',
            async: (sync ? false: true),
            data: JSON.stringify(toSend)
        }).done(function(data) {
            //console.log("done");
            //console.log(data);
            $(".put-demo-error").html("");
            flo.showUpdate(targetField);
            fillViews.demo();
            fillViews.detail();
            fillViews.org();
        }).fail(function() {
            var errorMessage = i18next.t("Server error occurred setting demographics information.");
            if ($(".put-demo-error").length == 0) $(".default-error-message-container").append("<div class='put-demo-error error-message'>" + errorMessage + "</div>");
            else $(".put-demo-error").html(errorMessage);
            flo.showError(targetField);
        });
    },
    "getDob": function(userId) {
        $.ajax ({
            type: "GET",
            url: '/api/demographics/'+userId
        }).done(function(data) {
            fillContent.dob(data);
            //console.log(data)
            loader();
        }).fail(function() {
           // console.log("Problem retrieving data from server.");
            loader();
        });
    },
    "getName": function(userId) {
        $.ajax ({
            type: "GET",
            url: '/api/demographics/'+userId
        }).done(function(data) {
            fillContent.name(data);
            loader();
        }).fail(function() {
            loader();
        });
    },
    "getLocale": function(userId) {
        $.ajax ({
                type: "GET",
                url: '/api/demographics/'+userId,
                cache: false
        }).done(function(data) {
            if (data && data.communication) {
                data.communication.forEach(function(item, index) {
                    if (item.language) {
                        locale = item["language"]["coding"][0].code;
                        $("#locale").find("option").each(function() {
                            $(this).removeAttr("selected");
                        });
                        $("#locale").find("option[value='" + locale + "']").attr("selected", "selected");
                        $("#locale").val(locale);
                        fillViews.locale();
                    };
                });
                $(".get-locale-error").html("");
            };

        }).fail(function() {
            var errorMessage = i18next.t("Server error occurred retrieving locale information.");
            if ($(".get-locale-error").length == 0) $(".default-error-message-container").append("<div class='get-locale-error error-message'>" + errorMessage + "</div>");
            else $(".get-locale-error").html(errorMessage);
        });
    },
    "hasTreatment": function(data) {
        var found = false;
        if (data && data.entry && data.entry.length > 0) {
            // sort from newest to oldest based on lsat updated date
            data.entry = data.entry.sort(function(a,b){
                return new Date(b.resource.meta.lastUpdated) - new Date(a.resource.meta.lastUpdated);
            });
            var found = false;
            (data.entry).forEach(function(item) {
                //console.log(item.resource.code.coding[0].code +  " " + item.resource.performedDateTime)
                if (!found) {
                    var resourceItemCode = item.resource.code.coding[0].code;
                    var system = item.resource.code.coding[0].system;
                    var procId = item.resource.id;

                   // console.log(resourceItemCode)
                   if ((resourceItemCode == CANCER_TREATMENT_CODE && (system == SNOMED_SYS_URL)) || (resourceItemCode == NONE_TREATMENT_CODE && (system == CLINICAL_SYS_URL))) {
                        found = {"code": resourceItemCode, "id": procId};
                    }

                };
            });
        };

        return found;
    },
    "getTreatment": function (userId) {
        if (!userId) return false;
        $.ajax ({
            type: "GET",
            url: '/api/patient/'+userId+'/procedure',
            cache: false
        }).done(function(data) {
            fillContent.treatment(data);
        }).fail(function() {
           // console.log("Problem retrieving data from server.");
           $("#userProcedures").html("<span class='error-message'>" + i18next.t("Error retrieving data from server") + "</span>");
        });
    },
    "postTreatment": function(userId, started, treatmentDate, targetField) {
        if (!userId) return false;
        tnthAjax.deleteTreatment(userId, targetField);
        var code = NONE_TREATMENT_CODE;
        var display = "None";
        var system = CLINICAL_SYS_URL;

        if (started) {
            code = CANCER_TREATMENT_CODE;
            display = "Procedure on prostate";
            system = SNOMED_SYS_URL;

        };

        if (!hasValue(treatmentDate)) {
            var date = new Date();
            //in yyyy-mm-dd format
            treatmentDate = date.getFullYear() + "-" + (date.getMonth() + 1) + "-" + date.getDate();
        };

        var procID = [{ "code": code, "display": display, "system": system }];
        var procArray = {};

        procArray["resourceType"] = "Procedure";
        procArray["subject"] = {"reference": "Patient/" + userId};
        procArray["code"] = {"coding": procID};
        procArray["performedDateTime"] = treatmentDate ? treatmentDate: "";

        tnthAjax.postProc(userId, procArray, targetField);
    },
    deleteTreatment: function(userId, targetField) {
        var self = this;
        $.ajax ({
            type: "GET",
            url: '/api/patient/'+userId+'/procedure',
            async: false
        }).done(function(data) {
            var treatmentData = self.hasTreatment(data);
            if (treatmentData) {
                if (treatmentData.code == CANCER_TREATMENT_CODE) {
                    tnthAjax.deleteProc(treatmentData.id, targetField, true);
                } else {
                    tnthAjax.deleteProc(treatmentData.id, targetField, true);
                };
            };
        }).fail(function() {
           // console.log("Problem retrieving data from server.");
        });
    },
    "getProc": function(userId,newEntry) {
        $.ajax ({
            type: "GET",
            url: '/api/patient/'+userId+'/procedure',
            cache: false
        }).done(function(data) {
            $("#eventListLoad").hide();
            fillContent.proceduresContent(data,newEntry);
        }).fail(function() {
           // console.log("Problem retrieving data from server.");
        });
    },
    "postProc": function(userId,toSend, targetField) {
        flo.showLoader(targetField);
        $.ajax ({
            type: "POST",
            url: '/api/procedure',
            contentType: "application/json; charset=utf-8",
            dataType: 'json',
            data: JSON.stringify(toSend)
        }).done(function(data) {
            flo.showUpdate(targetField);
            $(".get-procs-error").html("");
        }).fail(function() {
           // console.log("Problem updating procedure on server.");
           var errorMessage = i18next.t("Server error occurred saving procedure/treatment information.");
            if ($(".get-procs-error").length == 0) $("#userProcuedures").append("<div class='get-procs-error error-message'>" + errorMessage + "</div>");
            else $(".get-procs-error").html(errorMessage);
            flo.showError(targetField);
        });
    },
    "deleteProc": function(procedureId, targetField, sync) {
        flo.showLoader(targetField);
        $.ajax ({
            type: "DELETE",
            url: '/api/procedure/'+procedureId,
            contentType: "application/json; charset=utf-8",
            async: (sync ? false: true)
        }).done(function(data) {
            flo.showUpdate(targetField);
            $(".del-procs-error").html("");
        }).fail(function() {
            // console.log("Problem deleting procedure on server.");
            var errorMessage = i18next.t("Server error occurred removing procedure/treatment information.");
            if ($(".del-procs-error").length == 0) $("#userProcuedures").append("<div class='del-procs-error error-message'>" + errorMessage + "</div>");
            else $(".del-procs-error").html(errorMessage);
            flo.showError(targetField);
        });
    },
    "getRoleList": function(callback) {
        $.ajax({
            type: "GET",
            url: "/api/roles"
        }).done(function(data) {
            fillContent.roleList(data);
            if (callback) callback();
        }).fail(function() {
            $(".get-roles-error").html(i18next.t("Server error occurred retrieving roles information."));
        });
    },
    "getRoles": function(userId,isProfile) {
        var self = this;
        $.ajax ({
            type: "GET",
            url: '/api/user/'+userId+'/roles',
            cache: false
        }).done(function(data) {
            //self.getRoleList();
            $(".get-roles-error").html("");
            fillContent.roles(data,isProfile);
        }).fail(function() {
           // console.log("Problem retrieving data from server.");
           var errorMessage = i18next.t("Server error occurred retrieving user role information.");
           if ($(".get-roles-error").length == 0) $(".default-error-message-container").append("<div class='get-roles-error error-message'>" + errorMessage + "</div>");
           else $(".get-roles-error").html(errorMessage);
        });
    },
    "putRoles": function(userId,toSend, targetField) {
        flo.showLoader(targetField);
        $.ajax ({
            type: "PUT",
            url: '/api/user/'+userId+'/roles',
            contentType: "application/json; charset=utf-8",
            dataType: 'json',
            data: JSON.stringify(toSend)
        }).done(function(data) {
            flo.showUpdate(targetField);
            $(".put-roles-error").html("");
        }).fail(function(jhr) {
            flo.showError(targetField);
            var errorMessage = i18next.t("Server error occurred setting user role information.");
           if ($(".put-roles-error").length == 0) $(".default-error-message-container").append("<div class='put-roles-error error-message'>" + errorMessage + "</div>");
           else $(".put-roles-error").html(errorMessage);
           //console.log(jhr.responseText);
        });
    },
    "deleteRoles": function(userId,toSend) {
        $.ajax ({
            type: "DELETE",
            url: '/api/user/'+userId+'/roles',
            contentType: "application/json; charset=utf-8",
            dataType: 'json',
            data: JSON.stringify(toSend)
        }).done(function(data) {
            $(".delete-roles-error").html("");
        }).fail(function() {
           // console.log("Problem updating role on server.");
           var errorMessage = i18next.t("Server error occurred deleting user role.");
           if ($(".delete-roles-error").length == 0) $(".default-error-message-container").append("<div class='delete-roles-error error-message'>" + errorMessage + "</div>");
           else $(".delete-roles-error").html(errorMessage);

        });
    },
    "getClinical": function(userId) {
        $.ajax ({
            type: "GET",
            url: '/api/patient/'+userId+'/clinical'
        }).done(function(data) {
            $(".get-clinical-error").html("");
            fillContent.clinical(data);
        }).fail(function() {
            var errorMessage = i18next.t("Server error occurred retrieving clinical data.");
           if ($(".get-clinical-error").length == 0) $(".default-error-message-container").append("<div class='get-clinical-error error-message'>" + errorMessage + "</div>");
           else $(".get-clinical-error").html(errorMessage);
        });
    },
    "putClinical": function(userId, toCall, toSend, targetField, status) {
        flo.showLoader(targetField);
        $.ajax ({
            type: "POST",
            url: '/api/patient/'+userId+'/clinical/'+toCall,
            contentType: "application/json; charset=utf-8",
            dataType: 'json',
            data: JSON.stringify({value: toSend})
        }).done(function() {
            $(".put-clinical-error").html("");
            flo.showUpdate(targetField);
            fillViews.clinical();
        }).fail(function() {
            //alert("There was a problem saving your answers. Please try again.");
            var errorMessage = i18next.t("Server error occurred updating clinical data.");
            if ($(".put-clinical-error").length == 0) $(".default-error-message-container").append("<div class='put-clinical-error error-message'>" + errorMessage + "</div>");
            else $(".put-clinical-error").html(errorMessage);
            flo.showError(targetField);
            fillViews.clinical();
        });
    },
    "getObservationId": function(userId, code) {
        if (!hasValue(userId) && !hasValue(code)) return false;
        var obId = "", _code="";
        $.ajax ({
            type: "GET",
            url: '/api/patient/'+userId+'/clinical',
            cache: false,
            async: false
        }).done(function(data) {
            if (data && data.entry) {
                (data.entry).forEach(function(item) {
                    if (!hasValue(obId)) {
                        _code = item.content.code.coding[0].code;
                        if (_code == code) obId = item.content.id;
                    };
                });
            }

        }).fail(function() {
        });
        return obId;
    },
    "postClinical": function(userId, toCall, toSend, status, targetField, params) {
        flo.showLoader(targetField);
        if (!userId) return false;
        if (!params) params = {};
        var code = "";
        var display = "";
        switch(toCall) {
            case "biopsy":
                code = "111";
                display = "biopsy";
                break;
            case "pca_diag":
                code = "121";
                display = "PCa diagnosis";
                break;
            case "pca_localized":
                code = "141";
                display = "PCa localized diagnosis";
        };
        if (!hasValue(code)) return false;
        var system = CLINICAL_SYS_URL;
        var method = "POST";
        var url = '/api/patient/'+userId+'/clinical';
        var obsCode = [{ "code": code, "display": display, "system": system }];
        var obsArray = {};
        obsArray["resourceType"] = "Observation";
        obsArray["code"] = {"coding": obsCode};
        obsArray["issued"] = params.issuedDate ? params.issuedDate: "";
        obsArray["status"] = status ? status: "";
        obsArray["valueQuantity"] = {"units":"boolean", "value": toSend};
        if (params.performer) obsArray["performer"] = params.performer;
        var obsId = tnthAjax.getObservationId(userId, code);
        if (hasValue(obsId)) {
            method = "PUT";
            url = url + "/" + obsId;
        };
        $.ajax ({
            type: method,
            url: url,
            contentType: "application/json; charset=utf-8",
            dataType: 'json',
            cache: false,
            data: JSON.stringify(obsArray)
        }).done(function() {
            $(".post-clinical-error").html("");
            flo.showUpdate(targetField);
            fillViews.clinical();
        }).fail(function() {
            //alert("There was a problem saving your answers. Please try again.");
            var errorMessage = i18next.t("Server error occurred updating clinical data.");
            if ($(".post-clinical-error").length == 0) $(".default-error-message-container").append("<div class='post-clinical-error error-message'>" + errorMessage + "</div>");
            else $(".post-clinical-error").html(errorMessage);
            flo.showError(targetField);
            fillViews.clinical();
        });
    },
    "getTermsUrl": function(sync, callback) {
        $.ajax ({
            type: "GET",
            url: '/api/tou',
            async: (sync? false: true)
        }).done(function(data) {
            $(".get-tou-error").html("");
            if (data.url) {
                $("#termsURL").attr("data-url", data.url);
                $("#topTerms .general-tou").each(function() {
                    $(this).attr("data-url", data.url);
                });
                if (callback) callback({"url": data.url});
            } else {
                if (callback) callback({"error": i18next.t("no url returned")});
            }
            //fillContent.terms(data);
        }).fail(function() {
           var errorMessage = i18next.t("Server error occurred retrieving tou url.");
           if ($(".get-tou-error").length == 0) $(".default-error-message-container").append("<div class='get-tou-error error-message'>" + errorMessage + "</div>");
           else $(".get-tou-error").html(errorMessage);
           if (callback) callback({"error": i18next.t("Server error")});
        });
    },
    /*
     *  return instruments list by organization(s)
     */
    "getInstrumentsList": function(sync, callback) {
        $.ajax({
            type: "GET",
            url: "api/questionnaire_bank",
            async: (sync?false:true)
        }).done(function(data){
            if (data && data.entry) {
                if ((data.entry).length === 0) {
                    if (callback) callback({"error": i18next.t("no data returned")});
                } else {
                    var qList = {};
                    (data.entry).forEach(function(item) {
                        if (item.organization) {
                            var orgID = (item.organization.reference).split("/")[2];
                            /*
                             * don't assign orgID to object if it was already present
                             */
                            if (!qList[orgID]) qList[orgID] = [];
                            if (item.questionnaires) {
                                (item.questionnaires).forEach(function(q) {
                                    /*
                                     * add instrument name to instruments array for the org
                                     * will not add if it is already in the array
                                     * NOTE: inArray returns -1 if the item is NOT in the array
                                     */
                                    if ($.inArray(q.questionnaire.display, qList[orgID]) == -1){
                                        qList[orgID].push(q.questionnaire.display);
                                    };
                                });
                            };
                        };
                    });
                    if (callback) callback(qList);
                };
            } else {
                if (callback) callback({"error": i18next.t("no data returned")});
            };

        }).fail(function() {
            if (callback) callback({"error": i18next.t("error retrieving instruments list")});
        });
    },
    "getTerms": function(userId, type, sync, callback) {
        $.ajax ({
            type: "GET",
            url: '/api/user/'+userId+'/tou'+(hasValue(type)?("/"+type):""),
            cache: false,
            async: (sync?false:true)
        }).done(function(data) {
            $(".get-tou-error").html("");
            fillContent.terms(data);
            if (callback) callback(data);
        }).fail(function() {
           var errorMessage = i18next.t("Server error occurred retrieving tou data.");
           if ($(".get-tou-error").length == 0) $(".default-error-message-container").append("<div class='get-tou-error error-message'>" + errorMessage + "</div>");
           else $(".get-tou-error").html(errorMessage);
           if (callback) callback({"error": errorMessage})
        });
    },
    "postTermsByUser": function(userId, toSend) {
        ///user/<user_id>/tou/accepted
        $.ajax ({
            type: "POST",
            url: '/api/user/' + userId + '/tou/accepted',
            contentType: "application/json; charset=utf-8",
            dataType: 'json',
            data: JSON.stringify(toSend)
        }).done(function() {
           // console.log('terms stored');
           $(".post-tou-error").html("");
        }).fail(function() {
            //alert("There was a problem saving your answers. Please try again.");
            var errorMessage = i18next.t("Server error occurred saving terms of use information.");
            if ($(".post-tou-error").length == 0) $(".default-error-message-container").append("<div class='post-tou-error error-message'>" + errorMessage + "</div>");
            else $(".post-tou-error").html(errorMessage);
        });
    },
    "postTerms": function(toSend) {
        $.ajax ({
            type: "POST",
            url: '/api/tou/accepted',
            contentType: "application/json; charset=utf-8",
            dataType: 'json',
            data: JSON.stringify(toSend)
        }).done(function() {
           // console.log('terms stored');
           $(".post-tou-error").html("");
        }).fail(function() {
            //alert("There was a problem saving your answers. Please try again.");
            var errorMessage = i18next.t("Server error occurred saving terms of use information.");
            if ($(".post-tou-error").length == 0) $(".default-error-message-container").append("<div class='post-tou-error error-message'>" + errorMessage + "</div>");
            else $(".post-tou-error").html(errorMessage);
        });
    }
};

function getIEVersion() {
    var match = navigator.userAgent.match(/(?:MSIE |Trident\/.*; rv:)(\d+)/);
    return match ? parseInt(match[1]) : undefined;
};

function newHttpRequest(url,callBack, noCache)
{
    attempts++;
    var xmlhttp;
    if (window.XDomainRequest)
    {
        xmlhttp=new XDomainRequest();
        xmlhttp.onload = function(){callBack(xmlhttp.responseText)};
    } else if (window.XMLHttpRequest) xmlhttp=new XMLHttpRequest();
    else xmlhttp=new ActiveXObject("Microsoft.XMLHTTP");
    xmlhttp.onreadystatechange=function()
    {
        if (xmlhttp.readyState==4) {
            if (xmlhttp.status==200) {
                if (callBack) callBack(xmlhttp.responseText);
            } else {
                if (attempts < 3) setTimeout ( function(){ newHttpRequest(url,callBack, noCache); }, 3000 );
                else loader();
            };
        };
    };
    if (noCache) url = url + ((/\?/).test(url) ? "&" : "?") + (new Date()).getTime();
    xmlhttp.open("GET",url,true);
    xmlhttp.send();
};

var attempts = 0;

funcWrapper = function() {
    attempts++;
    $.ajax({
        url: PORTAL_NAV_PAGE,
        type:'GET',
        contentType:'text/plain',
        timeout: 5000,
        cache: (getIEVersion() ? false : true)
    }, 'html')
    .done(function(data) {
        embed_page(data);
        //showSearch();
    })
    .fail(function(jqXHR, textStatus, errorThrown) {
      //  console.log("Error loading nav elements from " + PORTAL_HOSTNAME);
        if (attempts < 3) {
            setTimeout ( function(){ funcWrapper( ) }, 3000 );
        } else loader();
    })
    .always(function() {
        loader();
        attempts = 0;
    });
};

$(document).ready(function() {

    if (typeof PORTAL_NAV_PAGE != 'undefined') {

        loader(true);

        var isIE = getIEVersion();
        if (isIE) {
            newHttpRequest(PORTAL_NAV_PAGE, embed_page, true);
        } else {
            funcWrapper();
        };
    } else loader();

    // Reveal footer after load to avoid any flashes will above content loads
    setTimeout('$("#homeFooter").show();', 100);

    tnthAjax.beforeSend();

    __NOT_PROVIDED_TEXT = i18next.t("not provided");

    //setTimeout('LRKeyEvent();', 1500);
    // To validate a form, add class to <form> and validate by ID.
    $('form.to-validate').validator({
        custom: {
            birthday: function($el) {
                var m = parseInt($("#month").val());
                var d = parseInt($("#date").val());
                var y = parseInt($("#year").val());
                // If all three have been entered, run check
                var goodDate = true;
                var errorMsg = "";
                // If NaN then the values haven't been entered yet, so we
                // validate as true until other fields are entered
                if (isNaN(y) || (isNaN(d) && isNaN(y))) {
                    $("#errorbirthday").html(i18next.t('All fields must be complete.')).hide();
                    goodDate = false;
                } else if (isNaN(d)) {
                    errorMsg = i18next.t("Please enter a valid date.");
                } else if (isNaN(m)) {
                    errorMsg += (hasValue(errorMsg)?"<br/>": "") + i18next.t("Please enter a valid month.");
                } else if (isNaN(y)) {
                    errorMsg += (hasValue(errorMsg)?"<br/>": "") + i18next.t("Please enter a valid year.");
                };

                if (hasValue(errorMsg)) {
                    $("#errorbirthday").html(errorMsg).show();
                    $("#birthday").val("");
                    goodDate = false;
                }
                //}
                //console.log("good Date: " + goodDate + " errorMessage; " + errorMsg)
                if (goodDate) {
                    $("#errorbirthday").html("").hide();
                };

                return goodDate;
            },
            customemail: function($el) {
                var emailVal = $.trim($el.val());
                if (emailVal == "") {
                    return false;
                }
                var emailReg = /^(([^<>()[\]\\.,;:\s@\"]+(\.[^<>()[\]\\.,;:\s@\"]+)*)|(\".+\"))@((\[[0-9]{1,3}\.[0-9]{1,3}\.[0-9]{1,3}\.[0-9]{1,3}\])|(([a-zA-Z\-0-9]+\.)+[a-zA-Z]{2,}))$/;
                // Add user_id to api call (used on patient_profile page so that staff can edit)
                var addUserId = "";
                if (typeof(patientId) !== "undefined") {
                    addUserId = "&user_id="+patientId;
                } else if (hasValue($el.attr("data-user-id"))) {
                    addUserId = "&user_id="+ $el.attr("data-user-id")
                }
                // If this is a valid address, then use unique_email to check whether it's already in use
                if (emailReg.test(emailVal)) {
                    $.ajax ({
                        type: "GET",
                        //url: '/api/unique_email?email='+encodeURIComponent($el.val())+addUserId
                        url: '/api/unique_email?email='+encodeURIComponent(emailVal)+addUserId
                    }).done(function(data) {
                        if (data.unique) {
                            $("#erroremail").html('').parents(".form-group").removeClass('has-error');
                            if ($el.attr("data-update-on-validated") == "true" && $el.attr("data-user-id")) {
                                assembleContent.demo($el.attr("data-user-id"),true, $el);
                            };
                        } else {
                            $("#erroremail").html(i18next.t("This e-mail address is already in use. Please enter a different address.")).parents(".form-group").addClass('has-error');
                        }
                    }).fail(function() {
                        console.log(i18next.t("Problem retrieving data from server."));
                    });
                }
                return emailReg.test(emailVal);
            },
            htmltags: function($el) {
                var invalid = containHtmlTags($el.val());
                if (invalid) $("#error" + $el.attr("id")).html("Invalid characters in text.");
                else $("#error" + $el.attr("id")).html("");
                return !invalid;
            }
        },
        errors: {
            htmltags: i18next.t("Please remove invalid characters and try again."),
            birthday: i18next.t("Sorry, this isn't a valid date. Please try again."),
            customemail: i18next.t("This isn't a valid e-mail address, please double-check.")
        },
        disable: false
    }).off('input.bs.validator change.bs.validator'); // Only check on blur (turn off input)   to turn off change - change.bs.validator

});

var tnthDates = {
    /** validateDateInputFields  check whether the date is a sensible date in month, day and year fields.
     ** params: month, day and year values and error field ID
     ** NOTE this can replace the custom validation check; hook this up to the onchange/blur event of birthday field
     ** work better in conjunction with HTML5 native validation check on the field e.g. required, pattern match  ***/
    "validateDateInputFields": function(m, d, y, errorFieldId) {
        if (hasValue(m) && hasValue(d) && hasValue(y)) {

            var m = parseInt(m);
            var d = parseInt(d);
            var y = parseInt(y);
            var errorField = $("#" + errorFieldId);

            if (!(isNaN(m)) && !(isNaN(d)) && !(isNaN(y))) {
                var today = new Date();
                // Check to see if this is a real date
                var date = new Date(y,m-1,d);
                if (!(date.getFullYear() == y && (date.getMonth() + 1) == m && date.getDate() == d)) {
                    errorField.html(i18next.t("Invalid date. Please try again.")).show();
                    return false;
                }
                else if (date.setHours(0,0,0,0) >= today.setHours(0,0,0,0)) {
                    errorField.html(i18next.t("Date must not be in the future. Please try again.")).show();
                    return false; //shouldn't be in the future
                }
                else if (y < 1900) {
                    errorField.html(i18next.t("Date must not be before 1900. Please try again.")).show();
                    return false;
                };

                errorField.html("").hide();

                return true;

            } else return false;

        } else {
            return false;
        };
    },
    /***
     * changeFormat - changes date format, particularly for submitting to server
     * @param currentDate - date to change
     * @param reverse - use to switch from yyyy-mm-dd to dd/mm/yyyy
     * @param shorten - removes padding from zeroes (only in reverse)
     * @returns - a date as a string
     *
     * Examples:
     * changeFormat("29/04/2016") returns "2016-04-29T07:00:00", converts according to getTimezoneOffset
     * changeFormat("2016-04-29",true) returns "29/04/2016"
     * changeFormat("2016-04-29",true,true) returns "29/04/2016"
     ***/
    "changeFormat": function(currentDate,reverse,shorten) {
        if (currentDate == null || currentDate == "") {
            return null;
        }
        var yearToPass, convertDate, dateFormatArray;
        if (reverse) {
            dateFormatArray = currentDate.split("-");
            if (!dateFormatArray || (dateFormatArray.length == 0)) return null;
            yearToPass = dateFormatArray[0];
            if (shorten) {
                dateFormatArray[1] = dateFormatArray[1].replace(/^0+/, '');
                dateFormatArray[2] = dateFormatArray[2].replace(/^0+/, '');
            }
            convertDate = dateFormatArray[2]+"/"+dateFormatArray[1]+"/"+yearToPass;
        } else {
            dateFormatArray = currentDate.split("/");
            if (!dateFormatArray || (dateFormatArray.length == 0)) return null;
            // If patient manuals enters two digit year, then add 19 or 20 to year.
            // TODO - this is susceptible to Y2K for 2100s. Be better to force
            // user to type 4 digits.
            var currentTime = new Date();
            if (dateFormatArray[2].length == 2) {
                var shortYear = currentTime.getFullYear().toString().substr(2,2);
                if (dateFormatArray[2] > shortYear) {
                    yearToPass = '19'+dateFormatArray[2];
                } else {
                    yearToPass = '20'+dateFormatArray[2];
                }
            } else {
                yearToPass = dateFormatArray[2];
            }
            convertDate = yearToPass+"-"+dateFormatArray[1]+"-"+dateFormatArray[0]
            // add T according to timezone
            var tzOffset = currentTime.getTimezoneOffset();//minutes
            tzOffset /= 60;//hours
            if (tzOffset < 10) tzOffset = "0" + tzOffset;
            convertDate += "T" + tzOffset + ":00:00";
        }
        return convertDate
    },
    /**
     * Simply swaps:
     *      a/b/cdef to b/a/cdef
     *      (single & double digit permutations accepted...)
     *      ab/cd/efgh to cd/ab/efgh
     * Does not check for valid dates on input or output!
     * @param currentDate string eg 7/4/1976
     * @returns string eg 4/7/1976
     */
    "swap_mm_dd": function(currentDate) {
        var splitDate = currentDate.split('/');
        return splitDate[1] + '/' + splitDate[0] + '/' + splitDate[2];
    },
     /**
     * Convert month string to numeric
     *
     */

     "convertMonthNumeric": function(month) {
        if (!hasValue(month)) return "";
        else {
             month_map = {
                "jan":1,
                "feb":2,
                "mar":3,
                "apr":4,
                "may":5,
                "jun":6,
                "jul":7,
                "aug":8,
                "sep":9,
                "oct":10,
                "nov":11,
                "dec":12,
            };
            var m = month_map[month.toLowerCase()];
            return hasValue(m) ? m : "";
        };
     },
    /**
     * Convert month string to text
     *
     */
     "convertMonthString": function(month) {
        if (!hasValue(month)) return "";
        else {
            numeric_month_map = {
                1:"Jan",
                2:"Feb",
                3:"Mar",
                4:"Apr",
                5:"May",
                6:"Jun",
                7:"Jul",
                8:"Aug",
                9:"Sep",
                10:"Oct",
                11:"Nov",
                12:"Dec"
            };
            var m = numeric_month_map[parseInt(month)];
            return hasValue(m)? m : "";
        };
     },
     "isDate": function(obj) {
        return  Object.prototype.toString.call(obj) === '[object Date]' && !isNaN(obj.getTime());
     },
     "displayDateString": function(m, d, y) {
        var s = "";
        if (hasValue(d)) s = parseInt(d);
        if (hasValue(m)) s += (hasValue(s) ? " ": "") + this.convertMonthString(m);
        if (hasValue(y)) s += (hasValue(s) ? " ": "") + y;
        return s;
     },
    /***
     * parseDate - Fancier function for changing javascript date yyyy-mm-dd (with optional time) to a dd/mm/yyyy (optional time) format. Used with mPOWEr
     * @param date - the date to be converted
     * @param noReplace - prevent replacing any spaces with "T" to get in proper javascript format. 2016-02-24 15:28:09-0800 becomes 2016-02-24T15:28:09-0800
     * @param padZero - if true, will add padded zero to month and date
     * @param keepTime - if true, will output the time as part of the date
     * @param blankText - pass a value to display if date is null
     * @returns date as a string with optional time
     *
     * parseDate("2016-02-24T15:28:09-0800",true,false,true) returns "24/2/2016 3:28pm"
     */
    "parseDate": function(date,noReplace,padZero,keepTime,blankText) {
        if(date == null) {
            if (blankText) {
                return blankText;
            } else {
                return "";
            }
        }
        // Put date in proper javascript format
        if (noReplace == null) {
            date = date.replace(" ", "T");
        }
        // Need to reformat dates b/c of date format issues in Safari (and others?)
        // http://stackoverflow.com/questions/6427204/date-parsing-in-javascript-is-different-between-safari-and-chrome
        var a = date.split(/[^0-9]/);
        var toConvert;
        if (a[3]) {
            toConvert=new Date (a[0],a[1]-1,a[2],a[3],a[4],a[5]);
        } else {
            toConvert=new Date (a[0],a[1]-1,a[2]);
        }

        // Switch date to mm/dd/yyyy
        //var toConvert = new Date(Date.parse(date));
        var month = toConvert.getMonth() + 1;
        var day = toConvert.getDate();
        if (padZero) {
            if (month <= 9)
                month = '0' + month;
            if (day <= 9)
                day = '0' + day;
        }
        if (keepTime) {
            var amPm = "am";
            var hour = a[3];
            if (a[3] > 11) {
                amPm = "pm";
                if (a[3] > 12) {
                    hour = (a[3]-12);
                }
            }
            return day + "/" + month + "/" + toConvert.getFullYear()+" "+hour+":"+a[4]+amPm;
        } else {
            return day + "/" + month + "/" + toConvert.getFullYear();
        }
    },
    /***
     * parseForSorting - changes date to a YYYYMMDDHHMMSS string for sorting (note that this is a string rather than a number)
     * @param date - the date to be converted
     * @param noReplace - prevent replacing any spaces with "T" to get in proper javascript format. 2016-02-24 15:28:09-0800 becomes 2016-02-24T15:28:09-0800. Adding T indicates UTC time
     * @returns date as a string used by system for sorting
     *
     * parseDate("2016-02-24T15:28:09-0800",true) returns "201600224152809"
     */
    "parseForSorting": function(date,noReplace) {
        if (date == null) {
            return ""
        }
        // Put date in proper javascript format
        if (noReplace == null) {
            date = date.replace(" ", "T");
        }
        // Need to reformat dates b/c of date format issues in Safari (and others?)
        // http://stackoverflow.com/questions/6427204/date-parsing-in-javascript-is-different-between-safari-and-chrome
        var a = date.split(/[^0-9]/);
        var toConvert=new Date (a[0],a[1]-1,a[2],a[3],a[4],a[5]);
        // Switch date to mm/dd/yyyy
        //var toConvert = new Date(Date.parse(date));
        var month = toConvert.getMonth() + 1;
        var day = toConvert.getDate();
        if (month <= 9)
            month = '0' + month;
        if (day <= 9)
            day = '0' + day;
        return toConvert.getFullYear() + month + day + a[3] + a[4] + a[5]

    },
    /***
     * spellDate - spells out date in a format based on language/local. Currently not in use.
     * @param passDate - date to use. If empty, defaults to today.
     * @param ymdFormat - false by default. false = dd/mm/yyyy. true = yyyy-mm-dd
     * @returns spelled out date, localized
     */
    "spellDate": function(passDate,ymdFormat) {
        var todayDate = new Date();
        if (passDate) {
            // ymdFormat is true, we are assuming it's being received as YYYY-MM-DD
            if (ymdFormat) {
                todayDate = passDate.split("-");
                todayDate = new Date(todayDate[2], todayDate[0] - 1, todayDate[1])
            } else {
                // Otherwide dd/mm/yyyy
                todayDate = passDate.split("/");
                todayDate = new Date(todayDate[2], todayDate[1] - 1, todayDate[0])
            }
        }
        var returnDate;
        var monthNames = ["January", "February", "March", "April", "May", "June",
            "July", "August", "September", "October", "November", "December"
        ]
        // If user's language is Spanish then use dd/mm/yyyy format and changes words
        if (userSetLang !== undefined && userSetLang == 'es_MX') {
            monthNames = ["enero","febrero","marzo","abril","mayo","junio","julio", "agosto","septiembre","octubre","noviembre","diciembre"];
            returnDate = ('0' + todayDate.getDate()).slice(-2)+" de "+monthNames[todayDate.getMonth()]+" de "+todayDate.getFullYear()
        } else if(userSetLang !== undefined && userSetLang == "en_AU") {
            returnDate = ('0' + todayDate.getDate()).slice(-2)+" "+monthNames[todayDate.getMonth()]+" "+todayDate.getFullYear()
        } else {
            returnDate = monthNames[todayDate.getMonth()]+" "+('0' + todayDate.getDate()).slice(-2)+", "+todayDate.getFullYear()
        }
        return returnDate
    },
    /***
     * Calculates number of days between two dates. Used in mPOWEr for surgery/discharge
     * @param startDate - required. Assumes YYYY-MM-DD. This is typically the date of surgery or discharge
     * @param dateToCalc - optional. If empty, then assumes today's date
     * @returns number of days
     */
    "getDateDiff": function(startDate,dateToCalc) {
        var a = startDate.split(/[^0-9]/);
        var dateTime = new Date(a[0], a[1]-1, a[2]).getTime();
        var d;
        if (dateToCalc) {
            var c = dateToCalc.split(/[^0-9]/);
            d = new Date(c[0], c[1]-1, c[2]).getTime()
        } else {
            // If no baseDate, then use today to find the number of days between dateToCalc and today
            d = new Date().getTime()
        }
        // Round down to floor so we don't add an extra day if session is 12+ hours into the day
        return Math.floor((d - dateTime) / (1000 * 60 * 60 * 24))
    },
    "getAge": function (birthDate, otherDate) {
        birthDate = new Date(birthDate);
        // Use today's date to calc, unless otherwise specified
        var secondDate = new Date();
        if (otherDate) {
            secondDate = new Date(otherDate);
        }
        var years = (secondDate.getFullYear() - birthDate.getFullYear());

        if (secondDate.getMonth() < birthDate.getMonth() ||
            secondDate.getMonth() == birthDate.getMonth() && secondDate.getDate() < birthDate.getDate()) {
            years--;
        }
        return years;
    },
    /***
     * Simple function to add "days" label to a number of days. Not localized, used for mPOWEr
     * @param dateVal - required. Often derived via getDateDiff
     * @returns {string}
     */
    "addDays": function(dateVal) {
        var toReturn = "N/A";
        if (dateVal && typeof dateVal != undefined) {
            if (dateVal == 1) {
                toReturn = "1 day";
            } else if (dateVal < 0) {
                toReturn = "--";
            } else {
                toReturn = dateVal + " days";
            }
        } else if (dateVal === 0) {
            toReturn = "Today";
        }
        return toReturn
    },
    "isValidDefaultDateFormat": function(date, errorField) {
        if (!hasValue(date)) return false;
        if (date.length < 10) return false;
        var dArray = $.trim(date).split(" ");
        if (dArray.length < 3) return false;
        var day = dArray[0], month = dArray[1], year = dArray[2];
        if (day.length < 1) return false;
        if (month.length < 3) return false;
        if (year.length < 4) return false;
        if (!/(0)?[1-9]|1\d|2\d|3[01]/.test(day)) return false;
        if (!/jan|feb|mar|apr|may|jun|jul|aug|sep|oct|nov|dec/i.test(month)) return false;
        if (!/(19|20)\d{2}/.test(year)) return false;
        var dt = new Date(date);
        if (!this.isDateObj(dt)) return false;
        else if (!this.isValidDate(year, this.convertMonthNumeric(month), day)) {
            return false;
        } else {
          var today = new Date(), errorMsg = "";
          if (dt.getFullYear() < 1900) errorMsg = "Year must be after 1900";
          // Only allow if date is before today
          if (dt.setHours(0,0,0,0) > today.setHours(0,0,0,0)) {
              errorMsg = "The date must not be in the future.";
          };
          if (hasValue(errorMsg)) {
            if (errorField) $(errorField).text(errorMsg);
            return false;
          } else {
            if (errorField) $(errorField).text("");
            return true;
          }
        };
    },
    "isDateObj": function(d) {
        return Object.prototype.toString.call(d) === "[object Date]" && !isNaN( d.getTime());
    },
    "isValidDate": function(y, m, d) {
        var date = this.getDateObj(y, m, d);
        var convertedDate = this.getConvertedDate(date);
        var givenDate = this.getGivenDate(y, m, d);
        return ( givenDate == convertedDate);
    },
    /*
     * method does not check for valid numbers, will return NaN if conversion failed
     */
    "getDateObj": function(y, m, d, h, mi, s) {
        if (!h) h = 0;
        if (!mi) mi = 0;
        if (!s) s = 0;
        return new Date(parseInt(y),parseInt(m)-1,parseInt(d), parseInt(h), parseInt(mi), parseInt(s));
    },
    "getConvertedDate": function(dateObj) {
        if (dateObj && this.isDateObj(dateObj)) return ""+dateObj.getFullYear() + (dateObj.getMonth()+1) + dateObj.getDate();
        else return "";
    },
    "getGivenDate":function(y, m, d) {
        return ""+y+m+d;
    },
    /*
     * NB
     * For dateString in ISO-8601 format date as returned from server
     * e.g. '2011-06-29T16:52:48'*/

    "formatDateString": function(dateString, format) {
        if (dateString) {
               var iosDateTest = /^([\+-]?\d{4}(?!\d{2}\b))((-?)((0[1-9]|1[0-2])(\3([12]\d|0[1-9]|3[01]))?|W([0-4]\d|5[0-2])(-?[1-7])?|(00[1-9]|0[1-9]\d|[12]\d{2}|3([0-5]\d|6[1-6])))([T\s]((([01]\d|2[0-3])((:?)[0-5]\d)?|24\:?00)([\.,]\d+(?!:))?)?(\17[0-5]\d([\.,]\d+)?)?([zZ]|([\+-])([01]\d|2[0-3]):?([0-5]\d)?)?)?)?$/
               var d = new Date(dateString);
               var ap, day, month, year, hours, minutes, seconds, nd;
               if (!this.isDateObj(d)) return "";
               if (iosDateTest.test(dateString)) {
                   //IOS date, no need to convert again to date object, just parse it as is
                   //issue when passing it into Date object, the output date is inconsistent across from browsers
                   var dArray = $.trim($.trim(dateString).replace(/[\.TZ:\-]/gi, " ")).split(" ");
                   year = dArray[0];
                   month = dArray[1];
                   day = dArray[2];
                   hours = dArray[3];
                   minutes = dArray[4];
                   seconds = dArray[5];
                }
                else {
                   day = d.getDate();
                   month = d.getMonth() + 1;
                   year = d.getFullYear();
                   hours = d.getHours();
                   minutes = d.getMinutes();
                   seconds = d.getSeconds();
                   nd = "";
                };

               day = pad(day);
               month = pad(month);
               hours = pad(hours);
               minutes = pad(minutes);
               seconds = pad(seconds);

               switch(format) {
                    case "mm/dd/yyyy":
                        nd = month + "/" + day + "/" + year;
                        break;
                    case "mm-dd-yyyy":
                        nd = month + "-" + day + "-" + year;
                        break;
                    case "mm-dd-yyyy hh:mm:ss":
                        nd = month + "-" + day + "-" + year + " " + hours + ":" + minutes + ":" + seconds;
                        break;
                    case "dd/mm/yyyy":
                        nd = day + "/" + month + "/" + year;
                        break;
                    case "dd/mm/yyyy hh:mm:ss":
                        nd = day + "/" + month + "/" + year + " " + hours + ":" + minutes + ":" + seconds;
                        break;
                    case "dd-mm-yyyy":
                        nd = day + "-" + month + "-" + year;
                        break;
                    case "dd-mm-yyyy hh:mm:ss":
                        nd = day + "-" + month + "-" + year + " " + hours + ":" + minutes + ":" + seconds;
                        break;
                    case "iso-short":
                    case "yyyy-mm-dd":
                        nd = year + "-" + month + "-" + day;
                        break;
                    case "iso":
                    case "yyyy-mm-dd hh:mm:ss":
                        nd = year + "-" + month + "-" + day + " " + hours + ":" + minutes + ":" + seconds;
                        break;
                    case "d M y hh:mm:ss":
                        nd = this.displayDateString(month, day, year);
                        nd = nd + " " + hours + ":" + minutes + ":" + seconds;
                        break;
                    case "d M y":
                    default:
                        //console.log("dateString: " + dateString + " month: " + month + " day: " + day + " year: " + year)
                        nd = this.displayDateString(month, day, year);
                        break;
               };

           return nd;
        } else return "";
    },
    "convertToLocalTime": function (dateString) {
        var convertedDate = "";
        //assuming dateString is UTC date/time
        if (hasValue(dateString)) {
            var d = new Date(dateString);
            var newDate = new Date(d.getTime()+d.getTimezoneOffset()*60*1000);
            var offset = d.getTimezoneOffset() / 60;
            var hours = d.getHours();
            newDate.setHours(hours - offset);
            var options = {
                year: 'numeric', day: 'numeric', month: 'short',
                hour: 'numeric', minute: 'numeric', second: 'numeric',
                hour12: false
            };
            convertedDate = newDate.toLocaleString(options);
        };
        return convertedDate;
    },
    "convertUserDateTimeByLocaleTimeZone": function (dateString, timeZone, locale) {
        //firefox does not support Intl API
        //if (navigator.userAgent.toLowerCase().indexOf('firefox') > -1) return dateString;

        if (!dateString) return "";
        else {
            var errorMessage = "";
            if (!hasValue(timeZone)) timeZone = "UTC";
            if (!hasValue(locale))  locale = "en-us";
            $(".timezone-error").html("");
            $(".timezone-warning").html("");
            //locale needs to be in this format - us-en
            //month: 'numeric', day: 'numeric',
            locale = locale.replace("_", "-").toLowerCase();
            var options = {
                year: 'numeric', day: 'numeric', month: 'short',
                hour: 'numeric', minute: 'numeric', second: 'numeric',
                hour12: false
            };
            options.timeZone =  timeZone;
            //older browsers don't support this
            var convertedDate = dateString;
            try {
                if(/chrom(e|ium)/.test(navigator.userAgent.toLowerCase())){ //works in chrome
                    convertedDate = new Date(dateString).toLocaleString(locale, options);
                    if (timeZone != "UTC") $(".gmt").each(function() { $(this).hide()});
                } else {
                    if (timeZone != "UTC") {
                        convertedDate = convertToLocalTime(dateString);
                        $(".timezone-warning").addClass("text-warning").html(i18next.t("Date/time zone conversion is not supported in current browser. All date/time fields are converted to local time zone instead."));
                        $(".gmt").each(function() { $(this).hide()});
                    };
                }
            } catch(e) {
                errorMessage = i18next.t("Error occurred when converting timezone: ") + e.message;
            };
            if (hasValue(errorMessage)) {
                $(".timezone-error").each(function() {
                    $(this).addClass("text-danger").html(errorMessage);
                });
            };
            return convertedDate.replace(/\,/g, "");
        };
    },
    "getUserTimeZone": function (userId) {
        var selectVal = $("#profileTimeZone").length > 0 ? $("#profileTimeZone option:selected").val() : "";
        var userTimeZone = "";
        if (selectVal == "") {
            if (userId) {
                $.ajax ({
                    type: "GET",
                    url: '/api/demographics/'+userId,
                    async: false
                }).done(function(data) {
                    if (data) {
                        data.extension.forEach(
                            function(item, index) {
                                if (item.url === "http://hl7.org/fhir/StructureDefinition/user-timezone") {
                                    userTimeZone = item.timezone;
                                };
                            });
                    };

                }).fail(function() {
                    userTimeZone = "UTC";
                });
            };
        } else {
            userTimeZone = selectVal;
        };

        return hasValue(userTimeZone) ? userTimeZone : "UTC";
    },
    "getUserLocale": function (userId) {
      var localeSelect = $("#locale").length > 0 ? $("#locale option:selected").val() : "";
      var locale = "";

      if (!localeSelect) {
            if (userId) {
                $.ajax ({
                        type: "GET",
                        url: '/api/demographics/'+userId,
                        cache: false,
                        async: false
                }).done(function(data) {
                    if (data && data.communication) {
                        data.communication.forEach(
                            function(item, index) {
                                if (item.language) {
                                    locale = item["language"]["coding"][0].code;
                                    //console.log("locale: " + locale)
                                };
                        });
                    };

                }).fail(function() {
                    locale = "en-us";
                });
            };
       } else locale = localeSelect;

       //console.log("locale? " + locale)
       return locale ? locale : "en-us";
    }
};
/***
 * Bootstrap datatables functions
 * Uses http://bootstrap-table.wenzhixin.net.cn/documentation/
 ****/

var tnthTables = {
    /***
     * Quick way to sort when text is wrapper in an <a href> or other tag
     * @param a,b - the two items to compare
     * @returns 1,-1 or 0 for sorting
     */
    "stripLinksSorter": function(a,b) {
        a = $(a).text();
        b = $(b).text();
        var aa = parseFloat(a);
        var bb = parseFloat(b);
        //if (aa > bb) return 1;
        //if (aa < bb) return -1;
        //return 0;
        return  bb - aa;
    },
    /***
     * Quick way to sort when text is wrapped in an <a href> or other tag
     * NOTE for text that is NOT number
     * @param a,b - the two items to compare
     * @returns 1,-1 or 0 for sorting
     */
    "stripLinksTextSorter": function(a,b) {
        var aa = $(a).text();
        var bb = $(b).text();
        if(aa < bb) return -1;
        if(aa > bb) return 1;
        return 0;
    },
    /***
     * sorting date string,
     * @param a,b - the two items to compare - note, this assumes that the parameters
     * are in valid date format e.g. 3 August 2017
     * @returns 1,-1 or 0 for sorting
     */
    "dateSorter": function(a,b) {
        if (!hasValue(a)) a = 0;
        if (!hasValue(b)) b = 0;
        /*
         * make sure the string passed in does not have line break element
         * if so it is a possible mult-line text, split it up and use
         * the first item in the resulting array
         */
        var regex = /<br\s*[\/]?>/gi;
        a = a.replace(regex, "\n");
        b = b.replace(regex, "\n");
        var ar = a.split("\n");
        if (ar.length > 0) a = ar[0];
        var br = b.split("\n");
        if (br.length > 0) b = br[0];
        /* note getTime return returns the numeric value
         * corresponding to the time for the specified date according to universal time
         * therefore, can be used for sorting
         */
        var a_d = (new Date(a)).getTime();
        var b_d = (new Date(b)).getTime();

        if (isNaN(a_d)) a_d = 0;
        if (isNaN(b_d)) b_d = 0;

        return  b_d - a_d;
    }
};
/**
 * Protect window.console method calls, e.g. console is not defined on IE
 * unless dev tools are open, and IE doesn't define console.debug
 */
(function() {
    var console = (window.console = window.console || {});
    var noop = function () {};
    var log = console.log || noop;
    var start = function(name) { return function(param) { log("Start " + name + ": " + param); } };
    var end = function(name) { return function(param) { log("End " + name + ": " + param); } };

    var methods = {
        // Internet Explorer (IE 10): http://msdn.microsoft.com/en-us/library/ie/hh772169(v=vs.85).aspx#methods
        // assert(test, message, optionalParams), clear(), count(countTitle), debug(message, optionalParams), dir(value, optionalParams), dirxml(value), error(message, optionalParams), group(groupTitle), groupCollapsed(groupTitle), groupEnd([groupTitle]), info(message, optionalParams), log(message, optionalParams), msIsIndependentlyComposed(oElementNode), profile(reportName), profileEnd(), time(timerName), timeEnd(timerName), trace(), warn(message, optionalParams)
        // "assert", "clear", "count", "debug", "dir", "dirxml", "error", "group", "groupCollapsed", "groupEnd", "info", "log", "msIsIndependentlyComposed", "profile", "profileEnd", "time", "timeEnd", "trace", "warn"

        // Safari (2012. 07. 23.): https://developer.apple.com/library/safari/#documentation/AppleApplications/Conceptual/Safari_Developer_Guide/DebuggingYourWebsite/DebuggingYourWebsite.html#//apple_ref/doc/uid/TP40007874-CH8-SW20
        // assert(expression, message-object), count([title]), debug([message-object]), dir(object), dirxml(node), error(message-object), group(message-object), groupEnd(), info(message-object), log(message-object), profile([title]), profileEnd([title]), time(name), markTimeline("string"), trace(), warn(message-object)
        // "assert", "count", "debug", "dir", "dirxml", "error", "group", "groupEnd", "info", "log", "profile", "profileEnd", "time", "markTimeline", "trace", "warn"

        // Firefox (2013. 05. 20.): https://developer.mozilla.org/en-US/docs/Web/API/console
        // debug(obj1 [, obj2, ..., objN]), debug(msg [, subst1, ..., substN]), dir(object), error(obj1 [, obj2, ..., objN]), error(msg [, subst1, ..., substN]), group(), groupCollapsed(), groupEnd(), info(obj1 [, obj2, ..., objN]), info(msg [, subst1, ..., substN]), log(obj1 [, obj2, ..., objN]), log(msg [, subst1, ..., substN]), time(timerName), timeEnd(timerName), trace(), warn(obj1 [, obj2, ..., objN]), warn(msg [, subst1, ..., substN])
        // "debug", "dir", "error", "group", "groupCollapsed", "groupEnd", "info", "log", "time", "timeEnd", "trace", "warn"

        // Chrome (2013. 01. 25.): https://developers.google.com/chrome-developer-tools/docs/console-api
        // assert(expression, object), clear(), count(label), debug(object [, object, ...]), dir(object), dirxml(object), error(object [, object, ...]), group(object[, object, ...]), groupCollapsed(object[, object, ...]), groupEnd(), info(object [, object, ...]), log(object [, object, ...]), profile([label]), profileEnd(), time(label), timeEnd(label), timeStamp([label]), trace(), warn(object [, object, ...])
        // "assert", "clear", "count", "debug", "dir", "dirxml", "error", "group", "groupCollapsed", "groupEnd", "info", "log", "profile", "profileEnd", "time", "timeEnd", "timeStamp", "trace", "warn"
        // Chrome (2012. 10. 04.): https://developers.google.com/web-toolkit/speedtracer/logging-api
        // markTimeline(String)
        // "markTimeline"

        assert: noop, clear: noop, trace: noop, count: noop, timeStamp: noop, msIsIndependentlyComposed: noop,
        debug: log, info: log, log: log, warn: log, error: log,
        dir: log, dirxml: log, markTimeline: log,
        group: start('group'), groupCollapsed: start('groupCollapsed'), groupEnd: end('group'),
        profile: start('profile'), profileEnd: end('profile'),
        time: start('time'), timeEnd: end('time')
    };

    for (var method in methods) {
        if ( methods.hasOwnProperty(method) && !(method in console) ) { // define undefined methods as best-effort methods
            console[method] = methods[method];
        }
    }
})();
var FieldLoaderHelper = function () {
    this.delayDuration = 600;
    this.showLoader = function(targetField) {
        if(targetField && targetField.length > 0) {
           $("#" + targetField.attr("data-save-container-id") + "_load").css("opacity", 1);
        };
    };

    this.showUpdate = function(targetField) {
        targetField = targetField || $(targetField);
        var __timeout = this.delayDuration;
        if(targetField && targetField.length > 0) {
            setTimeout(function() { (function(targetField) {
                var errorField = $("#" + targetField.attr("data-save-container-id") + "_error");
                var successField = $("#"+ targetField.attr("data-save-container-id") + "_success");
                var loadingField = $("#" + targetField.attr("data-save-container-id") + "_load");
                errorField.text("").css("opacity", 0);
                successField.text("success");
                loadingField.animate({"opacity": 0}, __timeout, function() {
                    successField.animate({"opacity": 1}, __timeout, function() {
                        setTimeout(function() { successField.animate({"opacity": 0}, __timeout*2); }, __timeout*2);
                });
             });
            })(targetField); }, __timeout);
        };
    };

    this.showError = function(targetField) {
        targetField = targetField || $(targetField);
        var __timeout = this.delayDuration;
        if(targetField && targetField.length > 0) {
            setTimeout(function() { (function(targetField) {
                var errorField = $("#" + targetField.attr("data-save-container-id") + "_error");
                var successField = $("#"+ targetField.attr("data-save-container-id") + "_success");
                var loadingField = $("#" + targetField.attr("data-save-container-id") + "_load");
                errorField.text("Unable to update. System/Server Error.");
                successField.text("").css("opacity", 0);
                loadingField.animate({"opacity": 0}, __timeout, function() {
                    errorField.animate({"opacity": 1}, __timeout, function() {
                        setTimeout(function() { errorField.animate({"opacity": 0}, __timeout*2); }, __timeout*2);
                });
             });
            })(targetField); }, __timeout);
        };
    };

};
var flo = new FieldLoaderHelper();
var LR_INVOKE_KEYCODE = 187; // "=" s=ign
function LRKeyEvent() {
    if ($(".button--LR").length > 0) {
        $("html").on("keydown", function(e) {
            if (e.keyCode == LR_INVOKE_KEYCODE) {
               $(".button--LR").toggleClass("data-show");
            };
        });
    };
};
function appendLREditContainer(target, url, show) {
    if (!hasValue(url)) return false;
    if (!target) target = $(document);
    target.append('<div>' +
                '<button class="btn btn-default button--LR"><a href="' + url + '" target="_blank">Edit in Liferay</a></button>' +
                '</div>'
                );
    if (show) $(".button--LR").addClass("data-show");

};
function getSaveLoaderDiv(parentID, containerID) {
    var el = $("#" + containerID + "_load");
    if (el.length == 0) {
        var c = $("#" + parentID + " #" + containerID);
        if (c.length > 0) {
            var snippet = '<div class="load-container">' + '<i id="' + containerID + '_load" class="fa fa-spinner fa-spin load-icon fa-lg save-info" style="margin-left:4px; margin-top:5px" aria-hidden="true"></i><i id="' + containerID + '_success" class="fa fa-check success-icon save-info" style="color: green" aria-hidden="true">Updated</i><i id="' + containerID + '_error" class="fa fa-times error-icon save-info" style="color:red" aria-hidden="true">Unable to Update.System error.</i></div>';
            if (window.getComputedStyle) {
                displayStyle = window.getComputedStyle(c.get(0), null).getPropertyValue('display');
            } else {
                displayStyle = (c.get(0)).currentStyle.display;
            };
            if (displayStyle == "block") {
                c.append(snippet);
            } else {
                if (displayStyle == "none" || !hasValue(displayStyle)) {
                    if (c.get(0).nodeName.toUpperCase() == "DIV" || c.get(0).nodeName.toUpperCase() == "P") c.append(snippet);
                    else c.after(snippet);
                } else c.after(snippet);
            };
        };
    };
};
function __getLoaderHTML(message) {
    return '<div class="loading-message-indicator"><i class="fa fa-spinner fa-spin fa-2x"></i>' + (hasValue(message)?"&nbsp;"+message:"") + '</div>';
}
function _isTouchDevice(){
    return true == ("ontouchstart" in window || window.DocumentTouch && document instanceof DocumentTouch);
};
function __convertToNumericField(field) {
    if (field) {
<<<<<<< HEAD
        if (_isTouchDevice()) field.each(function() {$(this).prop("type", "tel");});
    };
=======
        if (_isTouchDevice()) field.each(function() {
            $(this).prop("type", "tel");
        })
    }
};
function hasValue(val) {
    return val != null && val != "" && val != "undefined";
};

function isString (obj) {
  return (Object.prototype.toString.call(obj) === '[object String]');
>>>>>>> d7a79234
};
function hasValue(val) {return val != null && val != "" && val != "undefined";};
function isString (obj) {return (Object.prototype.toString.call(obj) === '[object String]');};
function disableHeaderFooterLinks() {
    var links = $("#tnthNavWrapper a, #homeFooter a").not("a[href*='logout']").not("a.required-link").not("a.home-link");
    links.addClass("disabled");
    links.prop('onclick',null).off('click');
    links.on("click", function(e) {
        e.preventDefault();
        return false;
    });
};
function pad(n) {n = parseInt(n); return (n < 10) ? '0' + n : n;};
function escapeHtml(text) {
    'use strict';
    if (text == null || text.length == 0)return text;
    return text.replace(/[\"&'\/<>]/g, function (a) {
        return {
            '"': '&quot;', '&': '&amp;', "'": '&#39;',
            '/': '&#47;',  '<': '&lt;',  '>': '&gt;'
        }[a];
    });
};
function containHtmlTags(text) {
    if (!hasValue(text)) return false;
    return /[<>]/.test(text);
};
var __winHeight = $(window).height(), __winWidth = $(window).width();
$.fn.isOnScreen = function(){
    var viewport = {};
    viewport.top = $(window).scrollTop();
    viewport.bottom = viewport.top + __winHeight;
    var bounds = {};
    bounds.top = this.offset().top;
    bounds.bottom = bounds.top + this.outerHeight();
    return ((bounds.top <= viewport.bottom) && (bounds.bottom >= viewport.top));
};
$.fn.sortOptions = function() {
      var selectOptions = $(this).find("option");
      selectOptions.sort(function(a, b) {
            if (a.text > b.text) return 1;
            else if (a.text < b.text) return -1;
            else return 0; });
      return selectOptions;
};
//Promise polyfill - IE doesn't support Promise - so need this
<<<<<<< HEAD
!function(e){function n(){}function t(e,n){return function(){e.apply(n,arguments)}}function o(e){if("object"!=typeof this)throw new TypeError("Promises must be constructed via new");if("function"!=typeof e)throw new TypeError("not a function");this._state=0,this._handled=!1,this._value=void 0,this._deferreds=[],s(e,this)}function i(e,n){for(;3===e._state;)e=e._value;return 0===e._state?void e._deferreds.push(n):(e._handled=!0,void o._immediateFn(function(){var t=1===e._state?n.onFulfilled:n.onRejected;if(null===t)return void(1===e._state?r:u)(n.promise,e._value);var o;try{o=t(e._value)}catch(i){return void u(n.promise,i)}r(n.promise,o)}))}function r(e,n){try{if(n===e)throw new TypeError("A promise cannot be resolved with itself.");if(n&&("object"==typeof n||"function"==typeof n)){var i=n.then;if(n instanceof o)return e._state=3,e._value=n,void f(e);if("function"==typeof i)return void s(t(i,n),e)}e._state=1,e._value=n,f(e)}catch(r){u(e,r)}}function u(e,n){e._state=2,e._value=n,f(e)}function f(e){2===e._state&&0===e._deferreds.length&&o._immediateFn(function(){e._handled||o._unhandledRejectionFn(e._value)});for(var n=0,t=e._deferreds.length;n<t;n++)i(e,e._deferreds[n]);e._deferreds=null}function c(e,n,t){this.onFulfilled="function"==typeof e?e:null,this.onRejected="function"==typeof n?n:null,this.promise=t}function s(e,n){var t=!1;try{e(function(e){t||(t=!0,r(n,e))},function(e){t||(t=!0,u(n,e))})}catch(o){if(t)return;t=!0,u(n,o)}}var a=setTimeout;o.prototype["catch"]=function(e){return this.then(null,e)},o.prototype.then=function(e,t){var o=new this.constructor(n);return i(this,new c(e,t,o)),o},o.all=function(e){var n=Array.prototype.slice.call(e);return new o(function(e,t){function o(r,u){try{if(u&&("object"==typeof u||"function"==typeof u)){var f=u.then;if("function"==typeof f)return void f.call(u,function(e){o(r,e)},t)}n[r]=u,0===--i&&e(n)}catch(c){t(c)}}if(0===n.length)return e([]);for(var i=n.length,r=0;r<n.length;r++)o(r,n[r])})},o.resolve=function(e){return e&&"object"==typeof e&&e.constructor===o?e:new o(function(n){n(e)})},o.reject=function(e){return new o(function(n,t){t(e)})},o.race=function(e){return new o(function(n,t){for(var o=0,i=e.length;o<i;o++)e[o].then(n,t)})},o._immediateFn="function"==typeof setImmediate&&function(e){setImmediate(e)}||function(e){a(e,0)},o._unhandledRejectionFn=function(e){"undefined"!=typeof console&&console&&console.warn("Possible Unhandled Promise Rejection:",e)},o._setImmediateFn=function(e){o._immediateFn=e},o._setUnhandledRejectionFn=function(e){o._unhandledRejectionFn=e},"undefined"!=typeof module&&module.exports?module.exports=o:e.Promise||(e.Promise=o)}(this);

/*!
 * Validator v0.9.0 for Bootstrap 3, by @1000hz
 * Copyright 2015 Cina Saffary
 * Licensed under http://opensource.org/licenses/MIT
 *
 * https://github.com/1000hz/bootstrap-validator
 */

+function(a){"use strict";function b(b){return this.each(function(){var d=a(this),e=a.extend({},c.DEFAULTS,d.data(),"object"==typeof b&&b),f=d.data("bs.validator");(f||"destroy"!=b)&&(f||d.data("bs.validator",f=new c(this,e)),"string"==typeof b&&f[b]())})}var c=function(b,d){this.$element=a(b),this.options=d,d.errors=a.extend({},c.DEFAULTS.errors,d.errors);for(var e in d.custom)if(!d.errors[e])throw new Error("Missing default error message for custom validator: "+e);a.extend(c.VALIDATORS,d.custom),this.$element.attr("novalidate",!0),this.toggleSubmit(),this.$element.on("input.bs.validator change.bs.validator focusout.bs.validator",a.proxy(this.validateInput,this)),this.$element.on("submit.bs.validator",a.proxy(this.onSubmit,this)),this.$element.find("[data-match]").each(function(){var b=a(this),c=b.data("match");a(c).on("input.bs.validator",function(){b.val()&&b.trigger("input.bs.validator")})})};c.INPUT_SELECTOR=':input:not([type="submit"], button):enabled:visible',c.DEFAULTS={delay:500,html:!1,disable:!0,custom:{},errors:{match:"Does not match",minlength:"Not long enough"},feedback:{success:"glyphicon-ok",error:"glyphicon-remove"}},c.VALIDATORS={"native":function(a){var b=a[0];return b.checkValidity?b.checkValidity():!0},match:function(b){var c=b.data("match");return!b.val()||b.val()===a(c).val()},minlength:function(a){var b=a.data("minlength");return!a.val()||a.val().length>=b}},c.prototype.validateInput=function(b){var c=a(b.target),d=c.data("bs.validator.errors");if(c.is('[type="radio"]')&&(c=this.$element.find('input[name="'+c.attr("name")+'"]')),this.$element.trigger(b=a.Event("validate.bs.validator",{relatedTarget:c[0]})),!b.isDefaultPrevented()){var e=this;this.runValidators(c).done(function(f){c.data("bs.validator.errors",f),f.length?e.showErrors(c):e.clearErrors(c),d&&f.toString()===d.toString()||(b=f.length?a.Event("invalid.bs.validator",{relatedTarget:c[0],detail:f}):a.Event("valid.bs.validator",{relatedTarget:c[0],detail:d}),e.$element.trigger(b)),e.toggleSubmit(),e.$element.trigger(a.Event("validated.bs.validator",{relatedTarget:c[0]}))})}},c.prototype.runValidators=function(b){function d(a){return b.data(a+"-error")||b.data("error")||"native"==a&&b[0].validationMessage||g.errors[a]}var e=[],f=a.Deferred(),g=this.options;return b.data("bs.validator.deferred")&&b.data("bs.validator.deferred").reject(),b.data("bs.validator.deferred",f),a.each(c.VALIDATORS,a.proxy(function(a,c){if((b.data(a)||"native"==a)&&!c.call(this,b)){var f=d(a);!~e.indexOf(f)&&e.push(f)}},this)),!e.length&&b.val()&&b.data("remote")?this.defer(b,function(){var c={};c[b.attr("name")]=b.val(),a.get(b.data("remote"),c).fail(function(a,b,c){e.push(d("remote")||c)}).always(function(){f.resolve(e)})}):f.resolve(e),f.promise()},c.prototype.validate=function(){var a=this.options.delay;return this.options.delay=0,this.$element.find(c.INPUT_SELECTOR).trigger("input.bs.validator"),this.options.delay=a,this},c.prototype.showErrors=function(b){var c=this.options.html?"html":"text";this.defer(b,function(){var d=b.closest(".form-group"),e=d.find(".help-block.with-errors"),f=d.find(".form-control-feedback"),g=b.data("bs.validator.errors");g.length&&(g=a("<ul/>").addClass("list-unstyled").append(a.map(g,function(b){return a("<li/>")[c](b)})),void 0===e.data("bs.validator.originalContent")&&e.data("bs.validator.originalContent",e.html()),e.empty().append(g),d.addClass("has-error"),f.length&&f.removeClass(this.options.feedback.success)&&f.addClass(this.options.feedback.error)&&d.removeClass("has-success"))})},c.prototype.clearErrors=function(a){var b=a.closest(".form-group"),c=b.find(".help-block.with-errors"),d=b.find(".form-control-feedback");c.html(c.data("bs.validator.originalContent")),b.removeClass("has-error"),d.length&&d.removeClass(this.options.feedback.error)&&d.addClass(this.options.feedback.success)&&b.addClass("has-success")},c.prototype.hasErrors=function(){function b(){return!!(a(this).data("bs.validator.errors")||[]).length}return!!this.$element.find(c.INPUT_SELECTOR).filter(b).length},c.prototype.isIncomplete=function(){function b(){return"checkbox"===this.type?!this.checked:"radio"===this.type?!a('[name="'+this.name+'"]:checked').length:""===a.trim(this.value)}return!!this.$element.find(c.INPUT_SELECTOR).filter("[required]").filter(b).length},c.prototype.onSubmit=function(a){this.validate(),(this.isIncomplete()||this.hasErrors())&&a.preventDefault()},c.prototype.toggleSubmit=function(){if(this.options.disable){var b=a('button[type="submit"], input[type="submit"]').filter('[form="'+this.$element.attr("id")+'"]').add(this.$element.find('input[type="submit"], button[type="submit"]'));b.toggleClass("disabled",this.isIncomplete()||this.hasErrors())}},c.prototype.defer=function(b,c){return c=a.proxy(c,this),this.options.delay?(window.clearTimeout(b.data("bs.validator.timeout")),void b.data("bs.validator.timeout",window.setTimeout(c,this.options.delay))):c()},c.prototype.destroy=function(){return this.$element.removeAttr("novalidate").removeData("bs.validator").off(".bs.validator"),this.$element.find(c.INPUT_SELECTOR).off(".bs.validator").removeData(["bs.validator.errors","bs.validator.deferred"]).each(function(){var b=a(this),c=b.data("bs.validator.timeout");window.clearTimeout(c)&&b.removeData("bs.validator.timeout")}),this.$element.find(".help-block.with-errors").each(function(){var b=a(this),c=b.data("bs.validator.originalContent");b.removeData("bs.validator.originalContent").html(c)}),this.$element.find('input[type="submit"], button[type="submit"]').removeClass("disabled"),this.$element.find(".has-error").removeClass("has-error"),this};var d=a.fn.validator;a.fn.validator=b,a.fn.validator.Constructor=c,a.fn.validator.noConflict=function(){return a.fn.validator=d,this},a(window).on("load",function(){a('form[data-toggle="validator"]').each(function(){var c=a(this);b.call(c,c.data())})})}(jQuery);

/* ============================================================
 * Bootstrap: rowlink.js v3.1.3
 * http://jasny.github.io/bootstrap/javascript/#rowlink
 * ============================================================
 * Copyright 2012-2014 Arnold Daniels
 *
 * Licensed under the Apache License, Version 2.0 (the "License");
 * you may not use this file except in compliance with the License.
 * You may obtain a copy of the License at
 *
 * http://www.apache.org/licenses/LICENSE-2.0
 *
 * Unless required by applicable law or agreed to in writing, software
 * distributed under the License is distributed on an "AS IS" BASIS,
 * WITHOUT WARRANTIES OR CONDITIONS OF ANY KIND, either express or implied.
 * See the License for the specific language governing permissions and
 * limitations under the License.
 * ============================================================ */

+function($){"use strict";var Rowlink=function(element,options){this.$element=$(element)
this.options=$.extend({},Rowlink.DEFAULTS,options)
this.$element.on('click.bs.rowlink','td:not(.rowlink-skip)',$.proxy(this.click,this))}
Rowlink.DEFAULTS={target:"a"}
Rowlink.prototype.click=function(e){var target=$(e.currentTarget).closest('tr').find(this.options.target)[0]
if($(e.target)[0]===target)return
e.preventDefault();if(target.click){target.click()}else if(document.createEvent){var evt=document.createEvent("MouseEvents");evt.initMouseEvent("click",true,true,window,0,0,0,0,0,false,false,false,false,0,null);target.dispatchEvent(evt);}}
var old=$.fn.rowlink
$.fn.rowlink=function(options){return this.each(function(){var $this=$(this)
var data=$this.data('bs.rowlink')
if(!data)$this.data('bs.rowlink',(data=new Rowlink(this,options)))})}
$.fn.rowlink.Constructor=Rowlink
$.fn.rowlink.noConflict=function(){$.fn.rowlink=old
return this}
$(document).on('click.bs.rowlink.data-api','[data-link="row"]',function(e){if($(e.target).closest('.rowlink-skip').length!==0)return
var $this=$(this)
if($this.data('bs.rowlink'))return
$this.rowlink($this.data())
$(e.target).trigger('click.bs.rowlink')})}(window.jQuery);
=======
!function(e){function n(){}function t(e,n){return function(){e.apply(n,arguments)}}function o(e){if("object"!=typeof this)throw new TypeError("Promises must be constructed via new");if("function"!=typeof e)throw new TypeError("not a function");this._state=0,this._handled=!1,this._value=void 0,this._deferreds=[],s(e,this)}function i(e,n){for(;3===e._state;)e=e._value;return 0===e._state?void e._deferreds.push(n):(e._handled=!0,void o._immediateFn(function(){var t=1===e._state?n.onFulfilled:n.onRejected;if(null===t)return void(1===e._state?r:u)(n.promise,e._value);var o;try{o=t(e._value)}catch(i){return void u(n.promise,i)}r(n.promise,o)}))}function r(e,n){try{if(n===e)throw new TypeError("A promise cannot be resolved with itself.");if(n&&("object"==typeof n||"function"==typeof n)){var i=n.then;if(n instanceof o)return e._state=3,e._value=n,void f(e);if("function"==typeof i)return void s(t(i,n),e)}e._state=1,e._value=n,f(e)}catch(r){u(e,r)}}function u(e,n){e._state=2,e._value=n,f(e)}function f(e){2===e._state&&0===e._deferreds.length&&o._immediateFn(function(){e._handled||o._unhandledRejectionFn(e._value)});for(var n=0,t=e._deferreds.length;n<t;n++)i(e,e._deferreds[n]);e._deferreds=null}function c(e,n,t){this.onFulfilled="function"==typeof e?e:null,this.onRejected="function"==typeof n?n:null,this.promise=t}function s(e,n){var t=!1;try{e(function(e){t||(t=!0,r(n,e))},function(e){t||(t=!0,u(n,e))})}catch(o){if(t)return;t=!0,u(n,o)}}var a=setTimeout;o.prototype["catch"]=function(e){return this.then(null,e)},o.prototype.then=function(e,t){var o=new this.constructor(n);return i(this,new c(e,t,o)),o},o.all=function(e){var n=Array.prototype.slice.call(e);return new o(function(e,t){function o(r,u){try{if(u&&("object"==typeof u||"function"==typeof u)){var f=u.then;if("function"==typeof f)return void f.call(u,function(e){o(r,e)},t)}n[r]=u,0===--i&&e(n)}catch(c){t(c)}}if(0===n.length)return e([]);for(var i=n.length,r=0;r<n.length;r++)o(r,n[r])})},o.resolve=function(e){return e&&"object"==typeof e&&e.constructor===o?e:new o(function(n){n(e)})},o.reject=function(e){return new o(function(n,t){t(e)})},o.race=function(e){return new o(function(n,t){for(var o=0,i=e.length;o<i;o++)e[o].then(n,t)})},o._immediateFn="function"==typeof setImmediate&&function(e){setImmediate(e)}||function(e){a(e,0)},o._unhandledRejectionFn=function(e){"undefined"!=typeof console&&console&&console.warn("Possible Unhandled Promise Rejection:",e)},o._setImmediateFn=function(e){o._immediateFn=e},o._setUnhandledRejectionFn=function(e){o._unhandledRejectionFn=e},"undefined"!=typeof module&&module.exports?module.exports=o:e.Promise||(e.Promise=o)}(this);
>>>>>>> d7a79234
<|MERGE_RESOLUTION|>--- conflicted
+++ resolved
@@ -72,10 +72,6 @@
         };
     };
 };
-<<<<<<< HEAD
-=======
-
->>>>>>> d7a79234
 var SNOMED_SYS_URL = "http://snomed.info/sct", CLINICAL_SYS_URL = "http://us.truenth.org/clinical-codes";
 var CANCER_TREATMENT_CODE = "118877007", NONE_TREATMENT_CODE = "999";
 var CONSENT_ENUM = {
@@ -100,13 +96,7 @@
     "external_site_id" : "http://us.truenth.org/identity-codes/external-site-id",
     "practice_region" : "http://us.truenth.org/identity-codes/practice-region"
 };
-<<<<<<< HEAD
 var __NOT_PROVIDED_TEXT = "not provided";
-=======
-
-var __NOT_PROVIDED_TEXT = "not provided";
-
->>>>>>> d7a79234
 var fillViews = {
     "org": function() {
         var content = "";
@@ -574,11 +564,7 @@
                               "status": i18next.t("Status"),
                               "agreement": i18next.t("Agreement"),
                               "consentDate": i18next.t("Date"),
-<<<<<<< HEAD
                               "registrationDate": i18next.t("Regiatration Date"),
-=======
-                              "registrationDate": i18next.t("Registration Date"),
->>>>>>> d7a79234
                               "locale": i18next.t("GMT")
                              };
             var headerArray = ['Organization',
@@ -662,14 +648,9 @@
                     var consentLabels = {
                         "default": i18next.t("Consented"),
                         "consented": i18next.t("Consented / Enrolled"),
-<<<<<<< HEAD
-                        "withdrawn": i18next.t("Withdrawn - Suspend Data Collection and Report Historic Data"),
-                        "purged": i18next.t("Purged / Removed")
-=======
                         "withdrawn": "<span data-eproms='true'>" + i18next.t("Withdrawn - Suspend Data Collection and Report Historic Data") + "</span>" +
                                       "<span data-truenth='true'>" + i18next.t("Suspend Data Collection and Report Historic Data") + "</span>",
                         "purged": "Purged / Removed"
->>>>>>> d7a79234
                     };
 
                     switch(consentStatus) {
@@ -3965,22 +3946,8 @@
 };
 function __convertToNumericField(field) {
     if (field) {
-<<<<<<< HEAD
         if (_isTouchDevice()) field.each(function() {$(this).prop("type", "tel");});
     };
-=======
-        if (_isTouchDevice()) field.each(function() {
-            $(this).prop("type", "tel");
-        })
-    }
-};
-function hasValue(val) {
-    return val != null && val != "" && val != "undefined";
-};
-
-function isString (obj) {
-  return (Object.prototype.toString.call(obj) === '[object String]');
->>>>>>> d7a79234
 };
 function hasValue(val) {return val != null && val != "" && val != "undefined";};
 function isString (obj) {return (Object.prototype.toString.call(obj) === '[object String]');};
@@ -4027,7 +3994,6 @@
       return selectOptions;
 };
 //Promise polyfill - IE doesn't support Promise - so need this
-<<<<<<< HEAD
 !function(e){function n(){}function t(e,n){return function(){e.apply(n,arguments)}}function o(e){if("object"!=typeof this)throw new TypeError("Promises must be constructed via new");if("function"!=typeof e)throw new TypeError("not a function");this._state=0,this._handled=!1,this._value=void 0,this._deferreds=[],s(e,this)}function i(e,n){for(;3===e._state;)e=e._value;return 0===e._state?void e._deferreds.push(n):(e._handled=!0,void o._immediateFn(function(){var t=1===e._state?n.onFulfilled:n.onRejected;if(null===t)return void(1===e._state?r:u)(n.promise,e._value);var o;try{o=t(e._value)}catch(i){return void u(n.promise,i)}r(n.promise,o)}))}function r(e,n){try{if(n===e)throw new TypeError("A promise cannot be resolved with itself.");if(n&&("object"==typeof n||"function"==typeof n)){var i=n.then;if(n instanceof o)return e._state=3,e._value=n,void f(e);if("function"==typeof i)return void s(t(i,n),e)}e._state=1,e._value=n,f(e)}catch(r){u(e,r)}}function u(e,n){e._state=2,e._value=n,f(e)}function f(e){2===e._state&&0===e._deferreds.length&&o._immediateFn(function(){e._handled||o._unhandledRejectionFn(e._value)});for(var n=0,t=e._deferreds.length;n<t;n++)i(e,e._deferreds[n]);e._deferreds=null}function c(e,n,t){this.onFulfilled="function"==typeof e?e:null,this.onRejected="function"==typeof n?n:null,this.promise=t}function s(e,n){var t=!1;try{e(function(e){t||(t=!0,r(n,e))},function(e){t||(t=!0,u(n,e))})}catch(o){if(t)return;t=!0,u(n,o)}}var a=setTimeout;o.prototype["catch"]=function(e){return this.then(null,e)},o.prototype.then=function(e,t){var o=new this.constructor(n);return i(this,new c(e,t,o)),o},o.all=function(e){var n=Array.prototype.slice.call(e);return new o(function(e,t){function o(r,u){try{if(u&&("object"==typeof u||"function"==typeof u)){var f=u.then;if("function"==typeof f)return void f.call(u,function(e){o(r,e)},t)}n[r]=u,0===--i&&e(n)}catch(c){t(c)}}if(0===n.length)return e([]);for(var i=n.length,r=0;r<n.length;r++)o(r,n[r])})},o.resolve=function(e){return e&&"object"==typeof e&&e.constructor===o?e:new o(function(n){n(e)})},o.reject=function(e){return new o(function(n,t){t(e)})},o.race=function(e){return new o(function(n,t){for(var o=0,i=e.length;o<i;o++)e[o].then(n,t)})},o._immediateFn="function"==typeof setImmediate&&function(e){setImmediate(e)}||function(e){a(e,0)},o._unhandledRejectionFn=function(e){"undefined"!=typeof console&&console&&console.warn("Possible Unhandled Promise Rejection:",e)},o._setImmediateFn=function(e){o._immediateFn=e},o._setUnhandledRejectionFn=function(e){o._unhandledRejectionFn=e},"undefined"!=typeof module&&module.exports?module.exports=o:e.Promise||(e.Promise=o)}(this);
 
 /*!
@@ -4078,6 +4044,3 @@
 if($this.data('bs.rowlink'))return
 $this.rowlink($this.data())
 $(e.target).trigger('click.bs.rowlink')})}(window.jQuery);
-=======
-!function(e){function n(){}function t(e,n){return function(){e.apply(n,arguments)}}function o(e){if("object"!=typeof this)throw new TypeError("Promises must be constructed via new");if("function"!=typeof e)throw new TypeError("not a function");this._state=0,this._handled=!1,this._value=void 0,this._deferreds=[],s(e,this)}function i(e,n){for(;3===e._state;)e=e._value;return 0===e._state?void e._deferreds.push(n):(e._handled=!0,void o._immediateFn(function(){var t=1===e._state?n.onFulfilled:n.onRejected;if(null===t)return void(1===e._state?r:u)(n.promise,e._value);var o;try{o=t(e._value)}catch(i){return void u(n.promise,i)}r(n.promise,o)}))}function r(e,n){try{if(n===e)throw new TypeError("A promise cannot be resolved with itself.");if(n&&("object"==typeof n||"function"==typeof n)){var i=n.then;if(n instanceof o)return e._state=3,e._value=n,void f(e);if("function"==typeof i)return void s(t(i,n),e)}e._state=1,e._value=n,f(e)}catch(r){u(e,r)}}function u(e,n){e._state=2,e._value=n,f(e)}function f(e){2===e._state&&0===e._deferreds.length&&o._immediateFn(function(){e._handled||o._unhandledRejectionFn(e._value)});for(var n=0,t=e._deferreds.length;n<t;n++)i(e,e._deferreds[n]);e._deferreds=null}function c(e,n,t){this.onFulfilled="function"==typeof e?e:null,this.onRejected="function"==typeof n?n:null,this.promise=t}function s(e,n){var t=!1;try{e(function(e){t||(t=!0,r(n,e))},function(e){t||(t=!0,u(n,e))})}catch(o){if(t)return;t=!0,u(n,o)}}var a=setTimeout;o.prototype["catch"]=function(e){return this.then(null,e)},o.prototype.then=function(e,t){var o=new this.constructor(n);return i(this,new c(e,t,o)),o},o.all=function(e){var n=Array.prototype.slice.call(e);return new o(function(e,t){function o(r,u){try{if(u&&("object"==typeof u||"function"==typeof u)){var f=u.then;if("function"==typeof f)return void f.call(u,function(e){o(r,e)},t)}n[r]=u,0===--i&&e(n)}catch(c){t(c)}}if(0===n.length)return e([]);for(var i=n.length,r=0;r<n.length;r++)o(r,n[r])})},o.resolve=function(e){return e&&"object"==typeof e&&e.constructor===o?e:new o(function(n){n(e)})},o.reject=function(e){return new o(function(n,t){t(e)})},o.race=function(e){return new o(function(n,t){for(var o=0,i=e.length;o<i;o++)e[o].then(n,t)})},o._immediateFn="function"==typeof setImmediate&&function(e){setImmediate(e)}||function(e){a(e,0)},o._unhandledRejectionFn=function(e){"undefined"!=typeof console&&console&&console.warn("Possible Unhandled Promise Rejection:",e)},o._setImmediateFn=function(e){o._immediateFn=e},o._setUnhandledRejectionFn=function(e){o._unhandledRejectionFn=e},"undefined"!=typeof module&&module.exports?module.exports=o:e.Promise||(e.Promise=o)}(this);
->>>>>>> d7a79234
