/*** Portal specific javascript. Topnav.js is separate and will be used across domains. **/

var userSetLang = 'en_US';// FIXME scope? defined in both tnth.js/banner and main.js
var DELAY_LOADING = false;

function equalHeightBoxes(passClass) {
    var windowsize = $(window).width();
    // Switch back to auto for small screen or to recalculate on larger
    $('.'+passClass).css("height","auto");
    if (windowsize > 768 && $('.'+passClass).length > 1) {
        var elementHeights = $('.'+passClass).map(function() {
            return $(this).height();
        }).get();
        // Math.max takes a variable number of arguments
        // `apply` is equivalent to passing each height as an argument
        var maxHeight = Math.max.apply(null, elementHeights);
        // Set each height to the max height
        $('.'+passClass).height(maxHeight);
    }
}

// Return an XHR without XHR header so  it doesn't need to be explicitly allowed with CORS
function xhr_function(){
    // Get new xhr object using default factory
    var xhr = jQuery.ajaxSettings.xhr();
    // Copy the browser's native setRequestHeader method
    var setRequestHeader = xhr.setRequestHeader;
    // Replace with a wrapper
    xhr.setRequestHeader = function(name, value) {
        // Ignore the X-Requested-With header
        if (name == 'X-Requested-With') return;
        // Otherwise call the native setRequestHeader method
        // Note: setRequestHeader requires its 'this' to be the xhr object,
        // which is what 'this' is here when executed.
        setRequestHeader.call(this, name, value);
    };
    // pass it on to jQuery
    return xhr;
}
// AJAX callback
function embed_page(data){
    $("#mainNav")
        // Embed data returned by AJAX call into container element
        .html(data).promise().done(function() {
            //for firefox? need to figure out why it doesn't show the content if not deling this call??
            if(navigator.userAgent.toLowerCase().indexOf('firefox') > -1){
                setTimeout("loader();", 300);
                //console.log("in firefox")
            } else setTimeout("loader();", 0);

            $("#tnthTopLinks li a, #tnthNavbarXs li a").each(function() {
                $(this).on("click", function(e) {
                    e.preventDefault();
                    loader(true);
                    window.location = $(this).attr("href");
                });
            });

        });
}

function showMain() {
    $("#mainHolder").css({
                          "visibility" : "visible",
                          "-ms-filter": "progid:DXImageTransform.Microsoft.Alpha(Opacity=100)",
                          "filter": "alpha(opacity=100)",
                          "-moz-opacity": 1,
                          "-khtml-opacity": 1,
                          "opacity": 1
                        });

}

function showWrapper(hasLoader) {
    var cssProp = {"visibility":"visible", "display": "block"};
    //adding this for firefox fix
    if (!$("#tnthNavWrapper").is(":visible") || navigator.userAgent.toLowerCase().indexOf('firefox') > -1) {
        if (hasLoader) {
            $("#tnthNavWrapper").css(cssProp).promise().done(function() {
                //delay removal of loading div to prevent FOUC
                if (!DELAY_LOADING) {
                    setTimeout('$("#loadingIndicator").fadeOut();', 1000);
                };
            });

        } else $("#tnthNavWrapper").css(cssProp);
    };
};

// Loading indicator that appears in UI on page loads and when saving
var loader = function(show) {
    //landing page
    if ($("#fullSizeContainer").length > 0) {
        $("#loadingIndicator").hide();
        showMain();
        return false;
    };

    if (show) {
        $("#loadingIndicator").show();
    } else {
        setTimeout("showMain();", 1000);
        if (!DELAY_LOADING) {
            setTimeout('$("#loadingIndicator").fadeOut();', 1500);
        };
    };
};


var SNOMED_SYS_URL = "http://snomed.info/sct", CLINICAL_SYS_URL = "http://us.truenth.org/clinical-codes";
var CANCER_TREATMENT_CODE = "118877007", NONE_TREATMENT_CODE = "999";
var CONSENT_ENUM = {
    "consented": {
        "staff_editable": true,
        "include_in_reports": true,
        "send_reminders": true
    },
     "suspended": {
        "staff_editable": true,
        "include_in_reports": true,
        "send_reminders": false
    },
    "purged": {
        "staff_editable": false,
        "include_in_reports": false,
        "send_reminders": false
    }
};
var SYSTEM_IDENTIFIER_ENUM = {
    "external_study_id" : "http://us.truenth.org/identity-codes/external-study-id",
    "external_site_id" : "http://us.truenth.org/identity-codes/external-site-id",
    "practice_region" : "http://us.truenth.org/identity-codes/practice-region"
};

var __NOT_PROVIDED_TEXT = "";

var fillViews = {
    "org": function() {
        var content = "";
        //find if top level org first
        var topLevelOrgs = $("#fillOrgs legend[data-checked]");
        if (topLevelOrgs.length > 0) {
            topLevelOrgs.each(function() {
                content += "<p class='capitalize'>" + $(this).text() + "</p>";
            });
        };
        $("#userOrgs input[name='organization']").each(function() {
            if ($(this).is(":checked")) {
                if ($(this).val() == "0") content += "<p>" + i18next.t("No affiliated clinic") + "</p>";
                else content += "<p>" + $(this).closest("label").text() + "</p>";
            };
        });
        if (!hasValue(content)) content = "<p class='text-muted'>" + i18next.t("No clinic selected") + "</p>";
        $("#userOrgs_view").html(content);
    },
    "demo":function() {
        this.name();
        this.dob();
        this.studyId();
        this.siteId();
        this.phone();
        this.altPhone();
        this.email();
        this.deceased();
        this.locale();
        this.timezone();
        this.detail();
    },
    "name": function() {
        if (!$("#firstNameGroup").hasClass("has-error") && !$("#lastNameGroup").hasClass("has-error")) {
            var content = $("#firstname").val() + " " + $("#lastname").val();
            if (hasValue($.trim(content))) $("#name_view").text(content);
            else $("#name_view").html("<p class='text-muted'></p>");
        };
    },
    "dob": function() {
        if (!$("#bdGroup").hasClass("has-error")) {
            if (hasValue($.trim($("#month option:selected").val()+$("#year").val()+$("#date").val()))) {
                var displayString = tnthDates.displayDateString($("#month option:selected").val(), $("#date").val(), $("#year").val());
                $("#dob_view").text(displayString);
            } else $("#dob_view").html("<p class='text-muted'>" + __NOT_PROVIDED_TEXT + "</p>");
        };
    },
    "phone": function() {
        if (!$("#phoneGroup").hasClass("has-error")) {
            var content = $("#phone").val();
            if (hasValue(content)) $("#phone_view").text(content);
            else $("#phone_view").html("<p class='text-muted'>" + __NOT_PROVIDED_TEXT + "</p>");
        };
    },
    "altPhone": function() {
        if (!$("#altPhoneGroup").hasClass("has-error")) {
            var content = $("#altPhone").val();
            if (hasValue(content)) $("#alt_phone_view").text(content);
            else $("#alt_phone_view").html("<p class='text-muted'>" + __NOT_PROVIDED_TEXT + "</p>");
        };
    },
    "email": function() {
        if (!$("#emailGroup").hasClass("has-error")) {
            var content = $("#email").val();
            if (hasValue(content)) $("#email_view").text(content);
            else $("#email_view").html("<p class='text-muted'>" + __NOT_PROVIDED_TEXT + "</p>");
        };
    },
    "studyId": function() {
        if (!$("#profileStudyIDContainer").hasClass("has-error")) {
            var content = $("#profileStudyId").val();
            if (hasValue(content)) $("#study_id_view").text(content);
            else $("#study_id_view").html("<p class='text-muted'>" + __NOT_PROVIDED_TEXT + "</p>");
        };
    },
    "siteId": function() {
        if (!$("#profileSiteIDContainer").hasClass("has-error")) {
            var content = $("#profileSiteId").val();
            if (hasValue(content)) $("#site_id_view").text(content);
            else $("#site_id_view").html("<p class='text-muted'>" + __NOT_PROVIDED_TEXT + "</p>");
        };
    },
    "detail": function() {
        this.gender();
        this.race();
        this.ethnicity();
        this.indigenous();
    },
    "gender": function() {
        if ($("#genderGroup").length > 0) {
            if (!$("#genderGroup").hasClass("has-error")) {
                var content = $("input[name=sex]:checked").val();
                if (hasValue(content)) $("#gender_view").html("<p class='capitalize'>" + content + "</p>");
                else $("#gender_view").html("<p class='text-muted'>" + __NOT_PROVIDED_TEXT + "</p>");
            };
        } else $(".gender-view").hide();
    },
    "race": function() {
        if ($("#userRace").length > 0) {
            if (!$("#userRace").hasClass("has-error")) {
                var content = "";
                $("#userRace input:checkbox").each(function() {
                    if ($(this).is(":checked")) content += "<p>" + $(this).closest("label").text() + "</p>";
                })
                if (hasValue(content)) $("#race_view").html($.trim(content));
                else $("#race_view").html("<p class='text-muted'>" + __NOT_PROVIDED_TEXT + "</p>");
            };
        } else {
            $(".race-view").hide();
        };
    },
    "ethnicity": function() {
        if ($("#userEthnicity").length > 0) {
            if (!$("#userEthnicity").hasClass("has-error")) {
                var content = "";
                $("#userEthnicity input[type='radio']").each(function() {
                    if ($(this).is(":checked")) content += "<p>" + $(this).closest("label").text() + "</p>";
                })
                if (hasValue(content)) $("#ethnicity_view").html($.trim(content));
                else $("#ethnicity_view").html("<p class='text-muted'>" + __NOT_PROVIDED_TEXT + "</p>");
            };
        } else $(".ethnicity-view").hide();
    },
    "indigenous": function() {
        if ($("#userIndigenousStatus").length > 0) {
            if (!$("#userIndigenousStatus").hasClass("has-error")) {
                var content = "";
                $("#userIndigenousStatus input[type='radio']").each(function() {
                    if ($(this).is(":checked")) content += "<p>" + $(this).next("label").text() + "</p>";
                })
                if (hasValue($.trim(content))) $("#indigenous_view").html($.trim(content));
                else $("#indigenous_view").html("<p class='text-muted'>" + __NOT_PROVIDED_TEXT + "</p>");
            };
        } else $(".indigenous-view").hide();
    },
    "clinical": function() {
        var content = "";
        if (!$("#biopsyDateContainer").hasClass("has-error")) {
            var a = $("#patBiopsy input[name='biopsy']:checked").val();
            var biopsyDate = $("#biopsyDate").val();
            if (a == "true" && hasValue(biopsyDate)) {
                var displayDate = "";
                if (hasValue($.trim($("#biopsy_month option:selected").val()+$("#biopsy_year").val()+$("#biopsy_day").val()))) {
                    displayDate = tnthDates.displayDateString($("#biopsy_month option:selected").val(), $("#biopsy_day").val(), $("#biopsy_year").val());
                };
                if (!hasValue(displayDate)) displayDate = __NOT_PROVIDED_TEXT;
                content = $("#patBiopsy input[name='biopsy']:checked").closest("label").text();
                content += "&nbsp;&nbsp;" + displayDate;
            } else content = $("#patBiopsy input[name='biopsy']:checked").closest("label").text();
            if (hasValue(content)) $("#biopsy_view").html("<div>" + content + "</div>");
            else $("#biopsy_view").html("<p class='text-muted'>" + __NOT_PROVIDED_TEXT + "</p>");
        };
        content = $("#patDiag input[name='pca_diag']:checked").closest("label").text();
        if (hasValue(content)) $("#pca_diag_view").html("<div>" + content + "</div>");
        else $("#pca_diag_view").html("<p class='text-muted'>" + __NOT_PROVIDED_TEXT + "</p>");
        content = $("#patMeta input[name='pca_localized']:checked").closest("label").text();
        if (hasValue(content)) $("#pca_localized_view").html("<div>" + content + "</div>");
        else $("#pca_localized_view").html("<p class='text-muted'>" + __NOT_PROVIDED_TEXT + "</p>");
    },
    "deceased": function() {
        if ($("#boolDeath").is(":checked")) {
            $("#boolDeath_view").text("Patient has deceased");
            if (hasValue($("#deathDate").val()) && !$("#deathDayContainer").hasClass("has-error") && !$("#deathMonthContainer").hasClass("has-error") && !$("#deathYearContainer").hasClass("has-error")) {
                var displayString = tnthDates.displayDateString($("#deathMonth").val(), $("#deathDay").val(),$("#deathYear").val());
                $("#deathDate_view").text(displayString);
            };
        } else $("#boolDeath_view").html("<p class='text-muted'>" + __NOT_PROVIDED_TEXT + "</p>");
    },
    "locale": function() {
        if ($("#locale").length > 0) {
            var content = $("#locale option:selected").text();
            if (hasValue(content)) $("#locale_view").text(content);
            else $("#locale_view").html("<p class='text-muted'>" + __NOT_PROVIDED_TEXT + "</p>");

        } else $(".locale-view").hide();
    },
    "timezone": function() {
        if ($("#profileTimeZone").length > 0) {
            var content = $("#profileTimeZone").find("option:selected").val();
            if (hasValue(content)) $("#timezone_view").text(content);
            else $("#timezone_view").html("<p class='text-muted'>" + __NOT_PROVIDED_TEXT + "</p>");
        } else $(".timezone-view").hide();
    },
    "procedure": function() {
        if ($("#userProcedures").length > 0) {
            var content = "";
            $("#userProcedures tr[data-id]").each(function() {
                $(this).find("td").each(function() {
                    if (!$(this).hasClass("list-cell") && !$(this).hasClass("lastCell")) content += "<div style='line-height:1.5em'>" + $(this).text() + "</div>";
                });
            });
            if (hasValue(content)) $("#procedure_view").html(content);
            else $("#procedure_view").html("<p class='text-muted'>" + __NOT_PROVIDED_TEXT + "</p>");
        } else $("#procedure_view").html("<p class='text-muted'>" + __NOT_PROVIDED_TEXT + "</p>");
    }
};


var fillContent = {
    "clinical": function(data) {

        // sort from newest to oldest
        // data.entry.sort(function(a,b){
        //     //date is in this format: 2017-03-21T22:25:03
        //     var dateA = parseFloat((a.content.meta.lastUpdated).replace(/[\-T\:]/g, ""));
        //     var dateB = parseFloat((b.content.meta.lastUpdated).replace(/[\-\T\:]/g, ""));
        //     return dateB - dateA;
        // });
        $.each(data.entry, function(i,val){
            var clinicalItem = val.content.code.coding[0].display;
            var clinicalValue = val.content.valueQuantity.value;
            //console.log(clinicalItem + " " + clinicalValue + " issued: " + val.content.issued + " last updated: " + val.content.meta.lastUpdated + " " + (new Date(val.content.meta.lastUpdated.replace(/\-/g, "/").replace("T", " ")).getTime()))
            var status = val.content.status;
            if (clinicalItem == "PCa diagnosis") {
                clinicalItem = "pca_diag";
            } else if (clinicalItem == "PCa localized diagnosis") {
                clinicalItem = "pca_localized";
            };
            var ci = $('div[data-topic="'+clinicalItem+'"]');
            if (ci.length > 0) ci.fadeIn().next().fadeIn();
            var $radios = $('input:radio[name="'+clinicalItem+'"]');
            if ($radios.length > 0) {
                if(!$radios.is(':checked')) {
                    if (status == "unknown") $radios.filter('[data-status="unknown"]').prop('checked', true);
                    else $radios.filter('[value='+clinicalValue+']').not("[data-status='unknown']").prop('checked', true);
                    if (clinicalItem == "biopsy") {
                        if (clinicalValue == "true") {
                            if (hasValue(val.content.issued)) {
                                var issuedDate = "";
                                var dString = tnthDates.formatDateString(val.content.issued, "iso-short");
                                var dArray = dString.split("-");
                                $("#biopsyDate").val(dString);
                                $("#biopsy_year").val(dArray[0]);
                                $("#biopsy_month").val(dArray[1]);
                                $("#biopsy_day").val(dArray[2]);
                                $("#biopsyDateContainer").show();
                                $("#biopsyDate").removeAttr("skipped");
                            };
                        } else {
                            $("#biopsyDate").val("");
                            $("#biopsyDateContainer").hide();
                            $("#biopsyDate").attr("skipped", "true");
                        };
                    };
                    if (clinicalItem == "pca_diag") {
                        if ($("#pca_diag_no").is(":checked")) {
                            $("#tx_yes").attr("skipped", "true");
                            $("#tx_no").attr("skipped", "true");
                        } else {
                            $("#tx_yes").removeAttr("skipped");
                            $("#tx_no").removeAttr("skipped");
                        };
                    }
                };
            };
        });
        fillViews.clinical();
    },
    "demo": function(data) {
        //console.log("in demo");
        //console.log(data)
        $('#firstname').val(data.name.given);
        $('#lastname').val(data.name.family);
        if (data.birthDate) {
            var bdArray = data.birthDate.split("-");
            $("#birthday").val(data.birthDate);
            $("#year").val(bdArray[0]);
            $("#month").val(bdArray[1]);
            $("#date").val(bdArray[2]);
            // If there's already a birthday, then we should show the patientQ if this is a patient (determined with roles)
            //$("#patBiopsy").fadeIn();
        };
        if (data.deceasedDateTime) {
            if(hasValue(data.deceasedDateTime)) {
                var dArray = (data.deceasedDateTime.split("T"))[0].split("-");
                $("#deathYear").val(dArray[0]);
                $("#deathMonth").val(dArray[1]);
                $("#deathDay").val(dArray[2]);
                $("#deathDate").val(dArray[0] + "-" + dArray[1] + "-" + dArray[2]);
                $("#boolDeath").prop("checked", true);
            } else {
                $("#deathYear").val("");
                $("#deathMonth").val("");
                $("#deathDay").val("");
                $("#deathDate").val("");
                $("#boolDeath").prop("checked", false);
            };
        }

        if (data.deceasedBoolean) {
            if (String(data.deceasedBoolean).toLowerCase() == "true") {
                $("#boolDeath").prop("checked", true);
            } else $("#boolDeath").prop("checked", false);
        };

        fillViews.demo();
        // TODO - add email and phone for profile page use
        // Only on profile page
        this.ethnicity(data);
        // Get Races
        this.race(data);
        this.indigenous(data);
        this.orgs(data);
        tnthAjax.getOptionalCoreData(OT.getUserId(), false, $(".profile-item-container[data-sections='detail']"));
    },
    "name": function(data){
        if (data && data.name) {
            $('#firstname').val(data.name.given);
            $('#lastname').val(data.name.family);
        };
        fillViews.name();
    },
    "dob": function(data) {
        if (data && data.birthDate) {
            var bdArray = data.birthDate.split("-");
            $("#birthday").val(data.birthDate);
            $("#year").val(bdArray[0]);
            $("#month").val(bdArray[1]);
            $("#date").val(bdArray[2]);
        };
        fillViews.dob();
    },
    "language": function(data) {
        if (data.communication) {
            data.communication.forEach(function(item) {
                if (item.language && item.language.coding) {
                    var selected = false;
                    if (item.language.coding.length > 0) {
                        $("#locale").find("option").each(function() {
                             $(this).removeAttr("selected");
                        });
                    };
                    item.language.coding.forEach(function(l) {
                        //select the first available language
                        if (!selected) {
                            var option = $("#locale").find("option[value='" + l.code + "']");
                            if (option.length > 0) {
                                $("#locale").find("option[value='" + l.code + "']").attr("selected", "selected");
                                $("#locale").get(0).value = l.code;
                                selected = true;
                            };
                        };
                    });
                };
            });
        };
        fillViews.locale();
    },
    "ethnicity": function(data) {
        data.extension.forEach(function(item, index) {
            if (item.url === "http://hl7.org/fhir/StructureDefinition/us-core-ethnicity") {
                //console.log(item)
                item.valueCodeableConcept.coding.forEach(function(val){
                    $("#userEthnicity input:radio[value="+val.code+"]").prop('checked', true);
                    // Way to handle non-standard codes - output but hide, for submitting on update
                    if ($("#userEthnicity input:radio[value="+val.code+"]").length == 0) {
                        if (val.code !== "undefined") $("#userEthnicity").append("<input class='tnth-hide' type='checkbox' checked name='ethnicity' value='"+val.code+"' data-label='"+val.display+"' />");
                    }
                });
            };
        });
        fillViews.ethnicity();
    },
    "race": function(data) {
        // Get Races
        data.extension.forEach(function(item, index) {
            if (item.url === "http://hl7.org/fhir/StructureDefinition/us-core-race") {
                item.valueCodeableConcept.coding.forEach(function(val){
                    //console.log(val)
                    $("#userRace input:checkbox[value="+val.code+"]").prop('checked', true);
                    // Way to handle non-standard codes
                    if ($("#userRace input:checkbox[value="+val.code+"]").length == 0) {
                        // If there is any non-standard, then check the "other" in the UI
                        $("#userRace input:checkbox[value=2131-1]").prop('checked', true);
                        // Add hidden list of non-standard for form submission
                       if (val.code !== "undefined") $("#userRace").append("<input class='tnth-hide' type='checkbox' checked name='race' value='"+val.code+"' data-label='"+val.display+"' />");
                        //$("#raceOtherVal").fadeToggle();
                    }
                });
            };
        });
        fillViews.race();
    },
    "indigenous": function(data) {
        data.extension.forEach(function(item, index) {
            if (item.url === "http://us.truenth.org/fhir/StructureDefinition/AU-NHHD-METeOR-id-291036") {
                item.valueCodeableConcept.coding.forEach(function(val){
                    //console.log(val)
                    $("#userIndigenousStatus input[type='radio'][value="+val.code+"]").prop('checked', true);

                });
            };
        });
        fillViews.indigenous();
    },
    "orgs": function(data) {
        $("#userOrgs input[name='organization']").each(function() {
            $(this).prop("checked", false);
        });

        var orgStates = [];

        if (data.identifier) {
            (data.identifier).forEach(function(item) {
                if (item.system === "http://us.truenth.org/identity-codes/practice-region" && hasValue(item.value)) {
                    orgStates.push((item.value).split(":")[1]);
                }
            });
        };

        $.each(data.careProvider,function(i,val){
            var orgID = val.reference.split("/").pop();
            if (orgID == "0") {
                $("#userOrgs #noOrgs").prop("checked", true);
                $("#stateSelector").find("option[value='none']").prop("selected", true).val("none");
            }
            else {
                var ckOrg;
                if (orgStates.length > 0 && $(".state-container").length > 0) {
                    orgStates.forEach(function(state) {
                        ckOrg = $("#userOrgs input.clinic[value="+orgID+"][state='" + state + "']");
                        ckOrg.prop("checked", true);
                        $("#stateSelector").find("option[value='" + state + "']").prop("selected", true).val(state);
                    });
                    $(".noOrg-container").show();
                } else {
                    var ckOrg = $("body").find("#userOrgs input.clinic[value="+orgID+"]");
                    if (ckOrg.length > 0) ckOrg.prop('checked', true);
                    else {
                        var topLevelOrg = $("#fillOrgs").find("legend[orgid='" + orgID + "']");
                        if (topLevelOrg.length > 0) topLevelOrg.attr("data-checked", "true");
                    };
                };
            };
        });
        OT.drawStudyIDLabel();
        fillViews.org();
    },
    "subjectId": function(data) {
        if (data.identifier) {
            (data.identifier).forEach(function(item) {
                if (item.system == SYSTEM_IDENTIFIER_ENUM["external_study_id"]) {
                    if (hasValue(item.value)) $("#profileStudyId").val(item.value);
                };
            });
        };
        fillViews.studyId();
    },
    "siteId": function(data) {
        if (data.identifier) {
            (data.identifier).forEach(function(item) {
                if (item.system == SYSTEM_IDENTIFIER_ENUM["external_site_id"]) {
                    if (hasValue(item.value)) $("#profileSiteId").val(item.value);
                };
            });
        };
        fillViews.siteId();
    },
    "consentList" : function(data, userId, errorMessage, errorCode) {
        /**** CONSENT_WITH_TOP_LEVEL_ORG variable is set in template. see profile_macros.html for details ****/
        var ctop = (typeof CONSENT_WITH_TOP_LEVEL_ORG != "undefined") && CONSENT_WITH_TOP_LEVEL_ORG;
        var content = "";
        if (data && data["consent_agreements"] && data["consent_agreements"].length > 0) {
            var dataArray = data["consent_agreements"].sort(function(a,b){
                 return new Date(b.signed) - new Date(a.signed);
            });
            var existingOrgs = {};
            var hasConsent = false;
            var isAdmin = typeof _isAdmin != "undefined" && _isAdmin ? true: false;
            var editable = (typeof consentEditable != "undefined" && consentEditable == true) ? true : false;
            var consentDateEditable = editable && (typeof isTestPatient != "undefined" && isTestPatient);
            content = "<table id='consentListTable' class='table-bordered table-condensed table-responsive table-striped' style='width: 100%; max-width:100%'>";
            /********* Note that column headings are different between TrueNTH and EPROMs.
                 Use css class to hide/show headings accordingly
                 please see portal.css (for Truenth) and eproms.css (for EPROMs) for detail
             ********/
            var headerEnum = {"consentStatus": i18next.t("Consent Status"),
                              "status": i18next.t("Status"),
                              "agreement": i18next.t("Agreement"),
                              "consentDate": i18next.t("Consent Date"),
                              "registrationDate": i18next.t("Regiatration Date"),
                              "locale": i18next.t("GMT")
                             };
            var headerArray = ['Organization',
                                '<span class="eproms-consent-status-header">' + headerEnum["consentStatus"] + '</span><span class="truenth-consent-status-header">' + headerEnum["status"] + '</span>',
                                '<span class="agreement">' + headerEnum["agreement"] + '</span>',
                                '<span class="eproms-consent-date-header">' + headerEnum["consentDate"] + '</span><span class="truenth-consent-date-header">' + headerEnum["registrationDate"] + '</span> <span class="gmt">(' + headerEnum["locale"] + ')</span>'];
            headerArray.forEach(function (title, index) {
                if (title != "n/a") content += "<TH class='consentlist-header'>" + title + "</TH>";
            });

            var hasContent = false;
            var touObj = [];

            //for EPROMS, there is also subject website consent, which are consent terms presented to patient at initial queries,
            //and also website terms of use
            // WILL NEED TO CLARIFY
            tnthAjax.getTerms(userId, false, true, function(data) {
                if (data && data.tous) {
                    (data.tous).forEach(function(item) {
                        var fType = $.trim(item.type).toLowerCase();
                        if (fType == "subject website consent" || fType == "website terms of use") {
                            item.accepted = tnthDates.formatDateString(item.accepted); //format to accepted format D m y
                            item.display_type = $.trim((item.type).toLowerCase().replace('subject', ''));  //for displaying consent type, note: this will remove text 'subject' from being displayed
                            touObj.push(item);
                        };
                    });
                };
            });

            //NEED TO CHECK THAT USER HAS ACTUALLY CONSENTED TO TERMS of USE
            var showInitialConsentTerms = (touObj.length > 0);
            var getTOUTableHTML = function(includeHeader) {
                var touContent = "";
                if (includeHeader) {
                    headerArray.forEach(function(title) {
                        touContent += "<th class='consentlist-header'>" + title + "</th>";
                    });
                };
                //Note: Truenth and Eproms have different text content for each column.  Using css classes to hide/show appropriate content
                //wording is not spec'd out for EPROMs. won't add anything specific until instructed
                touObj.forEach(function(item) {
                    var org = OT.orgsList[item.organization_id];
                    touContent += "<tr data-tou-type='" + i18next.t("" + item.type) + "'>";
                    touContent += "<td><span class='eproms-tou-table-text'>" + (org && hasValue(org.name) ? i18next.t(org.name) : "--") + "</span><span class='truenth-tou-table-text'>TrueNTH USA</span></td>";
                    touContent += "<td><span class='text-success small-text eproms-tou-table-text'>Agreed to <a href='" + item.agreement_url + "' target='_blank'><span class='text-capitalize'>" + i18next.t(item.display_type) + "</span></a></span><span class='text-success small-text truenth-tou-table-text'>" + i18next.t("Agreed to terms") + "</span></td>";
                    touContent += "<td><span class='eproms-tou-table-text text-capitalize'><a href='" + item.agreement_url + "' target='_blank'>" + item.display_type + "</a></span><span class='truenth-tou-table-text'>" + i18next.t("TrueNTH USA Terms of Use") + "</span> <span class='agreement'>&nbsp;<a href='" + item.agreement_url + "' target='_blank'><em>" + i18next.t("View") + "</em></a></span></td>";
                    touContent += "<td>" + item.accepted + "</td></tr>";
                });
                return touContent;
            };

            dataArray.forEach(function(item, index) {
                if (item.deleted) return true;
                if (!(existingOrgs[item.organization_id]) && !(/null/.test(item.agreement_url))) {
                    if (!OT.initialized) tnthAjax.getOrgs(userId, false, true, null);
                    hasContent = true;
                    var orgName = "";
                    var orgId = item.organization_id;
                    /*****
                        consent with top level org config value is only set in Truenth, we need to get the top level org name(s) for each consent
                        for displaying purpose in EPROMs
                            ******/
                    if (!ctop) {
                        try {
                            var topOrgID = OT.getTopLevelParentOrg(orgId);
                            orgName = OT.orgsList[topOrgID].name;

                        } catch(e) {
                            orgName = OT.orgsList[orgId].name;
                        }
                    } else orgName = OT.orgsList[orgId].name;

                    var expired = (item.expires) ? tnthDates.getDateDiff(String(item.expires)) : 0;
                    var consentStatus = item.deleted ? "deleted" : (expired > 0 ? "expired": "active");
                    var deleteDate = item.deleted ? item.deleted["lastUpdated"]: "";
                    var sDisplay = "", cflag = "";
                    var se = item.staff_editable, sr = item.send_reminders, ir = item.include_in_reports, cflag = "";
                    var signedDate = tnthDates.formatDateString(item.signed);
                    var editorUrlEl = $("#" + orgId + "_editor_url");
                    var isDefault = /stock\-org\-consent/.test(item.agreement_url);


                    switch(consentStatus) {
                        case "deleted":
                            sDisplay = "<span class='text-danger'>&#10007;</span><br/><span class='text-danger' style='font-size: 0.9em'>(" + i18next.t("deleted on") + " " + deleteDate.replace("T", " ") + " GMT)</span>";
                            break;
                        case "expired":
                            sDisplay = "<span class='text-warning'>&#10007; <br><span>(" + i18next.t("expired") + "</span>";
                            break;
                        case "active":
                            if (se && sr && ir) {
                                    if (isDefault) sDisplay = "<span class='text-success small-text'>" + i18next.t("Consented") + "</span>";
                                    else sDisplay = "<span class='text-success small-text'>" + i18next.t("Consented / Enrolled") + "</span>";
                                    cflag = "consented";
                            } else if (se && ir && !sr) {
                                    sDisplay = "<span class='text-warning small-text'>" + i18next.t("Suspend Data Collection and Report Historic Data") + "</span>";
                                    cflag = "suspended";
                            } else if (!se && !ir && !sr) {
                                    sDisplay = "<span class='text-danger small-text'>" + i18next.t("Purged/Removed") + "</span>";
                                    cflag = "purged";
                            } else {
                                //backward compatible?
                                sDisplay = "<span class='text-success small-text'>" + i18next.t("Consented / Enrolled") + "</span>";
                                cflag = "consented";
                            };
                            break;
                    };
                    var modalContent = "", consentDateModalContent = "";

                    if (editable && consentStatus == "active") {
                        /****** modal content doe modifying consent status *******/
                        modalContent += '<div class="modal fade" id="consent' + index + 'Modal" tabindex="-1" role="dialog" aria-labelledby="consent' + index + 'ModalLabel">'
                            + '<div class="modal-dialog" role="document">'
                            + '<div class="modal-content">'
                            + '<div class="modal-header">'
                            + '<button type="button" class="close" data-dismiss="modal" aria-label="Close"><span aria-hidden="true">&times;</span></button>'
                            + '<h5 class="modal-title">' + i18next.t("Consent Status Editor") + '</h5>'
                            + '</div>'
                            + '<div class="modal-body" style="padding: 0 2em">'
                            + '<br/><h4 style="margin-bottom: 1em">' + i18next.t("Modify the consent status for this user to:") + '</h4>'
                            + '<div style="font-size:0.95em; margin-left:1em">'
                            + '<div class="radio"><label><input class="radio_consent_input" name="radio_consent_' + index + '" type="radio" modalId="consent' + index + 'Modal" value="consented" data-orgId="' + item.organization_id + '" data-agreementUrl="' + String(item.agreement_url).trim() + '" data-userId="' + userId + '" ' +  (cflag == "consented"?"checked": "") + '>' + i18next.t("Consented / Enrolled") + '</input></label></div>'
                            + '<div class="radio"><label class="text-warning"><input class="radio_consent_input" name="radio_consent_' + index + '" type="radio" modalId="consent' + index + 'Modal" value="suspended" data-orgId="' + item.organization_id + '" data-agreementUrl="' + String(item.agreement_url).trim() + '" data-userId="' + userId + '" ' +  (cflag == "suspended"?"checked": "") + '>' + i18next.t("Suspend Data Collection and Report Historic Data") + '</input></label></div>'
                            + (isAdmin ? ('<div class="radio"><label class="text-danger"><input class="radio_consent_input" name="radio_consent_' + index + '" type="radio" modalId="consent' + index + 'Modal" value="purged" data-orgId="' + item.organization_id + '" data-agreementUrl="' + String(item.agreement_url).trim() + '" data-userId="' + userId + '" ' + (cflag == "purged"?"checked": "") +'>' + i18next.t("Purged/remove consent(s) associated with this organization") + '</input></label></div>') : "")
                            + '</div><br/><br/>'
                            + '</div>'
                            + '<div class="modal-footer">'
                            + '<button type="button" class="btn btn-default" data-dismiss="modal" style="font-size:0.9em">' + i18next.t("Close", {"": "Close"}) + '</button>'
                            + '</div>'
                            + '</div></div></div>';

                        /**** modal content for editing consent date for test patient ****/
                        consentDateModalContent += '<div class="modal fade consent-date-modal" id="consentDate' + index + 'Modal" tabindex="-1" role="dialog" aria-labelledby="consentDate' + index + 'ModalLabel">'
                            + '<div class="modal-dialog" role="document">'
                            + '<div class="modal-content">'
                            + '<div class="modal-header">'
                            + '<button type="button" class="close" data-dismiss="modal" aria-label="Close"><span aria-hidden="true">&times;</span></button>'
                            + '<h5 class="modal-title">' + i18next.t("Consent Date Editor") + '</h5>'
                            + '</div>'
                            + '<div class="modal-body" style="padding: 0 2em">'
                            + '<br/><h4>Current consent date: <span class="text-success">' + tnthDates.formatDateString(item.signed, "d M y hh:mm:ss") + '</span></h4>'
                            + '<p style="margin-bottom: 0.6em">' + i18next.t("Modify the consent date") + ' <span class="text-muted">' + i18next.t("(GMT 24-hour format)") + '</span> ' + i18next.t("for this agreement to:") +  '</p>'
                            + '<br/><div id="consentDateLoader_' + index + '" class="loading-message-indicator"><i class="fa fa-spinner fa-spin fa-2x"></i></div>'
                            + '<div id="consentDateContainer_' + index + '" class="form-group consent-date-container">'
                            + '<div class="row">'
                            + '<div class="col-md-3 col-sm-3">'
                            + '<input type="text" id="consentDate_' + index + '" class="form-control consent-date" data-index="' + index + '" data-status="' + cflag + '" data-orgId="' + item.organization_id + '" data-agreementUrl="' + String(item.agreement_url).trim() + '" data-userId="' + userId + '" placeholder="d M yyyy" maxlength="11" style="margin: 0.5em 0"/>'
                            + '</div>'
                            + '<div class="col-md-2 col-sm-3">'
                            + '<input type="text" id="consentHour_' + index + '" maxlength="2" placeholder="hh" data-index="' + index + '" class="form-control consent-hour" data-default-value="00" style="width: 60px; margin: 0.5em 0;"/>'
                            + '</div>'
                            + '<div class="col-md-2 col-sm-3">'
                            + '<input type="text" id="consentMinute_' + index + '" maxlength="2" placeholder="mm" data-index="' + index + '" class="form-control consent-minute" data-default-value="00" style="width: 60px; margin: 0.5em 0;"/>'
                            + '</div>'
                            + '<div class="col-md-2 col-sm-3">'
                            + '<input type="text" id="consentSecond_' + index + '" maxlength="2" placeholder="ss" data-index="' + index + '" class="form-control consent-second" data-default-value="00" style="width: 60px; margin: 0.5em 0;"/>'
                            + '</div></div>'
                            + '</div><div id="consentDateError_' + index + '" class="set-consent-error error-message"></div><br/><br/>'
                            + '</div>'
                            + '<div class="modal-footer">'
                            + '<button type="button" class="btn btn-default btn-submit" data-index="' + index + '">' + i18next.t("Submit") + '</button>'
                            + '<button type="button" class="btn btn-default" data-dismiss="modal">' + i18next.t("Close") + '</button>'
                            + '</div>'
                            + '</div></div></div>';

                    };

                    if (showInitialConsentTerms) content += getTOUTableHTML();

                    content += "<tr>";

                    [
                        {
                            content: (orgName != "" && orgName != undefined? orgName : item.organization_id)
                        },
                        {
                            content: sDisplay + (editable && consentStatus == "active"? '&nbsp;&nbsp;<a data-toggle="modal" data-target="#consent' + index + 'Modal" ><span class="glyphicon glyphicon-pencil" aria-hidden="true" style="cursor:pointer; color: #000"></span></a>' + modalContent: ""),
                            "_class": "indent"
                        },
                        {
                            content: function(item) {
                                var s = "";
                                if (isDefault) s = "Sharing information with clinics <span class='agreement'>&nbsp;<a href='" + decodeURIComponent(item.agreement_url) + "' target='_blank'><em>View</em></a></span>";
                                else {
                                    s = "<span class='agreement'><a href='" + item.agreement_url + "' target='_blank'><em>View</em></a></span>" +
                                    ((editorUrlEl.length > 0 && hasValue(editorUrlEl.val())) ? ("<div class='button--LR' " + (editorUrlEl.attr("data-show") == "true" ?"data-show='true'": "data-show='false'") + "><a href='" + editorUrlEl.val() + "' target='_blank'>Edit in Liferay</a></div>") : "")
                                };
                                return s;
                            } (item)
                        },
                        {
                            content: signedDate + (consentDateEditable && consentStatus == "active"? '&nbsp;&nbsp;<a data-toggle="modal" data-target="#consentDate' + index + 'Modal" ><span class="glyphicon glyphicon-pencil" aria-hidden="true" style="cursor:pointer; color: #000"></span></a>' + consentDateModalContent: "")

                        }
                    ].forEach(function(cell) {
                        if (cell.content != "n/a") content += "<td class='consentlist-cell" + (cell._class? (" " + cell._class): "") + "' >" + cell.content + "</td>";
                    });
                    content += "</tr>";
                    existingOrgs[item.organization_id] = true;
                };

            });
            content += "</table>";

            if (hasContent) {
                $("#profileConsentList").html(content);
                if (!ctop) $("#profileConsentList .agreement").each(function() {
                    $(this).parent().hide();
                });
                 $("#profileConsentList .button--LR").each(function() {
                     if ($(this).attr("show") == "true") $(this).addClass("show");
                 });
            } else {
                if (showInitialConsentTerms) {
                        content = "<table id='consentListTable' class='table-bordered table-hover table-condensed table-responsive' style='width: 100%; max-width:100%'>"
                        content += getTOUTableHTML(true);
                        content += "</table>"
                        $("#profileConsentList").html(content);
                } else  $("#profileConsentList").html("<span class='text-muted'>" + i18next.t("No Consent Record Found") + "</span>");
            };

            if (editable) {
                $("input[class='radio_consent_input']").each(function() {
                    $(this).on("click", function() {
                        var o = CONSENT_ENUM[$(this).val()];
                        if (o) {
                            o.org = $(this).attr("data-orgId");
                            o.agreementUrl = $(this).attr("data-agreementUrl");
                        };
                        if ($(this).val() == "purged") tnthAjax.deleteConsent($(this).attr("data-userId"), {org: $(this).attr("data-orgId")});
                        else  tnthAjax.setConsent($(this).attr("data-userId"), o, $(this).val());
                        $("#" + $(this).attr("modalId")).modal('hide');
                        if (typeof reloadConsentList != "undefined") reloadConsentList();
                    });
                });
            };
            if (consentDateEditable) {
                var today = new Date();
                $(".consent-date-modal").each(function() {
                    $(this).on("shown.bs.modal", function() {
                        $(this).find(".consent-date").focus();
                        $(this).addClass("active");
                        $(this).find("input").each(function() {
                            if (hasValue($(this).attr("data-default-value"))) $(this).val($(this).attr("data-default-value"));
                            else $(this).val("");
                        });
                        $(this).find(".set-consent-error").html("");
                    });
                    $(this).on("hidden.bs.modal", function() {
                        $(this).removeClass("active");
                    });
                });
                $("#profileConsentList .consent-date").datepicker({"format": "d M yyyy", "forceParse": false, "endDate": today, "autoclose": true});
                $("#profileConsentList .consent-date, #profileConsentList .consent-hour, #profileConsentList .consent-minute, #profileConsentList .consent-second").each(function() {
                    $(this).on("change", function() {
                        var dataIndex = $.trim($(this).attr("data-index"));
                        var d = $("#consentDate_" + dataIndex);
                        var h = $("#consentHour_" + dataIndex).val();
                        var m = $("#consentMinute_" + dataIndex).val();
                        var s = $("#consentSecond_" + dataIndex).val();
                        var errorMessage = "";

                        if (hasValue(d.val())) {
                            var isValid = tnthDates.isValidDefaultDateFormat(d.val());
                            if (!isValid) {
                                errorMessage += (hasValue(errorMessage)?"<br/>":"") + i18next.t("Date must in the valid format.");
                                d.datepicker("hide");
                            };
                        };

                        /**** validate hour [0]0 ****/
                        if (hasValue(h)) {
                            if (!(/^([1-9]|0[0-9]|1\d|2[0-3])$/.test(h))) {
                                errorMessage += (hasValue(errorMessage)?"<br/>":"") + i18next.t("Hour must be in valid format, range 0 to 23.");
                            };
                        };

                        /***** validate minute [0]0 *****/
                        if (hasValue(m)) {
                            if (!(/^(0[0-9]|[1-9]|[1-5]\d)$/.test(m))) {
                                errorMessage += (hasValue(errorMessage)?"<br/>":"") + i18next.t("Minute must be in valid format, range 0 to 59.");
                            };
                        };
                        /***** validate second [0]0 *****/
                        if (hasValue(s)) {
                            if (!(/^(0[0-9]|[1-9]|[1-5]\d)$/.test(s))) {
                                errorMessage += (hasValue(errorMessage)?"<br/>":"") + i18next.t("Second must be in valid format, range 0 to 59.");
                            };
                        };

                        if (hasValue(errorMessage)) {
                            $("#consentDateError_" + dataIndex).html(errorMessage);
                        } else $("#consentDateError_" + dataIndex).html("");

                    });
                });

                $("#profileConsentList .btn-submit").each(function() {
                    $(this).on("click", function() {
                        var dataIndex = $.trim($(this).attr("data-index"));
                        var ct = $("#consentDate_" + dataIndex);
                        var h = $("#consentHour_" + dataIndex).val();
                        var m = $("#consentMinute_" + dataIndex).val();
                        var s = $("#consentSecond_" + dataIndex).val();
                        var isValid = hasValue(ct.val());
                        if (isValid) {
                            var dt = new Date(ct.val());
                            //2017-07-06T22:04:50 format
                            var cDate = dt.getFullYear()
                                        + "-"
                                        + (dt.getMonth()+1)
                                        + "-"
                                        + dt.getDate()
                                        + "T"
                                        + (hasValue(h) ? pad(h) : "00")
                                        + ":"
                                        + (hasValue(m) ? pad(m) : "00")
                                        + ":"
                                        + (hasValue(s) ? pad(s) : "00");

                            var o = CONSENT_ENUM[ct.attr("data-status")];

                            if (o) {
                                o.org = ct.attr("data-orgId");
                                o.agreementUrl = ct.attr("data-agreementUrl");
                                o.acceptance_date = cDate;
                                o.testPatient = true;
                                setTimeout((function() { $("#consentDateContainer_" + dataIndex).hide(); })(), 200);
                                setTimeout((function() { $("#consentDateLoader_" + dataIndex).show(); })(), 450);
                                /**** disable close buttons while processing request ***/
                                $("#consentListTable button[data-dismiss]").attr("disabled", true);

                                //serId, params, status, sync, callback)
                                var serverErrorMessage = i18next.t("Error processing data.  Make sure the date is in the correct format.");
                                setTimeout("tnthAjax.setConsent(" + ct.attr("data-userId") + "," + JSON.stringify(o) + ",'" + ct.attr("data-status") + "', true, function(data) { if (data) {"
                                            + " if (data && data.error) { "
                                            + '  $("#profileConsentList .consent-date-modal.active").find(".set-consent-error").text("' + serverErrorMessage + '"); '
                                            + '  setTimeout((function() { $("#profileConsentList .consent-date-modal.active").find(".consent-date-container").show(); })(), 200);'
                                            + '  setTimeout((function() { $("#profileConsentList .consent-date-modal.active").find(".loading-message-indicator").hide(); })(), 450);'
                                            + '  $("#consentListTable button[data-dismiss]").attr("disabled", false);'
                                            + '  } else { '
                                            + '  $("#consentListTable .modal").modal("hide");'
                                            + '  if (typeof reloadConsentList != "undefined") reloadConsentList(); '
                                            + '  else setTimeout("location.reload();", 2000); '
                                            + '  }; '
                                            + ' }})', 100);
                            };
                        } else  $("#consentDateError_" + dataIndex).text(i18next.t("You must enter a valid date/time"));

                    });
                });
            };

        } else {
            if (hasValue(errorMessage)) {
                $("#profileConsentList").html(errorMessage ? ("<p class='text-danger'>" + errorMessage + "</p>") : ("<p class='text-muted'>" + i18next.t("No consent found for this user.") + "</p>"));
            } else if (parseInt(errorCode) == 401) {
                var msg = i18next.t("You do not have permission to edit this patient record.");
                $("#profileConsentList").html("<p class='text-danger'>" + msg + "</p>");
            } else {
                if (showInitialConsentTerms) {
                    content = "<table id='consentListTable' class='table-bordered table-hover table-condensed table-responsive' style='width: 100%; max-width:100%'>"
                    content += getTOUTableHTML(true);
                    content += "</table>";
                    $("#profileConsentList").html(content);
                } else $("#profileConsentList").html("<span class='text-muted'>No Consent Record Found</span>");
            };
        };
        $("#profileConsentList").animate({opacity: 1});
    },
    "treatment": function(data) {
        var treatmentCode = tnthAjax.hasTreatment(data);
        if (treatmentCode) {
            if (treatmentCode == CANCER_TREATMENT_CODE) {
                $("#tx_yes").prop("checked", true);
            } else {
                $("#tx_no").prop("checked", true);
            };
        };
    },
    "proceduresContent": function(data,newEntry) {
        if (data.entry.length == 0) {
            $("body").find("#userProcedures").html("<p id='noEvents' style='margin: 0.5em 0 0 1em'><em>" + i18next.t("You haven't entered any management option yet.") + "</em></p>").animate({opacity: 1});
            $("#pastTreatmentsContainer").hide();
            fillViews.procedure();
            return false;
        };

        // sort from newest to oldest
        data.entry.sort(function(a,b){
            return new Date(b.resource.performedDateTime) - new Date(a.resource.performedDateTime);
        });

        var contentHTML = "", proceduresHtml = "";
        // If we're adding a procedure in-page, then identify the highestId (most recent) so we can put "added" icon
        var highestId = 0;
        $.each(data.entry,function(i,val){
            var code = val.resource.code.coding[0].code;
            if (code != CANCER_TREATMENT_CODE && code != NONE_TREATMENT_CODE) {
                var procID = val.resource.id;
                var displayText = val.resource.code.coding[0].display;
                var performedDateTime = val.resource.performedDateTime;
                var performedDate = new Date(String(performedDateTime).replace(/-/g,"/").substring(0, performedDateTime.indexOf('T')));
                var cPerformDate = performedDate.toLocaleDateString('en-GB', {day: 'numeric', month: 'short', year: 'numeric'});
                //console.log("date: " + performedDateTime + " cdate: " + performedDate);
                var deleteInvocation = '';
                var creatorDisplay = val.resource.meta.by.display;
                var creator = val.resource.meta.by.reference;
                creator = creator.match(/\d+/)[0];// just the user ID, not eg "api/patient/46";
                if (creator == currentUserId) {
                    creator = i18next.t("you");
                    deleteInvocation = "  <a data-toggle='popover' class='btn btn-default btn-xs confirm-delete' style='font-size: 0.95em; padding: 0.2em 0.6em; color:#777; border: 1px solid #bdb9b9; position: relative; top: -0.3em' data-content='" + i18next.t("Are you sure you want to delete this treatment?") + "<br /><br /><a href=\"#\" class=\"btn-delete btn btn-tnth-primary\" style=\"font-size:0.95em\">" + i18next.t("Yes") + "</a> &nbsp;&nbsp;&nbsp; <a class=\"btn cancel-delete\" style=\"font-size: 0.95em\">" + i18next.t("No") + "</a>' rel='popover'><i class='fa fa-times'></i> " + i18next.t("Delete") + "</span>";
                }
                else if (creator == subjectId) {
                    creator = i18next.t("this patient");
                }
                else creator = i18next.t("staff member") + ", <span class='creator'>" + (hasValue(creatorDisplay) ? creatorDisplay: creator) + "</span>, ";
                var dtEdited = val.resource.meta.lastUpdated;
                dateEdited = new Date(dtEdited);
                contentHTML += "<tr data-id='" + procID + "' data-code='" + code + "'><td width='1%' valign='top' class='list-cell'>&#9679;</td><td class='col-md-8 col-xs-8' valign='top'>" + (cPerformDate?cPerformDate:performedDate) + "&nbsp;--&nbsp;" + displayText + "&nbsp;<em>(" + i18next.t("data entered by ") + creator + i18next.t(" on ") + dateEdited.toLocaleDateString('en-GB', {day: 'numeric', month: 'short', year: 'numeric'}) + ")</em></td><td class='col-md-4 col-xs-4 lastCell text-left' valign='top'>&nbsp;" + deleteInvocation + "</td></tr>";
                if (procID > highestId) {
                    highestId = procID;
                };
            };
        });

        if (hasValue(contentHTML)) {
            proceduresHtml = '<table  class="table-responsive" width="100%" id="eventListtnthproc" cellspacing="4" cellpadding="6">';
            proceduresHtml += contentHTML;
            proceduresHtml += '</table>';
            $("#userProcedures").html(proceduresHtml);
            $("#pastTreatmentsContainer").fadeIn();

        } else {
            $("#pastTreatmentsContainer").fadeOut();
        }

        // If newEntry, then add icon to what we just added
        if (newEntry) {
            $("#eventListtnthproc").find("tr[data-id='" + highestId + "'] td.lastCell").append("&nbsp; <small class='text-success'><i class='fa fa-check-square-o'></i> <em>" + i18next.t("Added") + "!</em></small>");
        }
        $('[data-toggle="popover"]').popover({
            trigger: 'click',
            placement: 'top',
            html: true
        });
        fillViews.procedure();
    },
    "timezone": function(data) {
        data.extension.forEach(function(item, index) {
            if (item.url === "http://hl7.org/fhir/StructureDefinition/user-timezone") {
                $("#profileTimeZone option").each(function() {
                    if ($.trim($(this).val()) == $.trim(item.timezone)) {
                        $(this).prop("selected", true);
                    };
                });
            };
        });
        fillViews.timezone();
    },
    "roleList": function(data) {
        data.roles.forEach(function(role) {
            $("#rolesGroup").append("<div class='checkbox'><label><input type='checkbox' name='user_type' value='" + role.name + "' data-save-container-id='rolesGroup'>" + role.name.replace(/\_/g, " ").replace(/\b[a-z]/g,function(f){return f.toUpperCase();}) + "</label></div>");
        });
    },
    "roles": function(data,isProfile) {
        $.each(data.roles, function(i,val){
            var userRole = val.name;
            // Handle profile differently than initial_queries
            if (isProfile) {
                $.each(data.roles,function(i,val){
                    $("#rolesGroup input:checkbox[value="+val.name+"]").prop('checked', true);
                });
            } else {
                var $radios = $('input[name=user_type]');
                if($radios.is(':checked') === false) {
                    $radios.filter('[value='+userRole+']').prop('checked', true);
                };
            }
        });
    },
    "terms": function(data) {
        if (data.tous) {
            function typeInTous(type) {
                var found = false;
                (data.tous).forEach(function(item) {
                    if (!found && item.type == type) found = true;
                });
                return found;
            };

            $("#termsCheckbox [data-type='terms']").each(function() {
                var arrTypes = ($(this).attr("data-tou-type")).split(",");
                var self = $(this);
                var item_found  = 0;
                arrTypes.forEach(function(type) {
                    if (typeInTous(type)) {
                        item_found++;
                        if (type == "subject website consent" || type == "website terms of use") $("#termsText").addClass("agreed");
                    };
                });
                var additional = $(this).find("[data-core-data-subtype]");
                if (additional.length > 0) {
                    at = additional.attr("data-tou-type");
                    if (typeInTous(at)) item_found++;
                };
                if (item_found == (arrTypes.length+additional.length)) {
                    self.find("i").removeClass("fa-square-o").addClass("fa-check-square-o").addClass("edit-view");
                    self.attr("data-agree", "true");
                    var vs = self.find(".display-view");
                    if (vs.length > 0) {
                        self.show();
                        vs.show();
                        (self.find(".edit-view")).each(function() {
                            $(this).hide();
                        });
                    };
                };
            });
            //});
        };
        if ($("#termsCheckbox [data-type='terms'][data-agree='false']:visible").length > 1) $("#termsReminderCheckboxText").text(i18next.t("You must agree to the terms and conditions by checking the provided checkboxes."));
    }
};

var assembleContent = {
    "demo": function(userId,onProfile, targetField, sync) {

        var demoArray = {};
        demoArray["resourceType"] = "Patient";

        var fname = $("input[name=firstname]").val(), lname = $("input[name=lastname]").val();

        demoArray["name"] = {
            "given": $.trim(fname),
            "family": $.trim(lname)
        };


        var bdFieldVal = $("input[name=birthDate]").val();

        if (! hasValue(bdFieldVal)) {
            var y = $("#year").val(), m = $("#month").val(), d = $("#date").val();
            if (hasValue(y) && hasValue(m) && hasValue(d)) bdFieldVal = y + "-" + m + "-" + d;
        };

        if (bdFieldVal != "") demoArray["birthDate"] = bdFieldVal;

        if ($("#userOrgs input[name='organization']").length > 0) {
            var orgIDs;
            orgIDs = $("#userOrgs input[name='organization']").map(function(){
                if ($(this).prop("checked")) return { reference: "api/organization/"+$(this).val() };
            }).get();

            if (orgIDs) {
                if (orgIDs.length > 0) {
                    demoArray["careProvider"] = orgIDs;
                };
            };

        };

        /**** dealing with the scenario where user can be affiliated with top level org e.g. CRV, IRONMAN, via direct database addition **/
        var topLevelOrgs = $("#fillOrgs legend[data-checked]");
        if (topLevelOrgs.length > 0)  {
            topLevelOrgs.each(function() {
                var tOrg = $(this).attr("orgid");
                if (hasValue(tOrg)) {
                    if (!demoArray["careProvider"]) demoArray["careProvider"] = [];
                    demoArray["careProvider"].push({reference: "api/organization/" + tOrg});
                };
            });
        };


         //don't update org to none if there are top level org affiliation above
         if (!demoArray["careProvider"] || (demoArray["careProvider"] && demoArray["careProvider"].length == 0)) {
            if ($("#aboutForm").length == 0) demoArray["careProvider"] = [{reference: "api/organization/" + 0}];
         };

        if (hasValue($("#deathDate").val())) {
            demoArray["deceasedDateTime"] = $("#deathDate").val();
        };

        if (!hasValue($("#deathDate").val())) {
            if ($("#boolDeath").length > 0) {
                if ($("#boolDeath").prop("checked")) {
                    demoArray["deceasedBoolean"] = true;
                } else demoArray["deceasedBoolean"] = false;
            };
        };

        if (onProfile) {

            // Grab profile field values - looks for regular and hidden, can be checkbox or radio
            var e =  $("#userEthnicity"), r = $("#userRace"), i = $("#userIndigenousStatus"), tz = $("#profileTimeZone");
            var ethnicityIDs, raceIDs, indigenousIDs, tzID;

            demoArray["extension"] = [];


            if (e.length > 0) {
                ethnicityIDs = $("#userEthnicity input:checked").map(function(){
                    return { code: $(this).val(), system: "http://hl7.org/fhir/v3/Ethnicity" };
                }).get();

                if (ethnicityIDs) {
                    demoArray["extension"].push(
                        {   "url": "http://hl7.org/fhir/StructureDefinition/us-core-ethnicity",
                            "valueCodeableConcept": {
                                "coding": ethnicityIDs
                            }
                        }
                    );
                };
            };
            // Look for race checkboxes, can be hidden
            if (r.length > 0 ) {
                raceIDs = $("#userRace input:checkbox:checked").map(function(){
                    return { code: $(this).val(), system: "http://hl7.org/fhir/v3/Race" };
                }).get();
                if (raceIDs) {
                    demoArray["extension"].push(
                        {   "url": "http://hl7.org/fhir/StructureDefinition/us-core-race",
                            "valueCodeableConcept": {
                                "coding": raceIDs
                            }
                        }
                    );

                };
            };

            if (i.length > 0) {
                indigenousIDs = $("#userIndigenousStatus input[type='radio']:checked").map(function() {
                    return { code: $(this).val(), system: "http://us.truenth.org/fhir/valueset/AU-NHHD-METeOR-id-291036" };
                }).get();
                if (indigenousIDs) {
                    demoArray["extension"].push(
                        {   "url": "http://us.truenth.org/fhir/StructureDefinition/AU-NHHD-METeOR-id-291036",
                             "valueCodeableConcept": {
                                 "coding": indigenousIDs
                             }
                         }
                    )
                };
            };

            if ($("#locale").length > 0 && $("#locale").find("option:selected").length > 0) {
                demoArray["communication"] = [
                    {"language": {
                        "coding": [
                            {   "code": $("#locale").find("option:selected").val(),
                                "display": $("#locale").find("option:selected").text(),
                                "system": "urn:ietf:bcp:47"
                            }
                        ]
                    }}
                ];
            };

            if (tz.length > 0) {
                tzID = $("#profileTimeZone option:selected").val();
                if (tzID) {
                    demoArray["extension"].push(
                        {
                            timezone: tzID,
                            url: "http://hl7.org/fhir/StructureDefinition/user-timezone"
                        }
                    );
                };
            };

            var studyId = $("#profileStudyId").val();
            var siteId = $("#profileSiteId").val();
            var states = [];

            $("#userOrgs input[name='organization']").each(function() {
                if ($(this).is(":checked")) {
                    if (hasValue($(this).attr("state")) && parseInt($(this).val()) != 0) states.push($(this).attr("state"));
                };
            });

            if (hasValue(studyId) || hasValue(siteId) || states.length > 0) {
                var identifiers = null;
                //get current identifier(s)
                $.ajax ({
                    type: "GET",
                    url: '/api/demographics/'+userId,
                    async: false
                }).done(function(data) {
                    if (data && data.identifier) {
                        identifiers = [];
                        (data.identifier).forEach(function(identifier) {
                            if (identifier.system != SYSTEM_IDENTIFIER_ENUM["external_study_id"] &&
                                identifier.system != SYSTEM_IDENTIFIER_ENUM["external_site_id"] &&
                                identifier.system != SYSTEM_IDENTIFIER_ENUM["practice_region"]) identifiers.push(identifier);
                        });
                    };
                }).fail(function() {
                   // console.log("Problem retrieving data from server.");
                });

                if (hasValue(studyId)) {
                    studyId = $.trim(studyId);
                    var studyIdObj = {
                        system: SYSTEM_IDENTIFIER_ENUM["external_study_id"],
                        use: "secondary",
                        value: studyId
                    };

                    if (identifiers) {
                        identifiers.push(studyIdObj);
                    } else {
                        identifiers = [studyIdObj];
                    };
                };

                if (hasValue(siteId)) {
                    siteId = $.trim(siteId);
                    var siteIdObj = {
                        system: SYSTEM_IDENTIFIER_ENUM["external_site_id"],
                        use: "secondary",
                        value: siteId
                    };

                    if (identifiers) {
                        identifiers.push(siteIdObj);
                    } else {
                        identifiers = [siteIdObj];
                    };
                };

                if (states.length > 0) {
                    states.forEach(function(state) {
                        identifiers.push({
                            system: SYSTEM_IDENTIFIER_ENUM["practice_region"],
                            use: "secondary",
                            value: "state:" + state
                        });
                    });
                };
                demoArray["identifier"] = identifiers;
            };


            demoArray["gender"] = $("input[name=sex]:checked").val();

            demoArray["telecom"] = [];

            var emailVal = $("input[name=email]").val();
            if ($.trim(emailVal) != "") {
                demoArray["telecom"].push({ "system": "email", "value": $.trim(emailVal) });
            };
            demoArray["telecom"].push({ "system": "phone", "use": "mobile", "value": $.trim($("input[name=phone]").val()) });
            demoArray["telecom"].push({ "system": "phone", "use": "home", "value": $.trim($("input[name=altPhone]").val()) });
        };
        tnthAjax.putDemo(userId,demoArray, targetField, sync);

    },
    "name": function(userId) {

        var firstName = $("input[name=firstname]").val();
        var lastName = $("input[name=lastname]").val();
        if (firstName != "" && lastName != "") {
            var demoArray = {};
            demoArray["resourceType"] = "Patient";
            demoArray["name"] = {
                "given": $("input[name=firstname]").val(),
                "family": $("input[name=lastname]").val()
            };
            tnthAjax.putDemo(userId,demoArray);
        };

    },
    "dob": function(userId) {
        var demoArray = {};
        var birthday = $("input[name='birthDate']").val();
        var month = $("#month").find("option:selected").val();
        var day = $("input[name='birthdayDate']").val();
        var year = $("input[name='birthdayYear']").val();
        var birthDate = "";

        if (birthday == "") {
            if (month != "" && day != "" && year != "") {
                birthDate = year + "-" + month + "-" + day;
            };
        };
        if (birthday  != "" || birthDate != "") {
            demoArray["resourceType"] = "Patient";
            demoArray["birthDate"] = (birthday != "" ? birthday: birthDate);
            tnthAjax.putDemo(userId,demoArray);
        }
    },
    "orgs": function(userId) {

        var orgIDs = $("#userOrgs input[name='organization']:checked").map(function(){
            return { reference: "api/organization/"+$(this).val() };
        }).get();

        //console.log("org ids" + orgIDs)

        if (typeof orgIDs === 'undefined'){
            orgIDs = [0]  // special value for `none of the above`
        };


        var demoArray = {};
        demoArray["resourceType"] = "Patient";
        demoArray["careProvider"] = orgIDs;
        tnthAjax.putDemo(userId, demoArray);
    },
    "coreData": function(userId) {
        var demoArray = {};
        demoArray["resourceType"] = "Patient";
        demoArray["extension"] = [];
        if ($("#userEthnicity").length > 0) {
            var ethnicityIDs = $("#userEthnicity input:checked").map(function(){
                return { code: $(this).val(), system: "http://hl7.org/fhir/v3/Ethnicity" };
            }).get();
            demoArray["extension"].push(
                { "url": "http://hl7.org/fhir/StructureDefinition/us-core-ethnicity",
                    "valueCodeableConcept": {
                        "coding": ethnicityIDs
                    }
                }
            );
        }
        if ($("#userRace").length > 0) {
            var raceIDs = $("#userRace input:checkbox:checked").map(function(){
                return { code: $(this).val(), system: "http://hl7.org/fhir/v3/Race" };
            }).get();
            demoArray["extension"].push(
                { "url": "http://hl7.org/fhir/StructureDefinition/us-core-race",
                    "valueCodeableConcept": {
                        "coding": raceIDs
                    }
                }
            );
        }
        tnthAjax.putDemo(userId,demoArray);
    }
};

var OrgObj = function(orgId, orgName, parentOrg) {
    this.id = orgId;
    this.name = orgName;
    this.children = [];
    this.parentOrgId = parentOrg;
    this.isTopLevel = false;
    this.language = null;
    this.extension = [];
};

var OrgTool = function() {
    this.TOP_LEVEL_ORGS = [];
    this.orgsList = {};
    this.initialized = false;
};
OrgTool.prototype.setUserId = function(userId) {
    $("#fillOrgs").attr("userId", userId);
};
OrgTool.prototype.getUserId = function() {
    return $("#fillOrgs").attr("userId");
}
OrgTool.prototype.inArray = function( n, array) {
  if (n && array && Array.isArray(array)) {
    var found = false;
    for (var index = 0; !found && index < array.length; index++) {
        if (array[index] == n) found = true;
    };
    return found;
  } else return false;
};
OrgTool.prototype.getElementParentOrg = function(o) {
    var parentOrg;
    if (o) {
       parentOrg = $(o).attr("data-parent-id");
       if (!hasValue(parentOrg)) parentOrg = $(o).closest(".org-container[data-parent-id]").attr("data-parent-id");
    };
    return parentOrg;
};
OrgTool.prototype.getTopLevelOrgs = function() {
  var ml = this.getOrgsList(), orgList = [];
  for (var org in ml) {
    if (ml[org].isTopLevel) orgList.push(org);
  };
  return orgList;
};
OrgTool.prototype.getOrgsList = function() {
    return this.orgsList;
};
OrgTool.prototype.filterOrgs = function(leafOrgs) {
    if (!leafOrgs) return false;
    var self = this;

    $("input[name='organization']").each(function() {
        if (! self.inArray($(this).val(), leafOrgs)) {
            $(this).hide();
            if (self.orgsList[$(this).val()] && self.orgsList[$(this).val()].children.length == 0) {
                var l = $(this).closest("label");
                l.hide();
                l.next(".divider").hide();
            };
        };
    });

    var topList = self.getTopLevelOrgs();

    topList.forEach(function(orgId) {
        var allChildrenHidden = true;
        $(".org-container[data-parent-id='" + orgId + "']").each(function() {
            var subOrgs = $(this).find(".org-container");
            if (subOrgs.length > 0) {
                var allSubOrgsHidden = true;
                subOrgs.each(function() {
                     var isVisible = false;
                     $(this).find("input[name='organization']").each(function() {
                         if ($(this).is(":visible") || $(this).css("display") != "none") {
                            isVisible = true;
                            allChildrenHidden = false;
                         };
                     });

                    if (!isVisible) {
                        $(this).hide();
                    } else allSubOrgsHidden = false;

                });

                if (allSubOrgsHidden) {
                    $(this).children("label").hide();
                };

            } else {
                var ip = $(this).find("input[name='organization']");
                if (ip.length > 0) {
                    ip.each(function() {
                        if ($(this).is(":visible") || $(this).css("display") != "none") allChildrenHidden = false;
                    });
                };
            };
        });
        if (allChildrenHidden) {
            $("#fillOrgs").find("legend[orgid='" + orgId + "']").hide();
        };

    });
};
OrgTool.prototype.findOrg = function(entry, orgId) {
    var org;
    if (entry && orgId) {
        entry.forEach(function(item) {
            if (!org) {
                if (item.id == orgId) org = item;
            };
        });
    };
    return org;
};
OrgTool.prototype.populateOrgsList = function(items) {
    if (!items) return false;
    var entry = items, self = this, parentId, orgsList = self.orgsList;
    items.forEach(function(item) {
        if (item.partOf) {
            parentId = item.partOf.reference.split("/").pop();
            if (!orgsList[parentId]) {
                var o = self.findOrg(entry, parentId);
                orgsList[parentId] = new OrgObj(o.id, o.name);
            };
            orgsList[parentId].children.push(new OrgObj(item.id, item.name, parentId));
            if (orgsList[item.id]) orgsList[item.id].parentOrgId = parentId;
            else orgsList[item.id] = new OrgObj(item.id, item.name, parentId);
        } else {
            if (!orgsList[item.id]) orgsList[item.id] = new OrgObj(item.id, item.name);
            if (item.id != 0) {
                orgsList[item.id].isTopLevel = true;
                self.TOP_LEVEL_ORGS.push(item.id);
            };
        };
        if (item.extension) orgsList[item.id].extension = item.extension;
        if (hasValue(item.language)) orgsList[item.id].language = item.language;
        if (item.identifier) orgsList[item.id].identifier = item.identifier;
    });
    items.forEach(function(item) {
        if (item.partOf) {
            parentId = item.partOf.reference.split("/").pop();
            if (orgsList[item.id]) orgsList[item.id].parentOrgId = parentId;
        };
    });
    this.initialized = true;
    return orgsList;
};
OrgTool.prototype.populateUI = function() {
    var parentOrgsCt = 0, topLevelOrgs = this.getTopLevelOrgs(), container = $("#fillOrgs"), orgsList = this.orgsList;
    var getState = function(item) {
                    var s = "", found = false;
                    if (item.identifier) {
                        (item.identifier).forEach(function(i) {
                            if (!found && (i.system === SYSTEM_IDENTIFIER_ENUM["practice_region"] && i.value)) {
                                s = (i.value).split(":")[1];
                                found = true;
                            };
                        });
                    };
                    return s;
                };
    for (org in orgsList) {
        if (orgsList[org].isTopLevel) {
            if (orgsList[org].children.length > 0) {
                if ($("#userOrgs legend[orgId='" + org + "']").length == 0 ) {
<<<<<<< HEAD
                    container.append("<legend orgId='" + org + "'>"+ i18next.t(""+orgsList[org].name) +"</legend><input class='tnth-hide' type='checkbox' name='organization' parent_org=\"true\" org_name=\"" + orgsList[org].name + "\" id='" + orgsList[org].id + "_org' state='" + getState(orgsList[org]) + "' value='"+orgsList[org].id+"' />");
=======
                    container.append("<legend orgId='" + org + "'>"+orgsList[org].name+"</legend><input class='tnth-hide' type='checkbox' name='organization' parent_org=\"true\" org_name=\"" + orgsList[org].name + "\" id='" + orgsList[org].id + "_org' state='" + getState(orgsList[org]) + "' value='"+orgsList[org].id+"' />");
>>>>>>> 5b699e67
                    parentOrgsCt++;
                };
            } else {
                if ($("#userOrgs label[id='org-label-"+ org + "']").length == 0) {
                    container.append('<label id="org-label-' + org + '" class="org-label"><input class="clinic" type="checkbox" name="organization" parent_org="true" id="' +  orgsList[org].id + '_org" state="' +  getState(orgsList[org]) + '" value="'+
                    orgsList[org].id +'"  data-parent-id="'+ orgsList[org].id +'"  data-parent-name="' + orgsList[org].name + '"/>' + orgsList[org].name + '</label>');
                };
            };
        };
        // Fill in each child clinic
        if (orgsList[org].children.length > 0) {
            var childClinic = "";
            orgsList[org].children.forEach(function(item, index) {
                var _parentOrgId = item.parentOrgId;
                var _parentOrg = orgsList[_parentOrgId];
                var _isTopLevel = _parentOrg ? _parentOrg.isTopLevel : false;
                var state = getState(orgsList[_parentOrgId]);
                //NOTE!!
                //organization items are dynamically generated..do we use interpolations here?
                if ($("#userOrgs input[name='organization'][value='" + item.id + "']").length > 0) return true;

                if ($("#userOrgs input[name='organization'][value='" + item.id + "']").length > 0) return true;

                childClinic = '<div id="' + item.id + '_container" ' + (_isTopLevel ? (' data-parent-id="'+_parentOrgId+'"  data-parent-name="' + _parentOrg.name + '" ') : "") +' class="indent org-container">'

                if (orgsList[item.id].children.length > 0) {
                    childClinic += '<label id="org-label-' + item.id + '" class="org-label ' + (orgsList[item.parentOrgId].isTopLevel ? "text-muted": "text-muter") + '">' +
                    '<input class="clinic" type="checkbox" name="organization" id="' +  item.id + '_org"  state="' + state + '" value="'+
                    item.id +'"  ' +  (_isTopLevel ? (' data-parent-id="'+_parentOrgId+'"  data-parent-name="' + _parentOrg.name + '" ') : "") + '/>'+
                    item.name +
                    '</label>';

                 } else {
                    childClinic += '<label id="org-label-' + item.id + '" class="org-label">' +
                    '<input class="clinic" type="checkbox" name="organization" id="' +  item.id + '_org" state="' + state + '" value="'+
                    item.id +'"  ' +  (_isTopLevel ? (' data-parent-id="'+_parentOrgId+'"  data-parent-name="' + _parentOrg.name + '" ') : "") + '/>'+
                    item.name +
                    '</label>';
                };

                childClinic += '</div>';

                if ($("#" + _parentOrgId + "_container").length > 0) $("#" + _parentOrgId + "_container").append(childClinic);
                else container.append(childClinic);

            });
        };
        if (parentOrgsCt > 0 && orgsList[org].isTopLevel) container.append("<span class='divider'>&nbsp;</span>");
    };
};
OrgTool.prototype.getDefaultModal = function(o) {
        if (!o) return false;
        var orgId = this.getElementParentOrg(o), orgName = $(o).attr("data-parent-name");
        if (hasValue(orgId) && $("#" + orgId + "_defaultConsentModal").length == 0) {
            var s = '<div class="modal fade" id="' + orgId + '_defaultConsentModal" tabindex="-1" role="dialog" aria-labelledby="' + orgId + '_defaultConsentModal">'
                + '<div class="modal-dialog" role="document">' +
                '<div class="modal-content">' +
                '<div class="modal-header">' +
                '<button type="button" class="close" data-dismiss="modal" aria-label="Close"><span aria-hidden="true">&times;</span></button>' +
                '<h4 class="modal-title">' + i18next.t("Consent to share information") + '</h4>' +
                '</div>' +
                '<div class="modal-body">' +
                '<h4>Terms</h4>' +
                '<p>' + i18next.t("I consent to sharing information with the ") + '<span class="consent-clinic-name">' + orgName + '.</span></p>' +
                '<div id="' + orgId + 'defaultConsentAgreementRadioList" class="profile-radio-list">' +
                '<label class="radio-inline">' +
                '<input type="radio" name="toConsent" id="' + orgId + '_consent_yes" data-org="' + orgId + '" value="yes"/>' + i18next.t("Yes") + '</label>' +
                '<br/>' +
                '<label class="radio-inline">' +
                '<input type="radio" name="toConsent" id="' + orgId + '_consent_no" data-org="' + orgId + '"  value="no"/>' + i18next.t("No") + '</label>' +
                '</div>' +
                '<div id="' + orgId + '_consentAgreementMessage" class="error-message"></div>' +
                '</div>' +
                '<br/>' +
                '<div class="modal-footer" >' +
                '<div id="' + orgId + '_loader" class="loading-message-indicator"><i class="fa fa-spinner fa-spin fa-2x"></i></div>' +
                '<button type="button" class="btn btn-default btn-consent-close" data-org="' + orgId + '" data-dismiss="modal" aria-label="Close">' + i18next.t("Close") + '</button>' +
                '</div></div></div></div>';
            if ($("#defaultConsentContainer").length == 0) $("body").append("<div id='defaultConsentContainer'></div>");
            $("#defaultConsentContainer").append(s);
            $("#" + orgId + "_defaultConsentModal input[name='toConsent']").each(function() {
                $(this).on("click", function(e) {
                    e.stopPropagation();
                    var orgId = $(this).attr("data-org");
                    var userId = OT.getUserId();
                    $("#" + orgId + "_defaultConsentModal button.btn-consent-close, #" + orgId + "_defaultConsentModal button[data-dismiss]").attr("disabled", true);
                    $("#" + orgId + "_loader").show();
                    if ($(this).val() == "yes") {
                        setTimeout("tnthAjax.setDefaultConsent(" + userId + "," +  orgId + ");", 100);
                    } else {
                        tnthAjax.deleteConsent(userId, {"org":orgId});
                        setTimeout("tnthAjax.removeObsoleteConsent();", 100);
                    }
                    if (typeof reloadConsentList != "undefined") setTimeout("reloadConsentList();", 500);
                    setTimeout('$(".modal").modal("hide");', 250);
                });
             });
             $(document).delegate("#" + orgId + "_defaultConsentModal button[data-dismiss]", "click", function(e) {
                e.preventDefault();
                e.stopPropagation();
                setTimeout("location.reload();", 10);
             });
             $("#" + orgId + "_defaultConsentModal").on("hidden.bs.modal", function() {
                if ($(this).find("input[name='toConsent']:checked").length > 0) {
                    $("#userOrgs input[name='organization']").each(function() {
                        $(this).removeAttr("data-require-validate");
                    });
                    var userId = OT.getUserId();
                    assembleContent.demo(userId ,true, $("#userOrgs input[name='organization']:checked"), true);
                };
             }).on("shown.bs.modal", function() {
                $(this).find("button.btn-consent-close, button[data-dismiss]").attr("disabled", false).show();
                $(this).find(".loading-message-indicator").hide();
                $(this).find("input[name='toConsent']").each(function(){
                    $(this).prop("checked", false);
                });
             });
        };
        return $("#" + orgId + "_defaultConsentModal");
};
OrgTool.prototype.handlePreSelectedClinic = function() {
    if ((typeof preselectClinic != "undefined") && hasValue(preselectClinic)) {
        var ob = $("#userOrgs input[value='"+preselectClinic+"']");
        if (ob.length > 0) {
            ob.prop("checked", true);
            var parentOrg = this.getElementParentOrg(this.getSelectedOrg());
            var userId = this.getUserId();
            if (!tnthAjax.hasConsent(userId, parentOrg)) {
                var __modal = OT.getConsentModal();
                if (__modal) {
                    ob.attr("data-require-validate", "true");
                     __modal.on("hidden.bs.modal", function() {
                        if ($(this).find("input[name='toConsent']:checked").length > 0) {
                              $("#userOrgs input[name='organization']").each(function() {
                                $(this).removeAttr("data-require-validate");
                              });
                        };
                    });
                } else {
                    tnthAjax.setDefaultConsent(userId, parentOrg);
                };
            };
            var stateContainer = ob.closest(".state-container");
            if (stateContainer.length > 0) {
                var st = stateContainer.attr("state");
                if (hasValue(st)) {
                    $("#stateSelector").find("option[value='" + st + "']").prop("selected", true).val(st);
                    stateContainer.show();
                };
            };
        };
    };
};
OrgTool.prototype.getSelectedOrg = function() {
    return $("#userOrgs input[name='organization']:checked");
};
OrgTool.prototype.getConsentModal = function(parentOrg) {
    if (!hasValue(parentOrg)) {
        parentOrg = this.getElementParentOrg(this.getSelectedOrg());
    };
    if (hasValue(parentOrg)) {
        var __modal = $("#" + parentOrg + "_consentModal");
        if (__modal.length > 0) return __modal;
        else {
            var __defaultModal = this.getDefaultModal(this.getSelectedOrg());
            if (__defaultModal && __defaultModal.length > 0) return __defaultModal;
            else return false;
        };
    } else return false;
};
OrgTool.prototype.handleEvent = function() {
    getSaveLoaderDiv("profileForm", "userOrgs");
    $("#userOrgs input[name='organization']").each(function() {
        $(this).attr("data-save-container-id", "userOrgs");
        $(this).on("click", function(e) {
            var userId = OT.getUserId();
            var parentOrg = OT.getElementParentOrg(this);
            if ($(this).prop("checked")){
                if ($(this).attr("id") !== "noOrgs") {
                    $("#noOrgs").prop('checked',false);
                    if ($("#btnProfileSendEmail").length > 0) $("#btnProfileSendEmail").attr("disabled", false);
                } else {
                    $("#userOrgs input[name='organization']").each(function() {
                        //console.log("in id: " + $(this).attr("id"))
                       if ($(this).attr("id") !== "noOrgs") {
                            $(this).prop('checked',false);
                       } else {
                            if (typeof sessionStorage != "undefined" && sessionStorage.getItem("noOrgModalViewed")) sessionStorage.removeItem("noOrgModalViewed");
                       };
                    });
                    if ($("#btnProfileSendEmail").length > 0) $("#btnProfileSendEmail").attr("disabled", true);
                };

            } else {
                var isChecked = $("#userOrgs input[name='organization']:checked").length > 0;
                if (!isChecked) {
                    //do not attempt to update if all orgs are unchecked for staff/staff admin
                    var isStaff = false;
                     $("#rolesGroup input[name='user_type']").each(function() {
                        if (!isStaff && ($(this).is(":checked") && ($(this).val() == "staff" || $(this).val() == "staff_admin"))) {
                            $("#userOrgs .help-block").addClass("error-message").text(i18next.t("Cannot ununcheck.  A staff member must be associated with an organization"));
                            isStaff = true;
                        };
                     });
                     if (!isStaff) $("#userOrgs .help-block").removeClass("error-message").text("");
                     else return false;
                    if (typeof sessionStorage != "undefined" && sessionStorage.getItem("noOrgModalViewed")) sessionStorage.removeItem("noOrgModalViewed");
                };
            };
            setTimeout("tnthAjax.getOptionalCoreData(" + userId + ", false, $(\".profile-item-container[data-sections='detail']\"));", 150);

            $("#userOrgs .help-block").removeClass("error-message").text("");

            OT.drawStudyIDLabel();

            if ($(this).attr("id") !== "noOrgs" && $("#fillOrgs").attr("patient_view")) {
                if (tnthAjax.hasConsent(userId, parentOrg)) {
                    assembleContent.demo(userId,true, $(this), true);
                } else {
                    var __modal = OT.getConsentModal();
                    if (__modal.length > 0) __modal.modal("show");
                    else {
                        tnthAjax.setDefaultConsent(userId, parentOrg);
                        assembleContent.demo(userId,true, $(this), true);
                    };
                };
            }
            else {
                assembleContent.demo(userId,true, $(this), true);
                if (typeof reloadConsentList != "undefined") reloadConsentList();
                tnthAjax.handleConsent($(this));
            };
            if ($("#locale").length > 0) {
                tnthAjax.getLocale(userId);
            }
        });
    });
};
OrgTool.prototype.getCommunicationArray = function() {
    var arrCommunication = [];
    $('#userOrgs input:checked').each(function() {
        if ($(this).val() == 0) return true; //don't count none
        var oList = OT.getOrgsList();
        var oi = oList[$(this).val()];
        if (!oi) return true;
        if (oi.language) {
            arrCommunication.push({"language": {"coding":[{
            "code": oi.language,
            "system": "urn:ietf:bcp:47"
            }]}});
        }
        else if (oi.extension && oi.extension.length > 0) {
            (oi.extension).forEach(function(ex) {
                if (ex.url == "http://hl7.org/fhir/valueset/languages" && ex.valueCodeableConcept.coding) arrCommunication.push({"language": {"coding":ex.valueCodeableConcept.coding}});
            });
        };
    });
    if (arrCommunication.length == 0) {
        var defaultLocale = $("#sys_default_locale").val();
        if (hasValue(defaultLocale)) arrCommunication.push({"language": {"coding":[{
            "code": defaultLocale,
            "display":$("#locale").find("option[value='" + defaultLocale + "']").text(),
            "system": "urn:ietf:bcp:47"
        }]}});

    };
    return arrCommunication;
};
OrgTool.prototype.getUserTopLevelParentOrgs = function(uo) {
  var parentList = [], self = this;
  if (uo) {
    uo.forEach(function(o) {
      var p = self.getTopLevelParentOrg(o);
      if (p && !self.inArray(p, parentList))  {
        parentList.push(p);
      };
    });
    return parentList;
  } else return false;
};
OrgTool.prototype.getTopLevelParentOrg = function(currentOrg) {
  if (!currentOrg) return false;
  var ml = this.getOrgsList(), self = this;
  if (ml && ml[currentOrg]) {
    if (ml[currentOrg].isTopLevel) {
      return currentOrg;
    } else {
      if (ml[currentOrg].parentOrgId) return self.getTopLevelParentOrg(ml[currentOrg].parentOrgId);
      else return currentOrg;
    };
  } else return false;
};
OrgTool.prototype.getChildOrgs = function(orgs, orgList) {
    if (!orgs || (orgs.length == 0)) {
      return orgList;
    } else {
      if (!orgList) orgList = [];
      var mainOrgsList = this.getOrgsList();
      var childOrgs = [];
      orgs.forEach(function(org) {
          var o = mainOrgsList[org.id];
          if (o) {
            orgList.push(org.id);
            var c  = o.children ? o.children : null;
            if (c && c.length > 0) {
                c.forEach(function(i) {
                  childOrgs.push(i);
                });
            };
          };
      });
      return this.getChildOrgs(childOrgs, orgList);
    };
};
OrgTool.prototype.getHereBelowOrgs = function() {
  var userOrgs = this.userOrgs, mainOrgsList = this.getOrgsList(), self = this;
  var here_below_orgs = [];
  if (!userOrgs) {
    var selectedOrg = this.getSelectedOrg();
   if (selectedOrg.length > 0) userOrgs = [selectedOrg.val()];
  };
  if (userOrgs) {
      userOrgs.forEach(function(orgId) {
          here_below_orgs.push(orgId);
          var co = mainOrgsList[orgId];
          var cOrgs = self.getChildOrgs((co && co.children ? co.children : null));
          if (cOrgs && cOrgs.length > 0) {
            here_below_orgs = here_below_orgs.concat(cOrgs);
          };
      });
  };
  return here_below_orgs;
};
OrgTool.prototype.morphPatientOrgs = function() {
    var checkedOrgs = {};
    var orgs = $("#userOrgs input[name='organization']");
    orgs.each(function() {
        if ($(this).prop("checked")) {
            checkedOrgs[$(this).val()] = true;
        };
        $(this).attr("type", "radio");
        if (checkedOrgs[$(this).val()]) {
            $(this).prop("checked", true);
        };
    });
};
<<<<<<< HEAD
=======
OrgTool.prototype.drawStudyIDLabel = function(arrParents, isTableHeader) {

    /******** specific study ID label based on parent org *******/
    /******** see story:  https://www.pivotaltracker.com/story/show/149439247 ******/
    var self = this;

    if (!arrParents) {
        arrParents = [];
        var selectedOrgs = self.getSelectedOrg();
        selectedOrgs.each(function() {
            var parentOrg = self.getTopLevelParentOrg($(this).val());
            if (hasValue(parentOrg)) arrParents.push(parentOrg);
        });
    };

    $(".custom-study-id-label").remove();

    if (arrParents.length == 1) {
        arrParents.forEach(function(parentOrg) {
            if ($(".custom-study-id-label[data-org-id='" + parentOrg + "']").length == 0) {
                var orgName = self.orgsList[parentOrg].name;
                if (hasValue(orgName)) {
                    var content = "<span class='custom-study-id-label' data-org-id='" + parentOrg + "'>" + $.trim(orgName + " Subject ID") + "</span>";
                    if (isTableHeader) {
                        $("th.profile-study-id-label .th-inner").prepend(content);
                    } else {
                        $(".profile-study-id-label").each(function() {
                            $(this).prepend(content);
                        });
                    };
                };
            };
        });
        //if no custom study id label is drawn, then show default label
        if ($(".custom-study-id-label").length == 0)  $(".default-study-id-label").show();

    } else {
        $(".default-study-id-label").show();
    };
};
>>>>>>> 5b699e67
var OT = new OrgTool();

var tnthAjax = {
    "beforeSend": function() {
        $.ajaxSetup({
            beforeSend: function(xhr, settings) {
                if (!/^(GET|HEAD|OPTIONS|TRACE)$/i.test(settings.type) && !this.crossDomain) {
                    xhr.setRequestHeader("X-CSRFToken", __CRSF_TOKEN);
                }
            }
        });
    },
    "reportError": function(userId, page_url, message, sync) {
        //params need to contain the following:
        //:subject_id: User on which action is being attempted
        //:message: Details of the error event
        //:page_url: The page requested resulting in the error
        var params = {};
        params.subject_id = hasValue(userId)? userId : 0;
        params.page_url = hasValue(page_url) ? page_url: window.location.href;
        params.message = hasValue(message) ? message: "Not provided";

        $.ajax ({
            type: "GET",
            url: "/report-error",
            contentType: "application/json; charset=utf-8",
            cache: false,
            async: (sync ? false : true),
            data: params
        }).done(function(data) {
        }).fail(function(){
        });
    },
    "getStillNeededCoreData": function(userId, sync, callback, entry_method) {
        if (!hasValue(userId)) return false;
        $.ajax ({
            type: "GET",
            url: "/api/coredata/user/" + userId + "/still_needed" + (hasValue(entry_method)?"?entry_method="+(entry_method).replace(/\_/g, " "):""),
            async: (sync ? false : true)
        }).done(function(data) {
            if (data && data.still_needed) {
                if (callback) callback(data.still_needed);
                var __localizedFound = false;
                (data.still_needed).forEach(function(item) {
                    $("#termsCheckbox [data-type='terms']").each(function() {
                        var dataTypes = ($(this).attr("data-core-data-type")).split(","), self = $(this);
                        dataTypes.forEach(function(type) {
                            if (type == item) {
                                self.show().removeClass("tnth-hide");
                            };
                        });
                    });
                    if (item == "localized") __localizedFound = true;
                });
                if (!__localizedFound) $("#patMeta").remove();
                else $("#patientQ").show();
            } else {
                if (callback) {
                    callback({"error": i18next.t("no data returned")});
                };
            };
        }).fail(function(){
            if (callback) callback({"error": i18next.t("unable to get needed core data")});
        });
    },
    "getRequiredCoreData": function(userId, sync, callback) {
        if (!hasValue(userId)) return false;
        $.ajax ({
            type: "GET",
            url: "/api/coredata/user/" + userId + "/required",
            cache: false,
            async: (sync ? false : true)
        }).done(function(data) {
            if (data && data.required) {
                if (callback) callback(data.still_needed);
            } else {
                if (callback) callback({"error": i18next.t("no data returned")});
            };
        }).fail(function(){
            if (callback) callback({"error": i18next.t("unable to get required core data")});
        });
    },
    "getOptionalCoreData": function(userId, sync, target, callback, entry_method) {
        if (!hasValue(userId)) return false;
        if (target) {
            target.find(".profile-item-loader").show();
        };
        $.ajax ({
            type: "GET",
            url: "/api/coredata/user/" + userId + "/optional" + (hasValue(entry_method)?"?entry_method="+(entry_method).replace(/\_/g, " "):""),
            async: (sync ? false : true)
        }).done(function(data) {
            if (data && data.optional) {
                var self = this;
                var sections = $("#profileForm .optional");
                sections.each(function() {
                    var section = $(this).attr("data-section-id");
                    var parent = $(this).closest(".profile-item-container");
                    var visibleRows = parent.find(".view-container tr:visible").length;
                    var noDataContainer = parent.find(".no-data-container");
                    var btn = parent.find(".profile-item-edit-btn").hide();
                    if (hasValue(section)) {
                        if (OT.inArray(section, data.optional)) {
                            $(this).show();
                            noDataContainer.html("");
                            btn.show();
                        } else {
                            $(this).hide();
                            if (visibleRows == 0) {
                                noDataContainer.html("<p class='text-muted'>" + i18next.t("No information available") + "</p>");
                                btn.hide();
                            };
                        };
                    };
                });
                if (callback) callback(data);
            } else {
                if (callback) callback({"error": i18next.t("no data found")});
            };
            if (target) {
                target.find(".profile-item-loader").hide();
            };
        }).fail(function(){
            if (callback) callback({"error": i18next.t("unable to get required core data")});
            if (target) {
                target.find(".profile-item-loader").hide();
            };
        });
    },
    "getPortalFooter": function(userId, sync, containerId, callback) {
        if (!userId) {
            if (callback) callback("<div class='error-message'>" + i18next.t("User Id is required") + "</div>");
            return false;
        };
        $.ajax ({
            type: "GET",
            url: '/api/portal-footer-html/',
            async: sync? false : true
        }).done(function(data) {
            if (data) {
                if (hasValue(containerId)) $("#" + containerId).html(data);
                if (callback) callback(data);
            } else {
                if (callback) callback("<div class='error-message'>" + i18next.t("No data found") + "</div>");
            }
        }).fail(function() {
           if (callback) callback("<div class='error-message'>" + i18next.t("Unable to retrieve portal footer html") + "</div>");
        });

    },
    "getOrgs": function(userId, noOverride, sync, callback, noPopulate) {
        loader(true);
        var self = this;
        $.ajax ({
            type: "GET",
            url: '/api/organization',
            async: sync? false : true
        }).done(function(data) {
            OT.setUserId(userId);
            $(".get-orgs-error").html("");
            OT.populateOrgsList(data.entry);
            if(!noPopulate) {
                OT.handlePreSelectedClinic();
                OT.populateUI();
                tnthAjax.getDemo(userId, noOverride, sync, callback);
                OT.handleEvent();
            };
        }).fail(function() {
           // console.log("Problem retrieving data from server.");
           var errorMessage = i18next.t("Server error occurred retrieving organization/clinic information.");
           if ($(".get-orgs-error").length == 0) $(".default-error-message-container").append("<div class='get-orgs-error error-message'>" + errorMessage + "</div>");
           else $(".get-orgs-error").html(errorMessage)
           loader();
        });
    },
    "getConsent": function(userId, sync) {
       if (!userId) return false;
       $.ajax ({
            type: "GET",
            url: '/api/user/'+userId+"/consent",
            cache: false,
            async: (sync ? false : true)
        }).done(function(data) {
           $(".get-consent-error").html("");
           fillContent.consentList(data, userId, null, null);
           loader();
           return true;
        }).fail(function(xhr) {
            //console.log("Problem retrieving data from server.");
            fillContent.consentList(null, userId, i18next.t("Problem retrieving data from server.") + "<br/>" + i18next.t("Error Status Code: ") + xhr.status + (xhr.status == 401 ? "<br/>" + i18next.t("Permission denied to access patient record"): ""), xhr.status);
            loader();
            var errorMessage = i18next.t("Server error occurred retrieving consent information.");
            if ($(".get-consent-error").length == 0) $(".default-error-message-container").append("<div class='get-consent-error error-message'>" + errorMessage + "</div>");
            else $(".get-consent-error").html(errorMessage)
            return false;
        });
    },
    "setConsent": function(userId, params, status, sync, callback) {
        if (userId && params) {
            var consented = this.hasConsent(userId, params["org"], status);
            if (!consented || params["testPatient"]) {
                params["user_id"] = userId;
                params["organization_id"] = params["org"];
                params["agreement_url"] =  params["agreementUrl"]
                params["staff_editable"] = (hasValue(params["staff_editable"])? params["staff_editable"] : false);
                params["include_in_reports"] =  (hasValue(params["include_in_reports"]) ? params["include_in_reports"] : false);
                params["send_reminders"] = (hasValue(params["send_reminders"]) ? params["send_reminders"] : false);

                $.ajax ({
                    type: "POST",
                    url: '/api/user/' + userId + '/consent',
                    contentType: "application/json; charset=utf-8",
                    cache: false,
                    dataType: 'json',
                    async: (sync? false: true),
                    data: JSON.stringify(params)
                }).done(function(data) {
                    //console.log("consent updated successfully.");
                    $(".set-consent-error").html("");
                    if (callback) callback(data);
                }).fail(function(xhr) {
                    //console.log("request to updated consent failed.");
                    //console.log(xhr.responseText)
                    if (callback) callback({"error": xhr.responseText});
                    var errorMessage = i18next.t("Server error occurred setting consent status.");
                    if ($(".set-consent-error").length == 0) $(".default-error-message-container").append("<div class='set-consent-error error-message'>" + errorMessage + "</div>");
                    else $(".set-consent-error").html(errorMessage);
                });
            };
        };
    },
    "setDefaultConsent": function(userId, orgId) {
        if (!hasValue(userId) && !hasValue(orgId)) return false;
        var stockConsentUrl = $("#stock_consent_url").val();
        var agreementUrl = "";
        if (hasValue(stockConsentUrl)) {
            agreementUrl = stockConsentUrl.replace("placeholder", encodeURIComponent($("#" + orgId + "_org").attr("data-parent-name")));
        };
        if (hasValue(agreementUrl)) {
            var params = CONSENT_ENUM["consented"];
            params.org = orgId;
            params.agreementUrl = agreementUrl;
            this.setConsent(userId, params, "default");
            //need to remove all other consents associated w un-selected org(s)
            setTimeout("tnthAjax.removeObsoleteConsent();", 100);
            if (typeof reloadConsentList != "undefined") reloadConsentList();
            $($("#consentContainer .error-message").get(0)).text("");
        } else {
            $($("#consentContainer .error-message").get(0)).text(i18next.t("Unable to set default consent agreement"));
        }
    },
    deleteConsent: function(userId, params) {
        if (userId && params) {
            var consented = this.getAllValidConsent(userId, params["org"]);
            //console.log("has consent: " + consented)
            if (consented) {
                //delete all consents for the org
                consented.forEach(function(orgId) {
                    if (hasValue(params["exclude"])) {
                        var arr = params["exclude"].split(",");
                        var found = false;
                        arr.forEach(function(o) {
                            if (!found) {
                                if (o == orgId) found = true;
                            };
                        });
                        if (found) return true;
                    };
                    $.ajax ({
                        type: "DELETE",
                        url: '/api/user/' + userId + '/consent',
                        contentType: "application/json; charset=utf-8",
                        async: false,
                        cache: false,
                        dataType: 'json',
                        data: JSON.stringify({"organization_id": parseInt(orgId)})
                    }).done(function(data) {
                        //console.log("consent deleted successfully.");
                        $(".delete-consent-error").html("");
                    }).fail(function(xhr) {
                        //console.log("request to delete consent failed.");
                        //console.log(xhr.responseText)
                        var errorMessage = i18next.t("Server error occurred removing consent: ") + xhr.responseText;
                        if ($(".delete-consent-error").length == 0) $(".default-error-message-container").append("<div class='delete-consent-error error-message'>" + errorMessage + "</div>");
                        else $(".delete-consent-error").html(errorMessage)
                    });
                });

            };
        };
    },
    getAllValidConsent: function(userId, orgId) {
        //console.log("in hasConsent: userId: " + userId + " parentOrg: " + parentOrg)
        if (!userId) return false;
        if (!orgId) return false;

        var consentedOrgIds = [];
        //console.log("in hasConsent: userId: " + userId + " parentOrg: " + parentOrg)
        $.ajax ({
            type: "GET",
            url: '/api/user/'+userId+"/consent",
            cache: false,
            async: false
        }).done(function(data) {
            if (data.consent_agreements) {
                var d = data["consent_agreements"];
                if (d.length > 0) {
                    d.forEach(function(item) {
                        //console.log("expired: " + item.expires + " dateDiff: " + tnthDates.getDateDiff(item.expires))
                        expired = item.expires ? tnthDates.getDateDiff(String(item.expires)) : 0;
                        if (!(item.deleted) && !(expired > 0)) {
                            if (orgId == "all") consentedOrgIds.push(item.organization_id);
                            else if (orgId == item.organization_id) consentedOrgIds.push(orgId);
                        };
                    });
                };
            };

        }).fail(function() {
            return false;
        });
        //console.log(consentedOrgIds)
        return consentedOrgIds;
    },

    /****** NOTE - this will return the latest updated consent entry *******/
    hasConsent: function(userId, orgId, filterStatus) {
        //console.log("in hasConsent: userId: " + userId + " orgId: " + orgId)
        if (!userId) return false;
        if (!orgId) return false;
        if (filterStatus == "default") return false;

        var consentedOrgIds = [], expired = 0, found = false, suspended = false;
        //console.log("in hasConsent: userId: " + userId + " parentOrg: " + parentOrg)
        $.ajax ({
            type: "GET",
            url: '/api/user/'+userId+"/consent",
            cache: false,
            async: false
        }).done(function(data) {
            if (data.consent_agreements) {
                var d = data["consent_agreements"];
                if (d.length > 0) {
                    d = d.sort(function(a,b){
                        return new Date(b.signed) - new Date(a.signed); //latest comes first
                    });
                    item = d[0];
                    expired = item.expires ? tnthDates.getDateDiff(String(item.expires)) : 0;
                    if (item.deleted) found = true;
                    if (expired > 0) found = true;
                    if (item.staff_editable && item.include_in_reports && !item.send_reminders) suspended = true;
                    if (!found) {
                        if (orgId == item.organization_id) {
                            //console.log("consented orgid: " + orgId)
                            switch(filterStatus) {
                                case "suspended":
                                    if (suspended) found = true;
                                    break;
                                case "purged":
                                    found = true;
                                    break;
                                case "consented":
                                    if (!suspended) {
                                        if (item.staff_editable && item.send_reminders && item.include_in_reports) found = true;
                                    };
                                    break;
                                default:
                                    found = true; //default is to return both suspended and consented entries
                            };
                            if (found) consentedOrgIds.push(orgId);

                        };
                    };
                }
            };

        }).fail(function() {
            return false;
         });
        //console.log(consentedOrgIds)
        return consentedOrgIds.length > 0 ? consentedOrgIds : null;
    },
    removeObsoleteConsent: function() {
        var userId = $("#fillOrgs").attr("userId");
        var co = [];
        $("#userOrgs input[name='organization']").each(function() {
            if ($(this).is(":checked")) {
                var po = OT.getElementParentOrg(this);
                co.push($(this).val());
                if (hasValue(po)) co.push(po);
            };
        });
        //exclude currently selected orgs
        tnthAjax.deleteConsent(userId, {org: "all", exclude: co.join(",")});
    },
    handleConsent: function(obj) {
        var self = this;
        $(obj).each(function() {
            var parentOrg = OT.getElementParentOrg(this);
            var orgId = $(this).val();
            var userId = $("#fillOrgs").attr("userId");
            if (!hasValue(userId)) userId = $("#userOrgs").attr("userId");

            var cto = (typeof CONSENT_WITH_TOP_LEVEL_ORG != "undefined") && CONSENT_WITH_TOP_LEVEL_ORG;
            if ($(this).prop("checked")){
                if ($(this).attr("id") !== "noOrgs") {
                    if (parentOrg) {
                        var agreementUrl = $("#" + parentOrg + "_agreement_url").val();
                        if (agreementUrl && agreementUrl != "") {
                            var params = CONSENT_ENUM["consented"];
                            params.org = cto ? parentOrg : orgId;
                            params.agreementUrl = agreementUrl;
                            setTimeout("tnthAjax.setConsent($('#fillOrgs').attr('userId')," + JSON.stringify(params) + ", 'all', true);", 0);
                            setTimeout("tnthAjax.removeObsoleteConsent();", 200);
                        } else {
                            if (cto) {
                                tnthAjax.setDefaultConsent(userId, parentOrg);
                            };
                        };
                    };

                } else {
                    var pOrg, prevOrg, currentOrg;
                    if (cto) {
                        var topLevelOrgs = OT.getTopLevelOrgs();
                        topLevelOrgs.forEach(function(i) {
                            if (i != orgId) setTimeout("tnthAjax.deleteConsent($('#fillOrgs').attr('userId')," + JSON.stringify({"org": i}) + ");", 0);
                        });

                    } else {
                        //delete all orgs
                        $("#userOrgs").find("input[name='organization']").each(function() {
                            setTimeout("tnthAjax.deleteConsent($('#fillOrgs').attr('userId')," + JSON.stringify({"org": $(this).val()}) + ");", 0);
                        });
                    };
                };
            } else {
                //delete only when all the child orgs from the parent org are unchecked as consent agreement is with the parent org
                if (cto) {
                    var childOrgs = $("#userOrgs div.org-container[data-parent-id='" + parentOrg + "']").find("input[name='organization']");
                    var allUnchecked = true;
                    childOrgs.each(function() {
                        if ($(this).prop("checked")) allUnchecked = false;
                    });
                    if (allUnchecked && childOrgs.length > 0) {
                        if (parentOrg != orgId) setTimeout("tnthAjax.deleteConsent($('#fillOrgs').attr('userId')," + JSON.stringify({"org": parentOrg}) + ");", 0);
                    };
                } else {
                    setTimeout("tnthAjax.deleteConsent($('#fillOrgs').attr('userId')," + JSON.stringify({"org": orgId}) + ");", 0);
                };
            };
        });
    },
    "getDemo": function(userId, noOverride, sync, callback) {
        $.ajax ({
            type: "GET",
            url: '/api/demographics/'+userId,
            async: (sync ? false: true),
            cache: false
        }).done(function(data) {
            if (!noOverride) {
                fillContent.race(data);
                fillContent.ethnicity(data);
                fillContent.indigenous(data);
                fillContent.orgs(data);
                fillContent.demo(data);
                fillContent.timezone(data);
                fillContent.subjectId(data);
                fillContent.siteId(data);
                fillContent.language(data);
            }
            $(".get-demo-error").html("");
            loader();
            if (callback) callback();
        }).fail(function() {
           // console.log("Problem retrieving data from server.");
            loader();
            if (callback) callback();
            var errorMessage = i18next.t("Server error occurred retrieving demographics information.");
            if ($(".get-demo-error").length == 0) $(".default-error-message-container").append("<div class='get-demo-error error-message'>" + errorMessage + "</div>");
            else $(".get-demo-error").html(errorMessage);
        });
    },
    "putDemo": function(userId,toSend,targetField, sync) {
        flo.showLoader(targetField);
        $.ajax ({
            type: "PUT",
            url: '/api/demographics/'+userId,
            contentType: "application/json; charset=utf-8",
            dataType: 'json',
            async: (sync ? false: true),
            data: JSON.stringify(toSend)
        }).done(function(data) {
            //console.log("done");
            //console.log(data);
            $(".put-demo-error").html("");
            flo.showUpdate(targetField);
            fillViews.demo();
            fillViews.detail();
            fillViews.org();
        }).fail(function() {
            var errorMessage = i18next.t("Server error occurred setting demographics information.");
            if ($(".put-demo-error").length == 0) $(".default-error-message-container").append("<div class='put-demo-error error-message'>" + errorMessage + "</div>");
            else $(".put-demo-error").html(errorMessage);
            flo.showError(targetField);
        });
    },
    "getDob": function(userId) {
        $.ajax ({
            type: "GET",
            url: '/api/demographics/'+userId
        }).done(function(data) {
            fillContent.dob(data);
            //console.log(data)
            loader();
        }).fail(function() {
           // console.log("Problem retrieving data from server.");
            loader();
        });
    },
    "getName": function(userId) {
        $.ajax ({
            type: "GET",
            url: '/api/demographics/'+userId
        }).done(function(data) {
            fillContent.name(data);
            loader();
        }).fail(function() {
            loader();
        });
    },
    "getLocale": function(userId) {
        $.ajax ({
                type: "GET",
                url: '/api/demographics/'+userId,
                cache: false
        }).done(function(data) {
            if (data && data.communication) {
                data.communication.forEach(function(item, index) {
                    if (item.language) {
                        locale = item["language"]["coding"][0].code;
                        $("#locale").find("option").each(function() {
                            $(this).removeAttr("selected");
                        });
                        $("#locale").find("option[value='" + locale + "']").attr("selected", "selected");
                        $("#locale").val(locale);
                        fillViews.locale();
                    };
                });
                $(".get-locale-error").html("");
            };

        }).fail(function() {
            var errorMessage = i18next.t("Server error occurred retrieving locale information.");
            if ($(".get-locale-error").length == 0) $(".default-error-message-container").append("<div class='get-locale-error error-message'>" + errorMessage + "</div>");
            else $(".get-locale-error").html(errorMessage);
        });
    },
    "hasTreatment": function(data) {
        var found = false;
        if (data && data.entry && data.entry.length > 0) {
            // sort from newest to oldest based on lsat updated date
            data.entry = data.entry.sort(function(a,b){
                return new Date(b.resource.meta.lastUpdated) - new Date(a.resource.meta.lastUpdated);
            });
            var found = false;
            (data.entry).forEach(function(item) {
                //console.log(item.resource.code.coding[0].code +  " " + item.resource.performedDateTime)
                if (!found) {
                    var resourceItemCode = item.resource.code.coding[0].code;
                    var system = item.resource.code.coding[0].system;
                    var procId = item.resource.id;

                   // console.log(resourceItemCode)
                   if ((resourceItemCode == CANCER_TREATMENT_CODE && (system == SNOMED_SYS_URL)) || (resourceItemCode == NONE_TREATMENT_CODE && (system == CLINICAL_SYS_URL))) {
                        found = {"code": resourceItemCode, "id": procId};
                    }

                };
            });
        };

        return found;
    },
    "getTreatment": function (userId) {
        if (!userId) return false;
        $.ajax ({
            type: "GET",
            url: '/api/patient/'+userId+'/procedure',
            cache: false
        }).done(function(data) {
            fillContent.treatment(data);
        }).fail(function() {
           // console.log("Problem retrieving data from server.");
           $("#userProcedures").html("<span class='error-message'>" + i18next.t("Error retrieving data from server") + "</span>");
        });
    },
    "postTreatment": function(userId, started, treatmentDate, targetField) {
        if (!userId) return false;
        tnthAjax.deleteTreatment(userId, targetField);
        var code = NONE_TREATMENT_CODE;
        var display = "None";
        var system = CLINICAL_SYS_URL;

        if (started) {
            code = CANCER_TREATMENT_CODE;
            display = "Procedure on prostate";
            system = SNOMED_SYS_URL;

        };

        if (!hasValue(treatmentDate)) {
            var date = new Date();
            //in yyyy-mm-dd format
            treatmentDate = date.getFullYear() + "-" + (date.getMonth() + 1) + "-" + date.getDate();
        };

        var procID = [{ "code": code, "display": display, "system": system }];
        var procArray = {};

        procArray["resourceType"] = "Procedure";
        procArray["subject"] = {"reference": "Patient/" + userId};
        procArray["code"] = {"coding": procID};
        procArray["performedDateTime"] = treatmentDate ? treatmentDate: "";

        tnthAjax.postProc(userId, procArray, targetField);
    },
    deleteTreatment: function(userId, targetField) {
        var self = this;
        $.ajax ({
            type: "GET",
            url: '/api/patient/'+userId+'/procedure',
            async: false
        }).done(function(data) {
            var treatmentData = self.hasTreatment(data);
            if (treatmentData) {
                if (treatmentData.code == CANCER_TREATMENT_CODE) {
                    tnthAjax.deleteProc(treatmentData.id, targetField, true);
                } else {
                    tnthAjax.deleteProc(treatmentData.id, targetField, true);
                };
            };
        }).fail(function() {
           // console.log("Problem retrieving data from server.");
        });
    },
    "getProc": function(userId,newEntry) {
        $.ajax ({
            type: "GET",
            url: '/api/patient/'+userId+'/procedure',
            cache: false
        }).done(function(data) {
            $("#eventListLoad").hide();
            fillContent.proceduresContent(data,newEntry);
        }).fail(function() {
           // console.log("Problem retrieving data from server.");
        });
    },
    "postProc": function(userId,toSend, targetField) {
        flo.showLoader(targetField);
        $.ajax ({
            type: "POST",
            url: '/api/procedure',
            contentType: "application/json; charset=utf-8",
            dataType: 'json',
            data: JSON.stringify(toSend)
        }).done(function(data) {
            flo.showUpdate(targetField);
            $(".get-procs-error").html("");
        }).fail(function() {
           // console.log("Problem updating procedure on server.");
           var errorMessage = i18next.t("Server error occurred saving procedure/treatment information.");
            if ($(".get-procs-error").length == 0) $("#userProcuedures").append("<div class='get-procs-error error-message'>" + errorMessage + "</div>");
            else $(".get-procs-error").html(errorMessage);
            flo.showError(targetField);
        });
    },
    "deleteProc": function(procedureId, targetField, sync) {
        flo.showLoader(targetField);
        $.ajax ({
            type: "DELETE",
            url: '/api/procedure/'+procedureId,
            contentType: "application/json; charset=utf-8",
            async: (sync ? false: true)
        }).done(function(data) {
            flo.showUpdate(targetField);
            $(".del-procs-error").html("");
        }).fail(function() {
            // console.log("Problem deleting procedure on server.");
            var errorMessage = i18next.t("Server error occurred removing procedure/treatment information.");
            if ($(".del-procs-error").length == 0) $("#userProcuedures").append("<div class='del-procs-error error-message'>" + errorMessage + "</div>");
            else $(".del-procs-error").html(errorMessage);
            flo.showError(targetField);
        });
    },
    "getRoleList": function() {
        $.ajax({
            type: "GET",
            url: "/api/roles",
            async: false
        }).done(function(data) {
            fillContent.roleList(data);
        });
    },
    "getRoles": function(userId,isProfile) {
        var self = this;
        $.ajax ({
            type: "GET",
            url: '/api/user/'+userId+'/roles',
            cache: false
        }).done(function(data) {
            //self.getRoleList();
            $(".get-roles-error").html("");
            fillContent.roles(data,isProfile);
        }).fail(function() {
           // console.log("Problem retrieving data from server.");
           var errorMessage = i18next.t("Server error occurred retrieving user role information.");
           if ($(".get-roles-error").length == 0) $(".default-error-message-container").append("<div class='get-roles-error error-message'>" + errorMessage + "</div>");
           else $(".get-roles-error").html(errorMessage);
        });
    },
    "putRoles": function(userId,toSend) {
        $.ajax ({
            type: "PUT",
            url: '/api/user/'+userId+'/roles',
            contentType: "application/json; charset=utf-8",
            dataType: 'json',
            data: JSON.stringify(toSend)
        }).done(function(data) {
            $(".put-roles-error").html("");
        }).fail(function(jhr) {
            var errorMessage = i18next.t("Server error occurred setting user role information.");
           if ($(".put-roles-error").length == 0) $(".default-error-message-container").append("<div class='put-roles-error error-message'>" + errorMessage + "</div>");
           else $(".put-roles-error").html(errorMessage);
           //console.log(jhr.responseText);
        });
    },
    "deleteRoles": function(userId,toSend) {
        $.ajax ({
            type: "DELETE",
            url: '/api/user/'+userId+'/roles',
            contentType: "application/json; charset=utf-8",
            dataType: 'json',
            data: JSON.stringify(toSend)
        }).done(function(data) {
            $(".delete-roles-error").html("");
        }).fail(function() {
           // console.log("Problem updating role on server.");
           var errorMessage = i18next.t("Server error occurred deleting user role.");
           if ($(".delete-roles-error").length == 0) $(".default-error-message-container").append("<div class='delete-roles-error error-message'>" + errorMessage + "</div>");
           else $(".delete-roles-error").html(errorMessage);

        });
    },
    "getClinical": function(userId) {
        $.ajax ({
            type: "GET",
            url: '/api/patient/'+userId+'/clinical'
        }).done(function(data) {
            $(".get-clinical-error").html("");
            fillContent.clinical(data);
        }).fail(function() {
            var errorMessage = i18next.t("Server error occurred retrieving clinical data.");
           if ($(".get-clinical-error").length == 0) $(".default-error-message-container").append("<div class='get-clinical-error error-message'>" + errorMessage + "</div>");
           else $(".get-clinical-error").html(errorMessage);
        });
    },
    "putClinical": function(userId, toCall, toSend, targetField, status) {
        flo.showLoader(targetField);
        $.ajax ({
            type: "POST",
            url: '/api/patient/'+userId+'/clinical/'+toCall,
            contentType: "application/json; charset=utf-8",
            dataType: 'json',
            data: JSON.stringify({value: toSend})
        }).done(function() {
            $(".put-clinical-error").html("");
            flo.showUpdate(targetField);
            fillViews.clinical();
        }).fail(function() {
            //alert("There was a problem saving your answers. Please try again.");
            var errorMessage = i18next.t("Server error occurred updating clinical data.");
            if ($(".put-clinical-error").length == 0) $(".default-error-message-container").append("<div class='put-clinical-error error-message'>" + errorMessage + "</div>");
            else $(".put-clinical-error").html(errorMessage);
            flo.showError(targetField);
            fillViews.clinical();
        });
    },
    "getObservationId": function(userId, code) {
        if (!hasValue(userId) && !hasValue(code)) return false;
        var obId = "", _code="";
        $.ajax ({
            type: "GET",
            url: '/api/patient/'+userId+'/clinical',
            cache: false,
            async: false
        }).done(function(data) {
            if (data && data.entry) {
                (data.entry).forEach(function(item) {
                    if (!hasValue(obId)) {
                        _code = item.content.code.coding[0].code;
                        if (_code == code) obId = item.content.id;
                    };
                });
            }

        }).fail(function() {
        });
        return obId;
    },
    "postClinical": function(userId, toCall, toSend, status, targetField, params) {
        flo.showLoader(targetField);
        if (!userId) return false;
        if (!params) params = {};
        var code = "";
        var display = "";
        switch(toCall) {
            case "biopsy":
                code = "111";
                display = "biopsy";
                break;
            case "pca_diag":
                code = "121";
                display = "PCa diagnosis";
                break;
            case "pca_localized":
                code = "141";
                display = "PCa localized diagnosis";
        };
        if (!hasValue(code)) return false;
        var system = CLINICAL_SYS_URL;
        var method = "POST";
        var url = '/api/patient/'+userId+'/clinical';
        var obsCode = [{ "code": code, "display": display, "system": system }];
        var obsArray = {};
        obsArray["resourceType"] = "Observation";
        obsArray["code"] = {"coding": obsCode};
        obsArray["issued"] = params.issuedDate ? params.issuedDate: "";
        obsArray["status"] = status ? status: "";
        obsArray["valueQuantity"] = {"units":"boolean", "value": toSend};
        if (params.performer) obsArray["performer"] = params.performer;
        var obsId = tnthAjax.getObservationId(userId, code);
        if (hasValue(obsId)) {
            method = "PUT";
            url = url + "/" + obsId;
        };
        $.ajax ({
            type: method,
            url: url,
            contentType: "application/json; charset=utf-8",
            dataType: 'json',
            cache: false,
            data: JSON.stringify(obsArray)
        }).done(function() {
            $(".post-clinical-error").html("");
            flo.showUpdate(targetField);
            fillViews.clinical();
        }).fail(function() {
            //alert("There was a problem saving your answers. Please try again.");
            var errorMessage = i18next.t("Server error occurred updating clinical data.");
            if ($(".post-clinical-error").length == 0) $(".default-error-message-container").append("<div class='post-clinical-error error-message'>" + errorMessage + "</div>");
            else $(".post-clinical-error").html(errorMessage);
            flo.showError(targetField);
            fillViews.clinical();
        });
    },
    "getTermsUrl": function(sync, callback) {
        $.ajax ({
            type: "GET",
            url: '/api/tou',
            async: (sync? false: true)
        }).done(function(data) {
            $(".get-tou-error").html("");
            if (data.url) {
                $("#termsURL").attr("data-url", data.url);
                $("#topTerms .general-tou").each(function() {
                    $(this).attr("data-url", data.url);
                });
                if (callback) callback({"url": data.url});
            } else {
                if (callback) callback({"error": "no url returned"});
            }
            //fillContent.terms(data);
        }).fail(function() {
           var errorMessage = i18next.t("Server error occurred retrieving tou url.");
           if ($(".get-tou-error").length == 0) $(".default-error-message-container").append("<div class='get-tou-error error-message'>" + errorMessage + "</div>");
           else $(".get-tou-error").html(errorMessage);
           if (callback) callback({"error": "Server error"});
        });
    },
    "getTerms": function(userId, type, sync, callback) {
        $.ajax ({
            type: "GET",
            url: '/api/user/'+userId+'/tou'+(hasValue(type)?("/"+type):""),
            cache: false,
            async: (sync?false:true)
        }).done(function(data) {
            $(".get-tou-error").html("");
            fillContent.terms(data);
            if (callback) callback(data);
        }).fail(function() {
           var errorMessage = i18next.t("Server error occurred retrieving tou data.");
           if ($(".get-tou-error").length == 0) $(".default-error-message-container").append("<div class='get-tou-error error-message'>" + errorMessage + "</div>");
           else $(".get-tou-error").html(errorMessage);
           if (callback) callback({"error": errorMessage})
        });
    },
    "postTermsByUser": function(userId, toSend) {
        ///user/<user_id>/tou/accepted
        $.ajax ({
            type: "POST",
            url: '/api/user/' + userId + '/tou/accepted',
            contentType: "application/json; charset=utf-8",
            dataType: 'json',
            data: JSON.stringify(toSend)
        }).done(function() {
           // console.log('terms stored');
           $(".post-tou-error").html("");
        }).fail(function() {
            //alert("There was a problem saving your answers. Please try again.");
            var errorMessage = i18next.t("Server error occurred saving terms of use information.");
            if ($(".post-tou-error").length == 0) $(".default-error-message-container").append("<div class='post-tou-error error-message'>" + errorMessage + "</div>");
            else $(".post-tou-error").html(errorMessage);
        });
    },
    "postTerms": function(toSend) {
        $.ajax ({
            type: "POST",
            url: '/api/tou/accepted',
            contentType: "application/json; charset=utf-8",
            dataType: 'json',
            data: JSON.stringify(toSend)
        }).done(function() {
           // console.log('terms stored');
           $(".post-tou-error").html("");
        }).fail(function() {
            //alert("There was a problem saving your answers. Please try again.");
            var errorMessage = i18next.t("Server error occurred saving terms of use information.");
            if ($(".post-tou-error").length == 0) $(".default-error-message-container").append("<div class='post-tou-error error-message'>" + errorMessage + "</div>");
            else $(".post-tou-error").html(errorMessage);
        });
    }
};

function getIEVersion() {
    var match = navigator.userAgent.match(/(?:MSIE |Trident\/.*; rv:)(\d+)/);
    return match ? parseInt(match[1]) : undefined;
};

function newHttpRequest(url,callBack, noCache)
{
    attempts++;
    var xmlhttp;
    if (window.XDomainRequest)
    {
        xmlhttp=new XDomainRequest();
        xmlhttp.onload = function(){callBack(xmlhttp.responseText)};
    } else if (window.XMLHttpRequest) xmlhttp=new XMLHttpRequest();
    else xmlhttp=new ActiveXObject("Microsoft.XMLHTTP");
    xmlhttp.onreadystatechange=function()
    {
        if (xmlhttp.readyState==4) {
            if (xmlhttp.status==200) {
                if (callBack) callBack(xmlhttp.responseText);
            } else {
                if (attempts < 3) setTimeout ( function(){ newHttpRequest(url,callBack, noCache); }, 3000 );
                else loader();
            };
        };
    };
    if (noCache) url = url + ((/\?/).test(url) ? "&" : "?") + (new Date()).getTime();
    xmlhttp.open("GET",url,true);
    xmlhttp.send();
};

var attempts = 0;

funcWrapper = function() {
    attempts++;
    $.ajax({
        url: PORTAL_NAV_PAGE,
        type:'GET',
        contentType:'text/plain',
        timeout: 5000,
        cache: (getIEVersion() ? false : true)
    }, 'html')
    .done(function(data) {
        embed_page(data);
        //showSearch();
    })
    .fail(function(jqXHR, textStatus, errorThrown) {
      //  console.log("Error loading nav elements from " + PORTAL_HOSTNAME);
        if (attempts < 3) {
            setTimeout ( function(){ funcWrapper( ) }, 3000 );
        } else loader();
    })
    .always(function() {
        loader();
        attempts = 0;
    });
};
/*** wrapper object to initalize i18next ***/
var __i18next = (function() {
    function init() {
            if (typeof window.localStorage  != "undefined") {
                if (window.localStorage.getItem("i18nextLng")) window.localStorage.removeItem("i18nextLng");
            };
            i18next.use(i18nextXHRBackend)
                    .use(i18nextBrowserLanguageDetector)
                    .init({
                    fallbackLng: 'en-US',
                    //saveMissing: true,
                   // lng: 'en-US',
                    debug: true,
                    ns: ['translation'],
                    defaultNS: 'translation',
                    initImmediate: false,
                    load: 'currentOnly', //this reads language code in en-US, en-AU format
                    returnEmptyString: false,
                    backend: {
                       // load from static file
                       loadPath: '/static/files/locales/{{lng}}/{{ns}}.json'

                     }
                  }, function(err, t) {
                    // init set content
                    __NOT_PROVIDED_TEXT = i18next.t("Not provided")
                  });
    };

    return {
        init: function() { init(); }
    };
}
)();

// $.ajaxSetup({
//     headers: { "X-Requested-With": "XMLHttpRequest" }
// });

$(document).ready(function() {

    if (typeof PORTAL_NAV_PAGE != 'undefined') {

        loader(true);

        var isIE = getIEVersion();
        if (isIE) {
            newHttpRequest(PORTAL_NAV_PAGE, embed_page, true);
        } else {
            funcWrapper();
        };
    } else loader();

    __i18next.init();

    // Reveal footer after load to avoid any flashes will above content loads
    setTimeout('$("#homeFooter").show();', 100);

    //setTimeout('LRKeyEvent();', 1500);
    tnthAjax.beforeSend();

    // To validate a form, add class to <form> and validate by ID.
    $('form.to-validate').validator({
        custom: {
            birthday: function($el) {
                var m = parseInt($("#month").val());
                var d = parseInt($("#date").val());
                var y = parseInt($("#year").val());
                // If all three have been entered, run check
                var goodDate = true;
                var errorMsg = "";
                // If NaN then the values haven't been entered yet, so we
                // validate as true until other fields are entered
                if (isNaN(y) || (isNaN(d) && isNaN(y))) {
                    $("#errorbirthday").html(i18next.t('All fields must be complete.')).hide();
                    goodDate = false;
                } else if (isNaN(d)) {
                    errorMsg = i18next.t("Please enter a valid date.");
                } else if (isNaN(m)) {
                    errorMsg += (hasValue(errorMsg)?"<br/>": "") + i18next.t("Please enter a valid month.");
                } else if (isNaN(y)) {
                    errorMsg += (hasValue(errorMsg)?"<br/>": "") + i18next.t("Please enter a valid year.");
                };

                if (hasValue(errorMsg)) {
                    $("#errorbirthday").html(errorMsg).show();
                    $("#birthday").val("");
                    goodDate = false;
                }
                //}
                //console.log("good Date: " + goodDate + " errorMessage; " + errorMsg)
                if (goodDate) {
                    $("#errorbirthday").html("").hide();
                };

                return goodDate;
            },
            customemail: function($el) {
                var emailVal = $.trim($el.val());
                if (emailVal == "") {
                    return false;
                }
                var emailReg = /^(([^<>()[\]\\.,;:\s@\"]+(\.[^<>()[\]\\.,;:\s@\"]+)*)|(\".+\"))@((\[[0-9]{1,3}\.[0-9]{1,3}\.[0-9]{1,3}\.[0-9]{1,3}\])|(([a-zA-Z\-0-9]+\.)+[a-zA-Z]{2,}))$/;
                // Add user_id to api call (used on patient_profile page so that staff can edit)
                var addUserId = "";
                if (typeof(patientId) !== "undefined") {
                    addUserId = "&user_id="+patientId;
                } else if (hasValue($el.attr("data-user-id"))) {
                    addUserId = "&user_id="+ $el.attr("data-user-id")
                }
                // If this is a valid address, then use unique_email to check whether it's already in use
                if (emailReg.test(emailVal)) {
                    $.ajax ({
                        type: "GET",
                        //url: '/api/unique_email?email='+encodeURIComponent($el.val())+addUserId
                        url: '/api/unique_email?email='+encodeURIComponent(emailVal)+addUserId
                    }).done(function(data) {
                        if (data.unique) {
                            $("#erroremail").html('').parents(".form-group").removeClass('has-error');
                            if ($el.attr("data-update-on-validated") == "true" && $el.attr("data-user-id")) {
                                assembleContent.demo($el.attr("data-user-id"),true, $el);
                            };
                        } else {
                            $("#erroremail").html(i18next.t("This e-mail address is already in use. Please enter a different address.")).parents(".form-group").addClass('has-error');
                        }
                    }).fail(function() {
                        console.log(i18next.t("Problem retrieving data from server."));
                    });
                }
                return emailReg.test(emailVal);
            }
        },
        errors: {
            birthday: i18next.t("Sorry, this isn't a valid date. Please try again."),
            customemail: i18next.t("This isn't a valid e-mail address, please double-check.")
        },
        disable: false
    }).off('input.bs.validator'); // Only check on blur (turn off input)   to turn off change - change.bs.validator

});

var tnthDates = {
    /** validateDateInputFields  check whether the date is a sensible date in month, day and year fields.
     ** params: month, day and year values and error field ID
     ** NOTE this can replace the custom validation check; hook this up to the onchange/blur event of birthday field
     ** work better in conjunction with HTML5 native validation check on the field e.g. required, pattern match  ***/
    "validateDateInputFields": function(m, d, y, errorFieldId) {
        if (hasValue(m) && hasValue(d) && hasValue(y)) {

            var m = parseInt(m);
            var d = parseInt(d);
            var y = parseInt(y);
            var errorField = $("#" + errorFieldId);

            if (!(isNaN(m)) && !(isNaN(d)) && !(isNaN(y))) {
                var today = new Date();
                // Check to see if this is a real date
                var date = new Date(y,m-1,d);
                if (!(date.getFullYear() == y && (date.getMonth() + 1) == m && date.getDate() == d)) {
                    errorField.html(i18next.t("Invalid date. Please try again.")).show();
                    return false;
                }
                else if (date.setHours(0,0,0,0) >= today.setHours(0,0,0,0)) {
                    errorField.html(i18next.t("Date must not be in the future. Please try again.")).show();
                    return false; //shouldn't be in the future
                }
                else if (y < 1900) {
                    errorField.html(i18next.t("Date must not be before 1900. Please try again.")).show();
                    return false;
                };

                errorField.html("").hide();

                return true;

            } else return false;

        } else {
            return false;
        };
    },
    /***
     * changeFormat - changes date format, particularly for submitting to server
     * @param currentDate - date to change
     * @param reverse - use to switch from yyyy-mm-dd to dd/mm/yyyy
     * @param shorten - removes padding from zeroes (only in reverse)
     * @returns - a date as a string
     *
     * Examples:
     * changeFormat("29/04/2016") returns "2016-04-29T07:00:00", converts according to getTimezoneOffset
     * changeFormat("2016-04-29",true) returns "29/04/2016"
     * changeFormat("2016-04-29",true,true) returns "29/04/2016"
     ***/
    "changeFormat": function(currentDate,reverse,shorten) {
        if (currentDate == null || currentDate == "") {
            return null;
        }
        var yearToPass, convertDate, dateFormatArray;
        if (reverse) {
            dateFormatArray = currentDate.split("-");
            if (!dateFormatArray || (dateFormatArray.length == 0)) return null;
            yearToPass = dateFormatArray[0];
            if (shorten) {
                dateFormatArray[1] = dateFormatArray[1].replace(/^0+/, '');
                dateFormatArray[2] = dateFormatArray[2].replace(/^0+/, '');
            }
            convertDate = dateFormatArray[2]+"/"+dateFormatArray[1]+"/"+yearToPass;
        } else {
            dateFormatArray = currentDate.split("/");
            if (!dateFormatArray || (dateFormatArray.length == 0)) return null;
            // If patient manuals enters two digit year, then add 19 or 20 to year.
            // TODO - this is susceptible to Y2K for 2100s. Be better to force
            // user to type 4 digits.
            var currentTime = new Date();
            if (dateFormatArray[2].length == 2) {
                var shortYear = currentTime.getFullYear().toString().substr(2,2);
                if (dateFormatArray[2] > shortYear) {
                    yearToPass = '19'+dateFormatArray[2];
                } else {
                    yearToPass = '20'+dateFormatArray[2];
                }
            } else {
                yearToPass = dateFormatArray[2];
            }
            convertDate = yearToPass+"-"+dateFormatArray[1]+"-"+dateFormatArray[0]
            // add T according to timezone
            var tzOffset = currentTime.getTimezoneOffset();//minutes
            tzOffset /= 60;//hours
            if (tzOffset < 10) tzOffset = "0" + tzOffset;
            convertDate += "T" + tzOffset + ":00:00";
        }
        return convertDate
    },
    /**
     * Simply swaps:
     *      a/b/cdef to b/a/cdef
     *      (single & double digit permutations accepted...)
     *      ab/cd/efgh to cd/ab/efgh
     * Does not check for valid dates on input or output!
     * @param currentDate string eg 7/4/1976
     * @returns string eg 4/7/1976
     */
    "swap_mm_dd": function(currentDate) {
        var splitDate = currentDate.split('/');
        return splitDate[1] + '/' + splitDate[0] + '/' + splitDate[2];
    },
     /**
     * Convert month string to numeric
     *
     */

     "convertMonthNumeric": function(month) {
        if (!hasValue(month)) return "";
        else {
             month_map = {
                "jan":1,
                "feb":2,
                "mar":3,
                "apr":4,
                "may":5,
                "jun":6,
                "jul":7,
                "aug":8,
                "sep":9,
                "oct":10,
                "nov":11,
                "dec":12,
            };
            var m = month_map[month.toLowerCase()];
            return hasValue(m) ? m : "";
        };
     },
    /**
     * Convert month string to text
     *
     */
     "convertMonthString": function(month) {
        if (!hasValue(month)) return "";
        else {
            numeric_month_map = {
                1:"Jan",
                2:"Feb",
                3:"Mar",
                4:"Apr",
                5:"May",
                6:"Jun",
                7:"Jul",
                8:"Aug",
                9:"Sep",
                10:"Oct",
                11:"Nov",
                12:"Dec"
            };
            var m = numeric_month_map[parseInt(month)];
            return hasValue(m)? m : "";
        };
     },
     "isDate": function(obj) {
        return  Object.prototype.toString.call(obj) === '[object Date]' && !isNaN(obj.getTime());
     },
     "displayDateString": function(m, d, y) {
        var s = "";
        if (hasValue(d)) s = parseInt(d);
        if (hasValue(m)) s += (hasValue(s) ? " ": "") + this.convertMonthString(m);
        if (hasValue(y)) s += (hasValue(s) ? " ": "") + y;
        return s;
     },
    /***
     * parseDate - Fancier function for changing javascript date yyyy-mm-dd (with optional time) to a dd/mm/yyyy (optional time) format. Used with mPOWEr
     * @param date - the date to be converted
     * @param noReplace - prevent replacing any spaces with "T" to get in proper javascript format. 2016-02-24 15:28:09-0800 becomes 2016-02-24T15:28:09-0800
     * @param padZero - if true, will add padded zero to month and date
     * @param keepTime - if true, will output the time as part of the date
     * @param blankText - pass a value to display if date is null
     * @returns date as a string with optional time
     *
     * parseDate("2016-02-24T15:28:09-0800",true,false,true) returns "24/2/2016 3:28pm"
     */
    "parseDate": function(date,noReplace,padZero,keepTime,blankText) {
        if(date == null) {
            if (blankText) {
                return blankText;
            } else {
                return "";
            }
        }
        // Put date in proper javascript format
        if (noReplace == null) {
            date = date.replace(" ", "T");
        }
        // Need to reformat dates b/c of date format issues in Safari (and others?)
        // http://stackoverflow.com/questions/6427204/date-parsing-in-javascript-is-different-between-safari-and-chrome
        var a = date.split(/[^0-9]/);
        var toConvert;
        if (a[3]) {
            toConvert=new Date (a[0],a[1]-1,a[2],a[3],a[4],a[5]);
        } else {
            toConvert=new Date (a[0],a[1]-1,a[2]);
        }

        // Switch date to mm/dd/yyyy
        //var toConvert = new Date(Date.parse(date));
        var month = toConvert.getMonth() + 1;
        var day = toConvert.getDate();
        if (padZero) {
            if (month <= 9)
                month = '0' + month;
            if (day <= 9)
                day = '0' + day;
        }
        if (keepTime) {
            var amPm = "am";
            var hour = a[3];
            if (a[3] > 11) {
                amPm = "pm";
                if (a[3] > 12) {
                    hour = (a[3]-12);
                }
            }
            return day + "/" + month + "/" + toConvert.getFullYear()+" "+hour+":"+a[4]+amPm;
        } else {
            return day + "/" + month + "/" + toConvert.getFullYear();
        }
    },
    /***
     * parseForSorting - changes date to a YYYYMMDDHHMMSS string for sorting (note that this is a string rather than a number)
     * @param date - the date to be converted
     * @param noReplace - prevent replacing any spaces with "T" to get in proper javascript format. 2016-02-24 15:28:09-0800 becomes 2016-02-24T15:28:09-0800. Adding T indicates UTC time
     * @returns date as a string used by system for sorting
     *
     * parseDate("2016-02-24T15:28:09-0800",true) returns "201600224152809"
     */
    "parseForSorting": function(date,noReplace) {
        if (date == null) {
            return ""
        }
        // Put date in proper javascript format
        if (noReplace == null) {
            date = date.replace(" ", "T");
        }
        // Need to reformat dates b/c of date format issues in Safari (and others?)
        // http://stackoverflow.com/questions/6427204/date-parsing-in-javascript-is-different-between-safari-and-chrome
        var a = date.split(/[^0-9]/);
        var toConvert=new Date (a[0],a[1]-1,a[2],a[3],a[4],a[5]);
        // Switch date to mm/dd/yyyy
        //var toConvert = new Date(Date.parse(date));
        var month = toConvert.getMonth() + 1;
        var day = toConvert.getDate();
        if (month <= 9)
            month = '0' + month;
        if (day <= 9)
            day = '0' + day;
        return toConvert.getFullYear() + month + day + a[3] + a[4] + a[5]

    },
    /***
     * spellDate - spells out date in a format based on language/local. Currently not in use.
     * @param passDate - date to use. If empty, defaults to today.
     * @param ymdFormat - false by default. false = dd/mm/yyyy. true = yyyy-mm-dd
     * @returns spelled out date, localized
     */
    "spellDate": function(passDate,ymdFormat) {
        var todayDate = new Date();
        if (passDate) {
            // ymdFormat is true, we are assuming it's being received as YYYY-MM-DD
            if (ymdFormat) {
                todayDate = passDate.split("-");
                todayDate = new Date(todayDate[2], todayDate[0] - 1, todayDate[1])
            } else {
                // Otherwide dd/mm/yyyy
                todayDate = passDate.split("/");
                todayDate = new Date(todayDate[2], todayDate[1] - 1, todayDate[0])
            }
        }
        var returnDate;
        var monthNames = ["January", "February", "March", "April", "May", "June",
            "July", "August", "September", "October", "November", "December"
        ]
        // If user's language is Spanish then use dd/mm/yyyy format and changes words
        if (userSetLang !== undefined && userSetLang == 'es_MX') {
            monthNames = ["enero","febrero","marzo","abril","mayo","junio","julio", "agosto","septiembre","octubre","noviembre","diciembre"];
            returnDate = ('0' + todayDate.getDate()).slice(-2)+" de "+monthNames[todayDate.getMonth()]+" de "+todayDate.getFullYear()
        } else if(userSetLang !== undefined && userSetLang == "en_AU") {
            returnDate = ('0' + todayDate.getDate()).slice(-2)+" "+monthNames[todayDate.getMonth()]+" "+todayDate.getFullYear()
        } else {
            returnDate = monthNames[todayDate.getMonth()]+" "+('0' + todayDate.getDate()).slice(-2)+", "+todayDate.getFullYear()
        }
        return returnDate
    },
    /***
     * Calculates number of days between two dates. Used in mPOWEr for surgery/discharge
     * @param startDate - required. Assumes YYYY-MM-DD. This is typically the date of surgery or discharge
     * @param dateToCalc - optional. If empty, then assumes today's date
     * @returns number of days
     */
    "getDateDiff": function(startDate,dateToCalc) {
        var a = startDate.split(/[^0-9]/);
        var dateTime = new Date(a[0], a[1]-1, a[2]).getTime();
        var d;
        if (dateToCalc) {
            var c = dateToCalc.split(/[^0-9]/);
            d = new Date(c[0], c[1]-1, c[2]).getTime()
        } else {
            // If no baseDate, then use today to find the number of days between dateToCalc and today
            d = new Date().getTime()
        }
        // Round down to floor so we don't add an extra day if session is 12+ hours into the day
        return Math.floor((d - dateTime) / (1000 * 60 * 60 * 24))
    },
    "getAge": function (birthDate, otherDate) {
        birthDate = new Date(birthDate);
        // Use today's date to calc, unless otherwise specified
        var secondDate = new Date();
        if (otherDate) {
            secondDate = new Date(otherDate);
        }
        var years = (secondDate.getFullYear() - birthDate.getFullYear());

        if (secondDate.getMonth() < birthDate.getMonth() ||
            secondDate.getMonth() == birthDate.getMonth() && secondDate.getDate() < birthDate.getDate()) {
            years--;
        }
        return years;
    },
    /***
     * Simple function to add "days" label to a number of days. Not localized, used for mPOWEr
     * @param dateVal - required. Often derived via getDateDiff
     * @returns {string}
     */
    "addDays": function(dateVal) {
        var toReturn = "N/A";
        if (dateVal && typeof dateVal != undefined) {
            if (dateVal == 1) {
                toReturn = "1 day";
            } else if (dateVal < 0) {
                toReturn = "--";
            } else {
                toReturn = dateVal + " days";
            }
        } else if (dateVal === 0) {
            toReturn = "Today";
        }
        return toReturn
    },
    "isValidDefaultDateFormat": function(date, errorField) {
        if (!hasValue(date)) return false;
        if (date.length < 10) return false;
        var dArray = $.trim(date).split(" ");
        if (dArray.length < 3) return false;
        var day = dArray[0], month = dArray[1], year = dArray[2];
        //console.log("day: " + day + " month: " + month + " year: " + year)
        if (day.length < 1) return false;
        if (month.length < 3) return false;
        if (year.length < 4) return false;
        if (!/(0)?[1-9]|1\d|2\d|3[01]/.test(day)) return false;
        if (!/jan|feb|mar|apr|may|jun|jul|aug|sep|oct|nov|dec/i.test(month)) return false;
        if (!/(19|20)\d{2}/.test(year)) return false;
        var dt = new Date(date);
        if (!this.isDateObj(dt)) return false;
        else if (!this.isValidDate(year, this.convertMonthNumeric(month), day)) {
            return false;
        } else {
          var today = new Date(), errorMsg = "";
          if (dt.getFullYear() < 1900) errorMsg = "Year must be after 1900";
          // Only allow if date is before today
          if (dt.setHours(0,0,0,0) > today.setHours(0,0,0,0)) {
              errorMsg = "The date must not be in the future.";
          };
          if (hasValue(errorMsg)) {
            if (errorField) $(errorField).text(errorMsg);
            return false;
          } else {
            if (errorField) $(errorField).text("");
            return true;
          }
        };
    },
    "isDateObj": function(d) {
        return Object.prototype.toString.call(d) === "[object Date]" && !isNaN( d.getTime());
    },
    "isValidDate": function(y, m, d) {
        var date = this.getDateObj(y, m, d);
        var convertedDate = this.getConvertedDate(date);
        var givenDate = this.getGivenDate(y, m, d);
        return ( givenDate == convertedDate);
    },
    "getDateObj": function(y, m, d) {
        return new Date(y,parseInt(m)-1,d);
    },
    "getConvertedDate": function(dateObj) {
        if (dateObj && this.isDateObj(dateObj)) return ""+dateObj.getFullYear() + (dateObj.getMonth()+1) + dateObj.getDate();
        else return "";
    },
    "getGivenDate":function(y, m, d) {
        return ""+y+m+d;
    },
    /*
     * NB
     * For dateString in ISO-8601 format date as returned from server
     * e.g. '2011-06-29T16:52:48'*/

    "formatDateString": function(dateString, format) {
        if (dateString) {
               var iosDateTest = /^([\+-]?\d{4}(?!\d{2}\b))((-?)((0[1-9]|1[0-2])(\3([12]\d|0[1-9]|3[01]))?|W([0-4]\d|5[0-2])(-?[1-7])?|(00[1-9]|0[1-9]\d|[12]\d{2}|3([0-5]\d|6[1-6])))([T\s]((([01]\d|2[0-3])((:?)[0-5]\d)?|24\:?00)([\.,]\d+(?!:))?)?(\17[0-5]\d([\.,]\d+)?)?([zZ]|([\+-])([01]\d|2[0-3]):?([0-5]\d)?)?)?)?$/
               var d = new Date(dateString);
               var ap, day, month, year, hours, minutes, seconds, nd;
               if (!this.isDateObj(d)) return "";
               if (iosDateTest.test(dateString)) {
                   //IOS date, no need to convert again to date object, just parse it as is
                   //issue when passing it into Date object, the output date is inconsistent across from browsers
                   var dArray = $.trim($.trim(dateString).replace(/[\.TZ:\-]/gi, " ")).split(" ");
                   year = dArray[0];
                   month = dArray[1];
                   day = dArray[2];
                   hours = dArray[3];
                   minutes = dArray[4];
                   seconds = dArray[5];
                }
                else {
                   day = d.getDate();
                   month = d.getMonth() + 1;
                   year = d.getFullYear();
                   hours = d.getHours();
                   minutes = d.getMinutes();
                   seconds = d.getSeconds();
                   nd = "";
                };

               day = pad(day);
               month = pad(month);
               hours = pad(hours);
               minutes = pad(minutes);
               seconds = pad(seconds);

               switch(format) {
                    case "mm/dd/yyyy":
                        nd = month + "/" + day + "/" + year;
                        break;
                    case "mm-dd-yyyy":
                        nd = month + "-" + day + "-" + year;
                        break;
                    case "mm-dd-yyyy hh:mm:ss":
                        nd = month + "-" + day + "-" + year + " " + hours + ":" + minutes + ":" + seconds;
                        break;
                    case "dd/mm/yyyy":
                        nd = day + "/" + month + "/" + year;
                        break;
                    case "dd/mm/yyyy hh:mm:ss":
                        nd = day + "/" + month + "/" + year + " " + hours + ":" + minutes + ":" + seconds;
                        break;
                    case "dd-mm-yyyy":
                        nd = day + "-" + month + "-" + year;
                        break;
                    case "dd-mm-yyyy hh:mm:ss":
                        nd = day + "-" + month + "-" + year + " " + hours + ":" + minutes + ":" + seconds;
                        break;
                    case "iso-short":
                    case "yyyy-mm-dd":
                        nd = year + "-" + month + "-" + day;
                        break;
                    case "iso":
                    case "yyyy-mm-dd hh:mm:ss":
                        nd = year + "-" + month + "-" + day + " " + hours + ":" + minutes + ":" + seconds;
                        break;
                    case "d M y hh:mm:ss":
                        nd = this.displayDateString(month, day, year);
                        nd = nd + " " + hours + ":" + minutes + ":" + seconds;
                        break;
                    case "d M y":
                    default:
                        //console.log("dateString: " + dateString + " month: " + month + " day: " + day + " year: " + year)
                        nd = this.displayDateString(month, day, year);
                        break;
               };

           return nd;
        } else return "";
    },
    "convertToLocalTime": function (dateString) {
        var convertedDate = "";
        //assuming dateString is UTC date/time
        if (hasValue(dateString)) {
            var d = new Date(dateString);
            var newDate = new Date(d.getTime()+d.getTimezoneOffset()*60*1000);
            var offset = d.getTimezoneOffset() / 60;
            var hours = d.getHours();
            newDate.setHours(hours - offset);
            var options = {
                year: 'numeric', day: 'numeric', month: 'short',
                hour: 'numeric', minute: 'numeric', second: 'numeric',
                hour12: false
            };
            convertedDate = newDate.toLocaleString(options);
        };
        return convertedDate;
    },
    "convertUserDateTimeByLocaleTimeZone": function (dateString, timeZone, locale) {
        //firefox does not support Intl API
        //if (navigator.userAgent.toLowerCase().indexOf('firefox') > -1) return dateString;

        if (!dateString) return "";
        else {
            var errorMessage = "";
            if (!hasValue(timeZone)) timeZone = "UTC";
            if (!hasValue(locale))  locale = "en-us";
            $(".timezone-error").html("");
            $(".timezone-warning").html("");
            //locale needs to be in this format - us-en
            //month: 'numeric', day: 'numeric',
            locale = locale.replace("_", "-").toLowerCase();
            var options = {
                year: 'numeric', day: 'numeric', month: 'short',
                hour: 'numeric', minute: 'numeric', second: 'numeric',
                hour12: false
            };
            options.timeZone =  timeZone;
            //older browsers don't support this
            var convertedDate = dateString;
            try {
                if(/chrom(e|ium)/.test(navigator.userAgent.toLowerCase())){ //works in chrome
                    convertedDate = new Date(dateString).toLocaleString(locale, options);
                    if (timeZone != "UTC") $(".gmt").each(function() { $(this).hide()});
                } else {
                    if (timeZone != "UTC") {
                        convertedDate = convertToLocalTime(dateString);
                        $(".timezone-warning").addClass("text-warning").html("Date/time zone conversion is not supported in current browser.<br/>All date/time fields are converted to local time zone instead.");
                        $(".gmt").each(function() { $(this).hide()});
                    };
                }
            } catch(e) {
                errorMessage = i18next.t("Error occurred when converting timezone: ") + e.message;
            };
            if (hasValue(errorMessage)) {
                $(".timezone-error").each(function() {
                    $(this).addClass("text-danger").html(errorMessage);
                });
            };
            return convertedDate.replace(/\,/g, "");
        };
    },
    "getUserTimeZone": function (userId) {
        var selectVal = $("#profileTimeZone").length > 0 ? $("#profileTimeZone option:selected").val() : "";
        var userTimeZone = "";
        if (selectVal == "") {
            if (userId) {
                $.ajax ({
                    type: "GET",
                    url: '/api/demographics/'+userId,
                    async: false
                }).done(function(data) {
                    if (data) {
                        data.extension.forEach(
                            function(item, index) {
                                if (item.url === "http://hl7.org/fhir/StructureDefinition/user-timezone") {
                                    userTimeZone = item.timezone;
                                };
                            });
                    };

                }).fail(function() {
                    userTimeZone = "UTC";
                });
            };
        } else {
            userTimeZone = selectVal;
        };

        return hasValue(userTimeZone) ? userTimeZone : "UTC";
    },
    "getUserLocale": function (userId) {
      var localeSelect = $("#locale").length > 0 ? $("#locale option:selected").val() : "";
      var locale = "";

      if (!localeSelect) {
            if (userId) {
                $.ajax ({
                        type: "GET",
                        url: '/api/demographics/'+userId,
                        cache: false,
                        async: false
                }).done(function(data) {
                    if (data && data.communication) {
                        data.communication.forEach(
                            function(item, index) {
                                if (item.language) {
                                    locale = item["language"]["coding"][0].code;
                                    //console.log("locale: " + locale)
                                };
                        });
                    };

                }).fail(function() {
                    locale = "en-us";
                });
            };
       } else locale = localeSelect;

       //console.log("locale? " + locale)
       return locale ? locale : "en-us";
    }
};

/***
 * Bootstrap datatables functions
 * Uses http://bootstrap-table.wenzhixin.net.cn/documentation/
 ****/

var tnthTables = {
    /***
     * Quick way to sort when text is wrapper in an <a href> or other tag
     * @param a,b - the two items to compare
     * @returns 1,-1 or 0 for sorting
     */
    "stripLinksSorter": function(a,b) {
        a = $(a).text();
        b = $(b).text();
        var aa = parseFloat(a);
        var bb = parseFloat(b);
        //if (aa > bb) return 1;
        //if (aa < bb) return -1;
        //return 0;
        return  bb - aa;
    }
};


/**
 * Protect window.console method calls, e.g. console is not defined on IE
 * unless dev tools are open, and IE doesn't define console.debug
 */
(function() {
    var console = (window.console = window.console || {});
    var noop = function () {};
    var log = console.log || noop;
    var start = function(name) { return function(param) { log("Start " + name + ": " + param); } };
    var end = function(name) { return function(param) { log("End " + name + ": " + param); } };

    var methods = {
        // Internet Explorer (IE 10): http://msdn.microsoft.com/en-us/library/ie/hh772169(v=vs.85).aspx#methods
        // assert(test, message, optionalParams), clear(), count(countTitle), debug(message, optionalParams), dir(value, optionalParams), dirxml(value), error(message, optionalParams), group(groupTitle), groupCollapsed(groupTitle), groupEnd([groupTitle]), info(message, optionalParams), log(message, optionalParams), msIsIndependentlyComposed(oElementNode), profile(reportName), profileEnd(), time(timerName), timeEnd(timerName), trace(), warn(message, optionalParams)
        // "assert", "clear", "count", "debug", "dir", "dirxml", "error", "group", "groupCollapsed", "groupEnd", "info", "log", "msIsIndependentlyComposed", "profile", "profileEnd", "time", "timeEnd", "trace", "warn"

        // Safari (2012. 07. 23.): https://developer.apple.com/library/safari/#documentation/AppleApplications/Conceptual/Safari_Developer_Guide/DebuggingYourWebsite/DebuggingYourWebsite.html#//apple_ref/doc/uid/TP40007874-CH8-SW20
        // assert(expression, message-object), count([title]), debug([message-object]), dir(object), dirxml(node), error(message-object), group(message-object), groupEnd(), info(message-object), log(message-object), profile([title]), profileEnd([title]), time(name), markTimeline("string"), trace(), warn(message-object)
        // "assert", "count", "debug", "dir", "dirxml", "error", "group", "groupEnd", "info", "log", "profile", "profileEnd", "time", "markTimeline", "trace", "warn"

        // Firefox (2013. 05. 20.): https://developer.mozilla.org/en-US/docs/Web/API/console
        // debug(obj1 [, obj2, ..., objN]), debug(msg [, subst1, ..., substN]), dir(object), error(obj1 [, obj2, ..., objN]), error(msg [, subst1, ..., substN]), group(), groupCollapsed(), groupEnd(), info(obj1 [, obj2, ..., objN]), info(msg [, subst1, ..., substN]), log(obj1 [, obj2, ..., objN]), log(msg [, subst1, ..., substN]), time(timerName), timeEnd(timerName), trace(), warn(obj1 [, obj2, ..., objN]), warn(msg [, subst1, ..., substN])
        // "debug", "dir", "error", "group", "groupCollapsed", "groupEnd", "info", "log", "time", "timeEnd", "trace", "warn"

        // Chrome (2013. 01. 25.): https://developers.google.com/chrome-developer-tools/docs/console-api
        // assert(expression, object), clear(), count(label), debug(object [, object, ...]), dir(object), dirxml(object), error(object [, object, ...]), group(object[, object, ...]), groupCollapsed(object[, object, ...]), groupEnd(), info(object [, object, ...]), log(object [, object, ...]), profile([label]), profileEnd(), time(label), timeEnd(label), timeStamp([label]), trace(), warn(object [, object, ...])
        // "assert", "clear", "count", "debug", "dir", "dirxml", "error", "group", "groupCollapsed", "groupEnd", "info", "log", "profile", "profileEnd", "time", "timeEnd", "timeStamp", "trace", "warn"
        // Chrome (2012. 10. 04.): https://developers.google.com/web-toolkit/speedtracer/logging-api
        // markTimeline(String)
        // "markTimeline"

        assert: noop, clear: noop, trace: noop, count: noop, timeStamp: noop, msIsIndependentlyComposed: noop,
        debug: log, info: log, log: log, warn: log, error: log,
        dir: log, dirxml: log, markTimeline: log,
        group: start('group'), groupCollapsed: start('groupCollapsed'), groupEnd: end('group'),
        profile: start('profile'), profileEnd: end('profile'),
        time: start('time'), timeEnd: end('time')
    };

    for (var method in methods) {
        if ( methods.hasOwnProperty(method) && !(method in console) ) { // define undefined methods as best-effort methods
            console[method] = methods[method];
        }
    }
})();


var FieldLoaderHelper = function () {
    this.showLoader = function(targetField) {
        if(targetField && targetField.length > 0) {
           $("#" + targetField.attr("data-save-container-id") + "_load").css("opacity", 1);
        };
    };

    this.showUpdate = function(targetField) {
        if(targetField && targetField.length > 0) {
             $("#" + targetField.attr("data-save-container-id") + "_error").text("").css("opacity", 0);
             $("#"+ targetField.attr("data-save-container-id") + "_success").text("success");
            setTimeout('$("#' + targetField.attr("data-save-container-id") + '_load").css("opacity", 0);', 600);
            setTimeout('$("#'+ targetField.attr("data-save-container-id") + '_success").css("opacity", 1);', 900);
            setTimeout('$("#' + targetField.attr("data-save-container-id") + '_success").css("opacity", 0);', 2000);
        };
    };

    this.showError = function(targetField) {
        if(targetField && targetField.length > 0) {
            $("#" + targetField.attr("data-save-container-id") + "_error").html("Unable to update. System/Server Error.");
            $("#" + targetField.attr("data-save-container-id") + "_success").text("").css("opacity", 0);
            setTimeout('$("#' + targetField.attr("data-save-container-id") + '_load").css("opacity", 0);', 600);
            setTimeout('$("#'+ targetField.attr("data-save-container-id") + '_error").css("opacity", 1);', 900);
            setTimeout('$("#' + targetField.attr("data-save-container-id") + '_error").css("opacity", 0);', 5000);
        };
    };

};

var flo = new FieldLoaderHelper();
var LR_INVOKE_KEYCODE = 187; // "=" s=ign

function LRKeyEvent() {
    if ($(".button--LR").length > 0) {
        $("html").on("keydown", function(e) {
            if (e.keyCode == LR_INVOKE_KEYCODE) {
               $(".button--LR").toggleClass("data-show");
            };
        });
    };
};

function appendLREditContainer(target, url, show) {
    if (!hasValue(url)) return false;
    if (!target) target = $(document);
    target.append('<div>' +
                '<button class="btn btn-default button--LR"><a href="' + url + '" target="_blank">Edit in Liferay</a></button>' +
                '</div>'
                );
    if (show) $(".button--LR").addClass("data-show");

};

function getSaveLoaderDiv(parentID, containerID) {
    var el = $("#" + containerID + "_load");
    if (el.length == 0) {
        var c = $("#" + parentID + " #" + containerID);
        if (c.length > 0) {
            var snippet = '<div class="load-container">' + '<i id="' + containerID + '_load" class="fa fa-spinner fa-spin load-icon fa-lg save-info" style="margin-left:4px; margin-top:5px" aria-hidden="true"></i><i id="' + containerID + '_success" class="fa fa-check success-icon save-info" style="color: green" aria-hidden="true">Updated</i><i id="' + containerID + '_error" class="fa fa-times error-icon save-info" style="color:red" aria-hidden="true">Unable to Update.System error.</i></div>';
            if (window.getComputedStyle) {
                displayStyle = window.getComputedStyle(c.get(0), null).getPropertyValue('display');
            } else {
                displayStyle = (c.get(0)).currentStyle.display;
            };
            if (displayStyle == "block") {
                c.append(snippet);
            } else {
                if (displayStyle == "none" || !hasValue(displayStyle)) {
                    if (c.get(0).nodeName.toUpperCase() == "DIV" || c.get(0).nodeName.toUpperCase() == "P") c.append(snippet);
                    else c.after(snippet);
                } else c.after(snippet);
            };
        };
    };
};

function __getLoaderHTML() {
    return '<div class="loading-message-indicator"><i class="fa fa-spinner fa-spin fa-2x"></i></div>';
}
function _isTouchDevice(){
    return true == ("ontouchstart" in window || window.DocumentTouch && document instanceof DocumentTouch);
};

function hasValue(val) {
    return val != null && val != "" && val != "undefined";
};

function isString (obj) {
  return (Object.prototype.toString.call(obj) === '[object String]');
};

function disableHeaderFooterLinks() {
    var links = $("#tnthNavWrapper a, #homeFooter a").not("a[href*='logout']").not("a.required-link").not("a.home-link");
    links.addClass("disabled");
    links.prop('onclick',null).off('click');
    links.on("click", function(e) {
        e.preventDefault();
        return false;
    });
};

function pad(n) {
    n = parseInt(n);
    return (n < 10) ? '0' + n : n;
};

function escapeHtml(text) {
    'use strict';
    if (text == null || text.length == 0){
        return text;
    }
    return text.replace(/[\"&'\/<>]/g, function (a) {
        return {
            '"': '&quot;', '&': '&amp;', "'": '&#39;',
            '/': '&#47;',  '<': '&lt;',  '>': '&gt;'
        }[a];
    });
}

var __winHeight = $(window).height(), __winWidth = $(window).width();
$.fn.isOnScreen = function(){
    var viewport = {};
    viewport.top = $(window).scrollTop();
    viewport.bottom = viewport.top + __winHeight;
    var bounds = {};
    bounds.top = this.offset().top;
    bounds.bottom = bounds.top + this.outerHeight();
    return ((bounds.top <= viewport.bottom) && (bounds.bottom >= viewport.top));
};
$.fn.sortOptions = function() {
      var selectOptions = $(this).find("option");
      selectOptions.sort(function(a, b) {
            if (a.text > b.text) return 1;
            else if (a.text < b.text) return -1;
            else return 0; });
      return selectOptions;
};

var stateDict={AL:"Alabama",AK:"Alaska",AS:"American Samoa",AZ:"Arizona",AR:"Arkansas",CA:"California",CO:"Colorado",CT:"Connecticut",DE:"Delaware",DC:"District Of Columbia",FM:"Federated States Of Micronesia",FL:"Florida",GA:"Georgia",GU:"Guam",HI:"Hawaii",ID:"Idaho",IL:"Illinois",IN:"Indiana",IA:"Iowa",KS:"Kansas",KY:"Kentucky",LA:"Louisiana",ME:"Maine",MH:"Marshall Islands",MD:"Maryland",MA:"Massachusetts",MI:"Michigan",MN:"Minnesota",MS:"Mississippi",MO:"Missouri",MT:"Montana",NE:"Nebraska",NV:"Nevada",NH:"New Hampshire",NJ:"New Jersey",NM:"New Mexico",NY:"New York",NC:"North Carolina",ND:"North Dakota",MP:"Northern Mariana Islands",OH:"Ohio",OK:"Oklahoma",OR:"Oregon",PW:"Palau",PA:"Pennsylvania",PR:"Puerto Rico",RI:"Rhode Island",SC:"South Carolina",SD:"South Dakota",TN:"Tennessee",TX:"Texas",UT:"Utah",VT:"Vermont",VI:"Virgin Islands",VA:"Virginia",WA:"Washington",WV:"West Virginia",WI:"Wisconsin",WY:"Wyoming"};
//Promise polyfill - IE doesn't support Promise - so need this
!function(e){function n(){}function t(e,n){return function(){e.apply(n,arguments)}}function o(e){if("object"!=typeof this)throw new TypeError("Promises must be constructed via new");if("function"!=typeof e)throw new TypeError("not a function");this._state=0,this._handled=!1,this._value=void 0,this._deferreds=[],s(e,this)}function i(e,n){for(;3===e._state;)e=e._value;return 0===e._state?void e._deferreds.push(n):(e._handled=!0,void o._immediateFn(function(){var t=1===e._state?n.onFulfilled:n.onRejected;if(null===t)return void(1===e._state?r:u)(n.promise,e._value);var o;try{o=t(e._value)}catch(i){return void u(n.promise,i)}r(n.promise,o)}))}function r(e,n){try{if(n===e)throw new TypeError("A promise cannot be resolved with itself.");if(n&&("object"==typeof n||"function"==typeof n)){var i=n.then;if(n instanceof o)return e._state=3,e._value=n,void f(e);if("function"==typeof i)return void s(t(i,n),e)}e._state=1,e._value=n,f(e)}catch(r){u(e,r)}}function u(e,n){e._state=2,e._value=n,f(e)}function f(e){2===e._state&&0===e._deferreds.length&&o._immediateFn(function(){e._handled||o._unhandledRejectionFn(e._value)});for(var n=0,t=e._deferreds.length;n<t;n++)i(e,e._deferreds[n]);e._deferreds=null}function c(e,n,t){this.onFulfilled="function"==typeof e?e:null,this.onRejected="function"==typeof n?n:null,this.promise=t}function s(e,n){var t=!1;try{e(function(e){t||(t=!0,r(n,e))},function(e){t||(t=!0,u(n,e))})}catch(o){if(t)return;t=!0,u(n,o)}}var a=setTimeout;o.prototype["catch"]=function(e){return this.then(null,e)},o.prototype.then=function(e,t){var o=new this.constructor(n);return i(this,new c(e,t,o)),o},o.all=function(e){var n=Array.prototype.slice.call(e);return new o(function(e,t){function o(r,u){try{if(u&&("object"==typeof u||"function"==typeof u)){var f=u.then;if("function"==typeof f)return void f.call(u,function(e){o(r,e)},t)}n[r]=u,0===--i&&e(n)}catch(c){t(c)}}if(0===n.length)return e([]);for(var i=n.length,r=0;r<n.length;r++)o(r,n[r])})},o.resolve=function(e){return e&&"object"==typeof e&&e.constructor===o?e:new o(function(n){n(e)})},o.reject=function(e){return new o(function(n,t){t(e)})},o.race=function(e){return new o(function(n,t){for(var o=0,i=e.length;o<i;o++)e[o].then(n,t)})},o._immediateFn="function"==typeof setImmediate&&function(e){setImmediate(e)}||function(e){a(e,0)},o._unhandledRejectionFn=function(e){"undefined"!=typeof console&&console&&console.warn("Possible Unhandled Promise Rejection:",e)},o._setImmediateFn=function(e){o._immediateFn=e},o._setUnhandledRejectionFn=function(e){o._unhandledRejectionFn=e},"undefined"!=typeof module&&module.exports?module.exports=o:e.Promise||(e.Promise=o)}(this);
<|MERGE_RESOLUTION|>--- conflicted
+++ resolved
@@ -1626,11 +1626,7 @@
         if (orgsList[org].isTopLevel) {
             if (orgsList[org].children.length > 0) {
                 if ($("#userOrgs legend[orgId='" + org + "']").length == 0 ) {
-<<<<<<< HEAD
                     container.append("<legend orgId='" + org + "'>"+ i18next.t(""+orgsList[org].name) +"</legend><input class='tnth-hide' type='checkbox' name='organization' parent_org=\"true\" org_name=\"" + orgsList[org].name + "\" id='" + orgsList[org].id + "_org' state='" + getState(orgsList[org]) + "' value='"+orgsList[org].id+"' />");
-=======
-                    container.append("<legend orgId='" + org + "'>"+orgsList[org].name+"</legend><input class='tnth-hide' type='checkbox' name='organization' parent_org=\"true\" org_name=\"" + orgsList[org].name + "\" id='" + orgsList[org].id + "_org' state='" + getState(orgsList[org]) + "' value='"+orgsList[org].id+"' />");
->>>>>>> 5b699e67
                     parentOrgsCt++;
                 };
             } else {
@@ -1648,8 +1644,6 @@
                 var _parentOrg = orgsList[_parentOrgId];
                 var _isTopLevel = _parentOrg ? _parentOrg.isTopLevel : false;
                 var state = getState(orgsList[_parentOrgId]);
-                //NOTE!!
-                //organization items are dynamically generated..do we use interpolations here?
                 if ($("#userOrgs input[name='organization'][value='" + item.id + "']").length > 0) return true;
 
                 if ($("#userOrgs input[name='organization'][value='" + item.id + "']").length > 0) return true;
@@ -1660,14 +1654,14 @@
                     childClinic += '<label id="org-label-' + item.id + '" class="org-label ' + (orgsList[item.parentOrgId].isTopLevel ? "text-muted": "text-muter") + '">' +
                     '<input class="clinic" type="checkbox" name="organization" id="' +  item.id + '_org"  state="' + state + '" value="'+
                     item.id +'"  ' +  (_isTopLevel ? (' data-parent-id="'+_parentOrgId+'"  data-parent-name="' + _parentOrg.name + '" ') : "") + '/>'+
-                    item.name +
+                    i18next.t("" + item.name) +
                     '</label>';
 
                  } else {
                     childClinic += '<label id="org-label-' + item.id + '" class="org-label">' +
                     '<input class="clinic" type="checkbox" name="organization" id="' +  item.id + '_org" state="' + state + '" value="'+
                     item.id +'"  ' +  (_isTopLevel ? (' data-parent-id="'+_parentOrgId+'"  data-parent-name="' + _parentOrg.name + '" ') : "") + '/>'+
-                    item.name +
+                    i18next.t("" + item.name) +
                     '</label>';
                 };
 
@@ -1977,8 +1971,6 @@
         };
     });
 };
-<<<<<<< HEAD
-=======
 OrgTool.prototype.drawStudyIDLabel = function(arrParents, isTableHeader) {
 
     /******** specific study ID label based on parent org *******/
@@ -2019,7 +2011,7 @@
         $(".default-study-id-label").show();
     };
 };
->>>>>>> 5b699e67
+
 var OT = new OrgTool();
 
 var tnthAjax = {
@@ -3021,40 +3013,6 @@
         attempts = 0;
     });
 };
-/*** wrapper object to initalize i18next ***/
-var __i18next = (function() {
-    function init() {
-            if (typeof window.localStorage  != "undefined") {
-                if (window.localStorage.getItem("i18nextLng")) window.localStorage.removeItem("i18nextLng");
-            };
-            i18next.use(i18nextXHRBackend)
-                    .use(i18nextBrowserLanguageDetector)
-                    .init({
-                    fallbackLng: 'en-US',
-                    //saveMissing: true,
-                   // lng: 'en-US',
-                    debug: true,
-                    ns: ['translation'],
-                    defaultNS: 'translation',
-                    initImmediate: false,
-                    load: 'currentOnly', //this reads language code in en-US, en-AU format
-                    returnEmptyString: false,
-                    backend: {
-                       // load from static file
-                       loadPath: '/static/files/locales/{{lng}}/{{ns}}.json'
-
-                     }
-                  }, function(err, t) {
-                    // init set content
-                    __NOT_PROVIDED_TEXT = i18next.t("Not provided")
-                  });
-    };
-
-    return {
-        init: function() { init(); }
-    };
-}
-)();
 
 // $.ajaxSetup({
 //     headers: { "X-Requested-With": "XMLHttpRequest" }
@@ -3074,13 +3032,11 @@
         };
     } else loader();
 
-    __i18next.init();
-
     // Reveal footer after load to avoid any flashes will above content loads
     setTimeout('$("#homeFooter").show();', 100);
 
     //setTimeout('LRKeyEvent();', 1500);
-    tnthAjax.beforeSend();
+    __i18next.init();
 
     // To validate a form, add class to <form> and validate by ID.
     $('form.to-validate').validator({
@@ -3686,7 +3642,7 @@
                 } else {
                     if (timeZone != "UTC") {
                         convertedDate = convertToLocalTime(dateString);
-                        $(".timezone-warning").addClass("text-warning").html("Date/time zone conversion is not supported in current browser.<br/>All date/time fields are converted to local time zone instead.");
+                        $(".timezone-warning").addClass("text-warning").html("Date/time zone conversion is not supported in current browser. All date/time fields are converted to local time zone instead.");
                         $(".gmt").each(function() { $(this).hide()});
                     };
                 }
