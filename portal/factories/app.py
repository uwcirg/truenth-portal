"""Portal module"""
from __future__ import print_function

import email.parser
import logging
from logging import handlers
import os
import sys

from flask import Flask
from pkg_resources import get_distribution
import redis
import requests_cache
from werkzeug.contrib.profiler import ProfilerMiddleware

# Hack - workaround to cyclic imports/missing SQLA models for docker
from ..audit import configure_audit_log
from ..config.config import SITE_CFG, DefaultConfig
from ..config.site_persistence import SitePersistence
from ..csrf import csrf, csrf_blueprint
from ..database import db
from ..dogpile_cache import dogpile_cache
from ..extensions import (
    babel,
    mail,
    oauth,
    recaptcha,
    session,
    user_manager,
)
from ..logs import SSLSMTPHandler
from ..models.app_text import app_text
from ..models.coredata import configure_coredata
from ..models.role import ROLE
from ..views.assessment_engine import assessment_engine_api
from ..views.audit import audit_api
from ..views.auth import (
    auth,
    capture_next_view_function,
    facebook_blueprint,
    google_blueprint,
)
from ..views.client import client_api
from ..views.clinical import clinical_api
from ..views.coredata import coredata_api
from ..views.demographics import demographics_api
from ..views.extend_flask_user import reset_password_view_function
from ..views.fhir import fhir_api
from ..views.filters import filters_blueprint
from ..views.group import group_api
from ..views.identifier import identifier_api
from ..views.intervention import intervention_api
from ..views.notification import notification_api
from ..views.organization import org_api
from ..views.patient import patient_api
from ..views.patients import patients
from ..views.portal import portal
from ..views.practitioner import practitioner_api
from ..views.procedure import procedure_api
from ..views.questionnaire import questionnaire_api
from ..views.reporting import reporting_api
from ..views.role import role_api
from ..views.scheduled_job import scheduled_job_api
from ..views.staff import staff
from ..views.tou import tou_api
from ..views.truenth import truenth_api
from ..views.user import user_api

DEFAULT_BLUEPRINTS = (
    assessment_engine_api,
    audit_api,
    auth,
    client_api,
    coredata_api,
    clinical_api,
    csrf_blueprint,
    demographics_api,
    facebook_blueprint,
    fhir_api,
    filters_blueprint,
    google_blueprint,
    group_api,
    identifier_api,
    intervention_api,
    notification_api,
    org_api,
    patient_api,
    patients,
    practitioner_api,
    procedure_api,
    portal,
    questionnaire_api,
    reporting_api,
    role_api,
    scheduled_job_api,
    staff,
    truenth_api,
    tou_api,
    user_api,)


def create_app(config=None, app_name=None, blueprints=None):
    """Returns the configured flask app"""
    if app_name is None:
        app_name = DefaultConfig.PROJECT
    if blueprints is None:
        blueprints = DEFAULT_BLUEPRINTS

    app = Flask(app_name, template_folder='templates',
                instance_relative_config=True)
    configure_app(app, config)
    configure_profiler(app)
    configure_csrf(app)
    configure_dogpile(app)
    configure_jinja(app)
    configure_extensions(app)
    configure_blueprints(app, blueprints=DEFAULT_BLUEPRINTS)
    configure_logging(app)
    configure_audit_log(app)
    configure_metadata(app)
    configure_coredata(app)
    configure_cache(app)
    return app


def configure_app(app, config):
    """Load successive configs - overriding defaults"""
    app.config.from_object(DefaultConfig)
    app.config.from_pyfile('base.cfg', silent=True)
    app.config.from_pyfile(SITE_CFG, silent=True)
    app.config.from_pyfile('application.cfg', silent=True)

    if config:
        app.config.from_object(config)

    # Set email "from" addresss if not set yet
    if 'MAIL_DEFAULT_SENDER' not in app.config:
        app.config['MAIL_DEFAULT_SENDER'] = '"TrueNTH" <noreply@{}>'.format(
            app.config['SERVER_NAME'].split(':')[0]
        )


def configure_profiler(app):
    if app.config.get('PROFILE'):
        app.wsgi_app = ProfilerMiddleware(app.wsgi_app, restrictions=[30])


def configure_csrf(app):
    """Initialize CSRF protection

    See `csrf.csrf_protect()` for implementation.  Not using default
    as OAuth API use needs exclusion.

    """
    csrf.init_app(app)


def configure_dogpile(app):
    """Initialize dogpile cache with config values"""

    # Bootstrap challenges with config values dependent on other
    # configuration values, which may be set in different
    # order depending on environment.

    # Regardless of configuration location, this should now be set.
    app.config['DOGPILE_CACHE_URLS'] = app.config['REDIS_URL']
    dogpile_cache.init_app(app)


def configure_jinja(app):
    app.jinja_env.globals.update(app_text=app_text)
    app.jinja_env.globals.update(ROLE=ROLE)


def configure_extensions(app):
    """Bind extensions to application"""
    # flask-sqlalchemy - the ORM / DB used
    db.init_app(app)
    if app.testing:
        session_options = {}
        db.session_options = session_options

    # flask-user

    ## The default login and register view functions fail to capture
    ## the next parameter in a reliable fashion.  Using a simple closure
    ## capture 'next' before redirecting to the real view function to
    ## manage the flask-user business logic

    from flask_user.views import login, register
    from ..views.patch_flask_user import (
        patch_make_safe_url, patch_forgot_password, patch_send_email)

    user_manager.init_app(
        app,
        forgot_password_view_function=patch_forgot_password,
        send_email_function=patch_send_email,
        make_safe_url_function=patch_make_safe_url,
        reset_password_view_function=reset_password_view_function,
        register_view_function=capture_next_view_function(register),
        login_view_function=capture_next_view_function(login))

    # flask-oauthlib - OAuth between Portal and Interventions
    oauth.init_app(app)

    # flask-mail - Email communication
    mail.init_app(app)

    # flask-session - Server side sessions
    session.init_app(app)

    # babel - i18n
    babel.init_app(app)

    # recaptcha - form verification
    recaptcha.init_app(app)


def configure_blueprints(app, blueprints):
    """Register blueprints with application"""
    # Load GIL or ePROMs blueprint (which define several of the same request
    # paths and would therefore conflict with one another) depending on config
    if app.config.get('GIL') and not app.config.get('HIDE_GIL'):
        from ..gil.views import gil
        from ..exercise_diet.views import exercise_diet
        app.register_blueprint(gil)
        app.register_blueprint(exercise_diet)
    else:
        from ..eproms.views import eproms
        app.register_blueprint(eproms)

    for blueprint in blueprints:
        app.register_blueprint(blueprint)


def configure_logging(app):  # pragma: no cover
    """Configure logging."""
    if app.config.get('LOG_SQL'):
<<<<<<< HEAD
        sql_log_file = '/tmp/sql_log'
        sql_file_handler = handlers.RotatingFileHandler(
            sql_log_file, maxBytes=1000000, backupCount=20)
        sql_file_handler.setFormatter(logging.Formatter(
            '%(asctime)s %(thread)d: %(message)s'
        ))
        sql_log = logging.getLogger('sqlalchemy.engine')
        sql_log.setLevel(logging.INFO)
        sql_log.addHandler(sql_file_handler)
=======
        import portal.sql_logging
>>>>>>> 474e7443

    level = getattr(logging, app.config['LOG_LEVEL'].upper())
    from ..tasks import logger as task_logger
    task_logger.setLevel(level)
    app.logger.setLevel(level)

    # Configure Error Emails for high level log messages, only in prod mode
    if not any((
            app.debug, app.testing, not app.config.get('ERROR_SENDTO_EMAIL'))):
        mail_handler = SSLSMTPHandler(
            mailhost=app.config['MAIL_SERVER'],
            mailport=app.config['MAIL_PORT'],
            fromaddr=app.config['MAIL_DEFAULT_SENDER'],
            toaddrs=app.config['ERROR_SENDTO_EMAIL'],
            subject='{} Log Message'.format(app.config['SERVER_NAME']),
            username=app.config['MAIL_USERNAME'],
            password=app.config['MAIL_PASSWORD'],
            use_ssl=app.config['MAIL_USE_SSL'],
        )
        mail_handler.setLevel(logging.ERROR)
        app.logger.addHandler(mail_handler)
        task_logger.addHandler(mail_handler)

    if app.testing or not app.config.get('LOG_FOLDER'):
        # Write logs to stdout by default and when testing
        return

    # Configure Error Emails for high level log messages, only in prod mode
    if not os.path.exists(app.config['LOG_FOLDER']):
        os.mkdir(app.config['LOG_FOLDER'])

    info_log = os.path.join(app.config['LOG_FOLDER'], 'info.log')
    # For WSGI servers, the log file is only writable by www-data
    # This prevents users from being able to run other management
    # commands as themselves.  If current user can't write to the
    # info_log, bail out - relying on stdout/stderr
    try:
        with open(info_log, 'a+'):
            pass
    except IOError:
        print(
            "Can't open log file '%s', use stdout" % info_log,
            "Set LOG_FOLDER to a writable directory in configuration file",
            file=sys.stderr,
        )
        return

    info_file_handler = handlers.RotatingFileHandler(
        info_log, maxBytes=1000000, backupCount=20)
    info_file_handler.setLevel(level)
    info_file_handler.setFormatter(logging.Formatter(
        '%(asctime)s %(levelname)s: %(message)s '
        '[in %(pathname)s:%(lineno)d]')
    )

    app.logger.addHandler(info_file_handler)
    task_logger.addHandler(info_file_handler)

    # OAuth library logging tends to be helpful for connection
    # debugging
    for logger in ('oauthlib', 'flask_oauthlib'):
        log = logging.getLogger(logger)
        log.setLevel(level)
        log.addHandler(info_file_handler)

    # app.logger.debug("initiate logging done at level %s, %d",
    #    app.config['LOG_LEVEL'], level)


def configure_metadata(app):
    """Add distribution metadata for display in templates"""
    distribution = get_distribution('portal')
    metadata_str = distribution.get_metadata(distribution.PKG_INFO)
    metadata = email.parser.Parser().parsestr(metadata_str)

    # Get git hash from version if present
    # https://github.com/pypa/setuptools_scm#default-versioning-scheme
    # Todo: extend Distribution base class instead of monkey patching
    version = metadata.get('version')
    if version and '+' in version:
        metadata['git_hash'] = version.split('+')[-1].split('.')[0][1:]

    app.config.metadata = metadata


def configure_cache(app):
    """Configure requests-cache"""
    REQUEST_CACHE_URL = app.config.get("REQUEST_CACHE_URL")

    requests_cache.install_cache(
        cache_name=app.name,
        backend='redis',
        expire_after=app.config['REQUEST_CACHE_EXPIRE'],
        include_get_headers=True,
        old_data_on_error=True,
        connection=redis.StrictRedis.from_url(REQUEST_CACHE_URL),
    )<|MERGE_RESOLUTION|>--- conflicted
+++ resolved
@@ -236,19 +236,7 @@
 def configure_logging(app):  # pragma: no cover
     """Configure logging."""
     if app.config.get('LOG_SQL'):
-<<<<<<< HEAD
-        sql_log_file = '/tmp/sql_log'
-        sql_file_handler = handlers.RotatingFileHandler(
-            sql_log_file, maxBytes=1000000, backupCount=20)
-        sql_file_handler.setFormatter(logging.Formatter(
-            '%(asctime)s %(thread)d: %(message)s'
-        ))
-        sql_log = logging.getLogger('sqlalchemy.engine')
-        sql_log.setLevel(logging.INFO)
-        sql_log.addHandler(sql_file_handler)
-=======
         import portal.sql_logging
->>>>>>> 474e7443
 
     level = getattr(logging, app.config['LOG_LEVEL'].upper())
     from ..tasks import logger as task_logger
