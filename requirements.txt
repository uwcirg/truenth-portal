# Do not install binary wheels for certain packages
# See https://github.com/spotify/dh-virtualenv/issues/150
--no-binary billiard,cffi,psycopg2

alabaster==0.7.11         # via sphinx
alembic==1.0.0            # via flask-migrate
amqp==2.3.2               # via kombu
babel==2.6.0              # via flask-babel, sphinx
bcrypt==3.1.4             # via flask-user
<<<<<<< HEAD
beautifulsoup4==4.6.1     # via webtest
=======
beautifulsoup4==4.6.3     # via webtest
>>>>>>> 474e7443
billiard==3.5.0.4         # via celery
blinker==1.4              # via flask-mail, flask-webtest
celery==4.2.1
certifi==2018.8.13        # via requests
cffi==1.11.5              # via bcrypt
chardet==3.0.4            # via requests
click==6.7                # via flask
coverage==4.5.1
decorator==4.2.1          # via validators
docutils==0.14            # via sphinx
dogpile.cache==0.6.7      # via flask-dogpile-cache
enum34==1.1.6
flask-babel==0.11.2
flask-dance[sqla]==1.0.0
git+https://github.com/uwcirg/flask-dogpile-cache.git@0.3.2#egg=flask-dogpile-cache
flask-login==0.4.1        # via flask-user
flask-mail==0.9.1         # via flask-user
flask-migrate==2.2.1
flask-oauthlib==0.9.5
flask-recaptcha==0.4.2
flask-session==0.3.1
flask-sqlalchemy==2.3.2
flask-swagger==0.2.13
flask-testing==0.7.1
flask-user==0.6.21 # pyup: <0.7 # pin until 1.0 is ready for prod
flask-webtest==0.0.9
flask-wtf==0.14.2         # via flask-user
flask==1.0.2
functools32==3.2.3.post2;python_version < '3'
future==0.16.0
fuzzywuzzy==0.16.0
gunicorn==19.8.1
idna==2.7                 # via requests
imagesize==1.0.0          # via sphinx
itsdangerous==0.24        # via flask
jinja2==2.10              # via flask, flask-babel, sphinx
jsonschema==2.6.0
kombu==4.2.1              # via celery
mako==1.0.7               # via alembic
markupsafe==1.0           # via jinja2, mako
nose==1.3.7
oauthlib==1.1.2 # pyup: <= 1.1.2  # See oauthlib comment below
packaging==17.1           # via sphinx, tox
page-objects==1.1.0
passlib==1.7.1            # via flask-user
pluggy==0.7.1             # via tox
polib==1.1.0
psycopg2==2.7.5
py==1.5.4                 # via tox
pycparser==2.18           # via cffi
pycryptodome==3.6.5       # via flask-user
pygments==2.2.0           # via sphinx
pyparsing==2.2.0          # via packaging
python-dateutil==2.7.3
python-editor==1.0.3      # via alembic
python-levenshtein==0.12.0
python-memcached==1.59    # via flask-dogpile-cache
pytz==2018.5              # via babel, celery
pyyaml==3.13              # via flask-swagger, swagger-spec-validator
redis==2.10.6
regex==2018.06.21
requests-cache==0.4.13
requests-oauthlib==1.0.0  # via flask-oauthlib
requests==2.19.1          # via flask-recaptcha, requests-cache, requests-oauthlib, sphinx
selenium==3.14.0
six==1.11.0               # via bcrypt, packaging, python-dateutil, python-memcached, sphinx, swagger-spec-validator, tox, validators, webtest
snowballstemmer==1.2.1    # via sphinx
sphinx-rtd-theme==0.4.1
sphinx==1.7.6
sphinxcontrib-websupport==1.1.0  # via sphinx
sqlalchemy==1.2.10         # via alembic, flask-sqlalchemy
swagger-spec-validator==2.3.1
<<<<<<< HEAD
tox==3.1.3
=======
tox==3.2.1
>>>>>>> 474e7443
typing==3.6.4             # via sphinx
urllib3==1.23             # via requests
validators==0.10.1 # pyup: <=0.10.1 # pin until require_tld supported again
vine==1.1.4               # via amqp
virtualenv==16.0.0        # via tox
waitress==1.1.0           # via webtest
webob==1.8.2              # via webtest
webtest==2.0.30           # via flask-webtest
werkzeug==0.14.1          # via flask
wtforms==2.2.1            # via flask-wtf
xvfbwrapper==0.2.9
-e .

###
## Comments too large for inline above
#
# oauthlib: Version 2.0.0 broke intervention login, when an intervention cookie
#           bearer token reference a different user.
#           To test (in single browser):
#             - login to SS
#             - obtain OAuth bearer token from SS on intervention
#             - return to SS & logout (don't handle logout event from
#               intervention, i.e. keep cookie)
#             - login to SS as different user
#             - try to access intervention and boom.<|MERGE_RESOLUTION|>--- conflicted
+++ resolved
@@ -7,11 +7,7 @@
 amqp==2.3.2               # via kombu
 babel==2.6.0              # via flask-babel, sphinx
 bcrypt==3.1.4             # via flask-user
-<<<<<<< HEAD
-beautifulsoup4==4.6.1     # via webtest
-=======
 beautifulsoup4==4.6.3     # via webtest
->>>>>>> 474e7443
 billiard==3.5.0.4         # via celery
 blinker==1.4              # via flask-mail, flask-webtest
 celery==4.2.1
@@ -84,11 +80,7 @@
 sphinxcontrib-websupport==1.1.0  # via sphinx
 sqlalchemy==1.2.10         # via alembic, flask-sqlalchemy
 swagger-spec-validator==2.3.1
-<<<<<<< HEAD
-tox==3.1.3
-=======
 tox==3.2.1
->>>>>>> 474e7443
 typing==3.6.4             # via sphinx
 urllib3==1.23             # via requests
 validators==0.10.1 # pyup: <=0.10.1 # pin until require_tld supported again
