--- conflicted
+++ resolved
@@ -20,8 +20,4 @@
         test_user.locale = (language,language_name)
 
         login_user(test_user)
-<<<<<<< HEAD
-        self.assertEquals(get_locale(), language)
-=======
-        self.assertEqual(get_locale(), language)
->>>>>>> f42e0c5d
+        self.assertEqual(get_locale(), language)