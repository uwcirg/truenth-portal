"""Unit test module for app_text"""
<<<<<<< HEAD
from urllib.parse import parse_qsl, urlparse, unquote_plus
=======
from future import standard_library  # isort:skip
standard_library.install_aliases()  # noqa: E402

import sys
from urllib.parse import parse_qsl, unquote_plus, urlparse
>>>>>>> 3a42b7a8

from flask import render_template_string
from flask_webtest import SessionScope

from portal.extensions import db
from portal.models.app_text import (
    AppText,
    MailResource,
    UnversionedResource,
    VersionedResource,
    app_text,
)
from portal.models.user import User
from tests import TEST_USER_ID, TestCase


class Url(object):
    '''A url object that can be compared with other url orbjects
    without regard to the vagaries of encoding, escaping, and ordering
    of parameters in query strings.'''

    def __init__(self, url):
        parts = urlparse(url)
        _query = frozenset(parse_qsl(parts.query))
        _path = unquote_plus(parts.path)
        parts = parts._replace(query=_query, path=_path)
        self.parts = parts

    def __eq__(self, other):
        return self.parts == other.parts

    def __hash__(self): return hash(self.parts)


class TestAppText(TestCase):

    def test_expansion(self):
        with SessionScope(db):
            title = AppText(name='landing title')
            title.custom_text = '_expanded_'
            db.session.add(title)
            db.session.commit()
        result = render_template_string(
            '<html></head><body>{{ app_text("landing title") }}<body/><html/>')
        self.assertTrue('_expanded_' in result)

    def test_missing_arg(self):
        with SessionScope(db):
            title = AppText(name='landing title')
            title.custom_text = '_expanded_ {0}'
            db.session.add(title)
            db.session.commit()
        self.assertRaises(
            ValueError, render_template_string,
            '<html></head><body>{{ app_text("landing title") }}<body/><html/>')

    def test_permanent_url(self):
        args = {
            'uuid': 'cbe17d0d-f25d-27fb-0d92-c22bc687bb0f',
            'origin': self.app.config['LR_ORIGIN'],
            'version': '1.3'}
        sample = (
            '{origin}/c/portal/truenth/asset/detailed?'
            '&uuid={uuid}&version=latest'.format(**args))
        expected = (
            '{origin}/c/portal/truenth/asset?uuid={uuid}&'
            'version={version}'.format(**args))

        result = VersionedResource(sample, locale_code='en_AU')._permanent_url(
            generic_url=sample, version=args['version'])
        self.assertTrue(Url(result) == Url(expected))

    def test_config_value_in_custom_text(self):
        self.app.config['CT_TEST'] = 'found!'
        with SessionScope(db):
            embed_config_value = AppText(
                name='embed config value',
                custom_text='Do you see {config[CT_TEST]}?')
            db.session.add(embed_config_value)
            db.session.commit()

        result = app_text('embed config value')
        self.assertTrue('found!' in result)

    def test_fetch_elements_invalid_url(self):
        sample_url = "https://notarealwebsitebeepboop.com"
        sample_error = (
            "Could not retrieve remove content - Server could not be reached")
        result = VersionedResource(sample_url, locale_code=None)
        self.assertEqual(result.error_msg, sample_error)
        self.assertEqual(result.url, sample_url)
        # self.asset should still work (and equal the error text)
        self.assertEqual(result.asset, sample_error)

    def test_asset_variable_replacement(self):
        test_user = User.query.get(TEST_USER_ID)

        test_url = "https://notarealwebsitebeepboop.com"
        test_asset = "Hello {firstname} {lastname}! Your user ID is {id}"
        test_vars = {"firstname": test_user.first_name,
                     "lastname": test_user.last_name,
                     "id": TEST_USER_ID}
        resource = UnversionedResource(test_url,
                                       asset=test_asset,
                                       variables=test_vars)
        rf_id = int(resource.asset.split()[-1])
        self.assertEqual(rf_id, TEST_USER_ID)

        invalid_asset = "Not a real {variable}!"
        resource = UnversionedResource(test_url,
                                       asset=invalid_asset,
                                       variables=test_vars)
        error_key = resource.asset.split()[-1]
<<<<<<< HEAD
        if (error_key.startswith("u")):
            error_key = error_key[1:]
        self.assertEqual(error_key, "'variable'")
=======
        if sys.version_info[0] < 3:
            self.assertEqual(error_key, "u'variable'")
        else:
            self.assertEqual(error_key, "'variable'")
>>>>>>> 3a42b7a8

    def test_mail_resource(self):
        testvars = {"subjkey": "test",
                    "bodykey1": u'\u2713',
                    "bodykey2": "456",
                    "footerkey": "foot"}
        tmr = MailResource(None, locale_code='en_AU', variables=testvars)

        self.assertEqual(tmr.subject, "TESTING SUBJECT")
        self.assertEqual(tmr.body.splitlines()[0], "TESTING BODY")
        self.assertEqual(tmr.body.splitlines()[1], "TESTING FOOTER")

        tmr._subject = "Replace this: {subjkey}"
        tmr._body = "Replace these: {bodykey1} and {bodykey2}"
        tmr._footer = "Replace this: {footerkey}"

        self.assertEqual(tmr.subject.split()[-1], "test")
        self.assertEqual(tmr.body.splitlines()[0].split()[-1], "456")
        self.assertEqual(tmr.body.splitlines()[1].split()[-1], "foot")
        self.assertEqual(set(tmr.variable_list), set(testvars.keys()))
        self.assertTrue(testvars['bodykey1'] in tmr.body)

        # test footer optionality
        tmr._footer = None
        self.assertEqual(len(tmr.body.splitlines()), 1)<|MERGE_RESOLUTION|>--- conflicted
+++ resolved
@@ -1,13 +1,9 @@
 """Unit test module for app_text"""
-<<<<<<< HEAD
-from urllib.parse import parse_qsl, urlparse, unquote_plus
-=======
 from future import standard_library  # isort:skip
 standard_library.install_aliases()  # noqa: E402
 
 import sys
 from urllib.parse import parse_qsl, unquote_plus, urlparse
->>>>>>> 3a42b7a8
 
 from flask import render_template_string
 from flask_webtest import SessionScope
@@ -121,16 +117,10 @@
                                        asset=invalid_asset,
                                        variables=test_vars)
         error_key = resource.asset.split()[-1]
-<<<<<<< HEAD
-        if (error_key.startswith("u")):
-            error_key = error_key[1:]
-        self.assertEqual(error_key, "'variable'")
-=======
         if sys.version_info[0] < 3:
             self.assertEqual(error_key, "u'variable'")
         else:
             self.assertEqual(error_key, "'variable'")
->>>>>>> 3a42b7a8
 
     def test_mail_resource(self):
         testvars = {"subjkey": "test",
