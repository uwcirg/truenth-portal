--- conflicted
+++ resolved
@@ -38,14 +38,7 @@
         result, ic = recur.active_interval_start(
             trigger_date=three_back, as_of_date=now)
         # should get three back plus start
-<<<<<<< HEAD
-        assert (
-            pytest.approx(tuple(result.timetuple()))
-            == tuple((three_back + timedelta(days=2)).timetuple())
-        )
-=======
         assert result == three_back + timedelta(days=2)
->>>>>>> b2559956
         assert ic == 0
 
     def test_third_interval(self):
@@ -54,14 +47,6 @@
                       termination='{"days": 35}')
         result, ic = recur.active_interval_start(
             trigger_date=thirty_back, as_of_date=now)
-<<<<<<< HEAD
-        # should get back 30 back, plus 2 to start, plus 10*2
-        assert (
-            pytest.approx(tuple(result.timetuple()))
-            == tuple((thirty_back + timedelta(days=22)).timetuple())
-        )
-=======
         # should get back 30 back, plus 2 to start, plus 10*2 (iterations)
         assert result == thirty_back + timedelta(days=22)
->>>>>>> b2559956
         assert ic == 2