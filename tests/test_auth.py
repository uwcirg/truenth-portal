--- conflicted
+++ resolved
@@ -1,9 +1,5 @@
 """Unit test module for auth"""
-<<<<<<< HEAD
-from __future__ import unicode_literals
-=======
 from __future__ import unicode_literals # isort:skip
->>>>>>> 40d59dba
 import datetime
 
 from flask import url_for
@@ -86,11 +82,7 @@
         self.login()
         rv = self.client.post('/client',
                 data=dict(application_origins="bad data in"))
-<<<<<<< HEAD
-        self.assertTrue(bytes("Invalid URL",'utf-8') in rv.data)
-=======
         self.assertTrue(bytes("Invalid URL","UTF-8") in rv.data)
->>>>>>> 40d59dba
 
     def test_client_edit(self):
         """Test editing a client application"""
@@ -115,11 +107,7 @@
         # 200 response, because page is reloaded with validation errors
         self.assert200(rv2)
         error_text = 'URL host must match a provided Application Origin URL'
-<<<<<<< HEAD
-        self.assertTrue(bytes(error_text,'utf-8') in rv2.data)
-=======
         self.assertTrue(bytes(error_text,"UTF-8") in rv2.data)
->>>>>>> 40d59dba
 
         client = Client.query.get('test_client')
         self.assertNotEqual(client.callback_url, invalid_url)
