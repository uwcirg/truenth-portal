--- conflicted
+++ resolved
@@ -188,16 +188,10 @@
         service_user = db.session.merge(service_user)
 
         # try to promote - which should fail
-<<<<<<< HEAD
-        self.assertRaises(RoleError, add_role, service_user,
-                          ROLE.APPLICATION_DEVELOPER.value)
-        self.assertEqual(len(service_user.roles), 1)
-=======
         assert pytest.raises(RoleError, add_role, service_user,
                              ROLE.APPLICATION_DEVELOPER.value)
 
         assert len(service_user.roles) == 1
->>>>>>> 4f5fe16e
 
     def test_token_status(self):
         with SessionScope(db):
