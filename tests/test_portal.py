--- conflicted
+++ resolved
@@ -287,19 +287,6 @@
                                     '{}'.format(TEST_USER_ID, invalid_url))
         assert response2.status_code == 401
 
-<<<<<<< HEAD
-        # validate redirect of /login/<provider> GET
-        response3 = self.client.get(
-            '/login/TESTING',
-            query_string={'user_id': TEST_USER_ID, 'next': client_url},
-            follow_redirects=True)
-        assert response3.status_code == 200
-
-        response4 = self.client.get(
-            '/login/TESTING?user_id={}&next={}'.format(
-                TEST_USER_ID, invalid_url),
-            follow_redirects=True)
-=======
         # validate session login redirect with valid url
         oauth_info = {
             'user_id': TEST_USER_ID,
@@ -311,7 +298,6 @@
         # validate session login redirect with invalid url
         oauth_info['next'] = invalid_url
         response4 = self.login(oauth_info=oauth_info)
->>>>>>> 2725ec16
         assert response4.status_code == 401
 
         # validate provider login redirect with invalid url
