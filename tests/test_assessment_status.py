"""Module to test assessment_status"""
from datetime import datetime
from dateutil.relativedelta import relativedelta
from flask_webtest import SessionScope
from random import choice
from sqlalchemy.orm.exc import NoResultFound
from string import ascii_letters

from portal.extensions import db
from portal.models.assessment_status import invalidate_assessment_status_cache
from portal.models.assessment_status import AssessmentStatus
from portal.models.audit import Audit
from portal.models.encounter import Encounter
from portal.models.fhir import CC, QuestionnaireResponse, qnr_document_id
from portal.models.intervention import INTERVENTION
from portal.models.organization import Organization
from portal.models.questionnaire import Questionnaire
from portal.models.questionnaire_bank import QuestionnaireBank
from portal.models.questionnaire_bank import QuestionnaireBankQuestionnaire
from portal.models.recur import Recur
from portal.models.research_protocol import ResearchProtocol
from portal.models.role import ROLE
from portal.models.user import get_user
from portal.system_uri import ICHOM
from tests import associative_backdate, TestCase, TEST_USER_ID

now = datetime.utcnow()


def mock_qr(
        instrument_id, status='completed', timestamp=None, qb=None,
        doc_id=None):
    if not doc_id:
        doc_id = ''.join(choice(ascii_letters) for _ in range(10))
    timestamp = timestamp or datetime.utcnow()
    qr_document = {
        "questionnaire": {
            "display": "Additional questions",
            "reference":
            "https://{}/api/questionnaires/{}".format(
                'SERVER_NAME', instrument_id)},
        "identifier": {
            "use": "official",
            "label": "cPRO survey session ID",
            "value": doc_id,
            "system": "https://stg-ae.us.truenth.org/eproms-demo"}
    }

    enc = Encounter(status='planned', auth_method='url_authenticated',
                    user_id=TEST_USER_ID, start_time=timestamp)
    with SessionScope(db):
        db.session.add(enc)
        db.session.commit()
    enc = db.session.merge(enc)
    qb = qb or QuestionnaireBank.most_current_qb(get_user(TEST_USER_ID),
                                                 timestamp).questionnaire_bank
    qr = QuestionnaireResponse(
        subject_id=TEST_USER_ID,
        status=status,
        authored=timestamp,
        document=qr_document,
        encounter_id=enc.id,
        questionnaire_bank=qb)
    with SessionScope(db):
        db.session.add(qr)
        db.session.commit()
    invalidate_assessment_status_cache(TEST_USER_ID)


localized_instruments = {'eproms_add', 'epic26', 'comorb'}
metastatic_baseline_instruments = {
    'eortc', 'eproms_add', 'ironmisc', 'factfpsi', 'epic23', 'prems'}
metastatic_indefinite_instruments = {'irondemog'}
metastatic_3 = {
    'eortc', 'eproms_add', 'ironmisc'}
metastatic_4 = {
    'eortc', 'eproms_add', 'ironmisc', 'factfpsi'}
metastatic_6 = {
    'eortc', 'eproms_add', 'ironmisc', 'factfpsi', 'epic23', 'prems'}
symptom_tracker_instruments = {'epic26', 'eq5d', 'maxpc', 'pam'}


def mock_questionnairebanks(eproms_or_tnth):
    """Create a series of near real world questionnaire banks

    :param eproms_or_tnth: controls which set of questionnairebanks are
        generated.  As restrictions exist, such as two QBs with the same
        classification can't have the same instrument, it doesn't work to mix
        them.

    """
    if eproms_or_tnth == 'eproms':
        return mock_eproms_questionnairebanks()
    elif eproms_or_tnth == 'tnth':
        return mock_tnth_questionnairebanks()
    else:
        raise ValueError('expecting `eproms` or `tntn`, not `{}`'.format(
            eproms_or_tnth))


def mock_eproms_questionnairebanks():
    # Define base ResearchProtocols
    localized_protocol = ResearchProtocol(name='localized_protocol')
    metastatic_protocol = ResearchProtocol(name='metastatic_protocol')
    with SessionScope(db):
        db.session.add(localized_protocol)
        db.session.add(metastatic_protocol)
        db.session.commit()
    localized_protocol = db.session.merge(localized_protocol)
    metastatic_protocol = db.session.merge(metastatic_protocol)
    locpro_id = localized_protocol.id
    metapro_id = metastatic_protocol.id

    # Define test Orgs and QuestionnaireBanks for each group
    localized_org = Organization(name='localized')
    localized_org.research_protocols.append(localized_protocol)
    metastatic_org = Organization(name='metastatic')
    metastatic_org.research_protocols.append(metastatic_protocol)

    # from https://docs.google.com/spreadsheets/d/\
    # 1oJ8HKfMHOdXkSshjRlr8lFXxT4aUHX5ntxnKMgf50wE/edit#gid=1339608238
    three_q_recur = Recur(
        start='{"months": 3}', cycle_length='{"months": 6}',
        termination='{"months": 24}')
    four_q_recur1 = Recur(
        start='{"months": 6}', cycle_length='{"years": 1}',
        termination='{"months": 21}')
    four_q_recur2 = Recur(
        start='{"months": 30}', cycle_length='{"years": 1}',
        termination='{"months": 33}')
    six_q_recur = Recur(
        start='{"years": 1}', cycle_length='{"years": 1}',
        termination='{"years": 3, "months": 3}')

    for name in (localized_instruments.union(*(
            metastatic_baseline_instruments,
            metastatic_indefinite_instruments,
            metastatic_3,
            metastatic_4,
            metastatic_6))):
        TestCase.add_questionnaire(name=name)

    with SessionScope(db):
        db.session.add(localized_org)
        db.session.add(metastatic_org)
        db.session.add(three_q_recur)
        db.session.add(four_q_recur1)
        db.session.add(four_q_recur2)
        db.session.add(six_q_recur)
        db.session.commit()
    localized_org, metastatic_org = map(
        db.session.merge, (localized_org, metastatic_org))
    three_q_recur = db.session.merge(three_q_recur)
    four_q_recur1 = db.session.merge(four_q_recur1)
    four_q_recur2 = db.session.merge(four_q_recur2)
    six_q_recur = db.session.merge(six_q_recur)

    # Localized baseline
    l_qb = QuestionnaireBank(
        name='localized',
        classification='baseline',
        research_protocol_id=locpro_id,
        start='{"days": 0}',
        overdue='{"days": 7}',
        expired='{"months": 3}')
    for rank, instrument in enumerate(localized_instruments):
        q = Questionnaire.find_by_name(name=instrument)
        qbq = QuestionnaireBankQuestionnaire(questionnaire=q, rank=rank)
        l_qb.questionnaires.append(qbq)

    # Metastatic baseline
    mb_qb = QuestionnaireBank(
        name='metastatic',
        classification='baseline',
        research_protocol_id=metapro_id,
        start='{"days": 0}',
        overdue='{"days": 30}',
        expired='{"months": 3}')
    for rank, instrument in enumerate(metastatic_baseline_instruments):
        q = Questionnaire.find_by_name(name=instrument)
        qbq = QuestionnaireBankQuestionnaire(questionnaire=q, rank=rank)
        mb_qb.questionnaires.append(qbq)

    # Metastatic indefinite
    mi_qb = QuestionnaireBank(
        name='metastatic_indefinite',
        classification='indefinite',
        research_protocol_id=metapro_id,
        start='{"days": 0}',
        expired='{"years": 50}')
    for rank, instrument in enumerate(metastatic_indefinite_instruments):
        q = Questionnaire.find_by_name(name=instrument)
        qbq = QuestionnaireBankQuestionnaire(questionnaire=q, rank=rank)
        mi_qb.questionnaires.append(qbq)

    # Metastatic recurring 3
    mr3_qb = QuestionnaireBank(
        name='metastatic_recurring3',
        classification='recurring',
        research_protocol_id=metapro_id,
        start='{"days": 0}',
        overdue='{"days": 30}',
        expired='{"months": 3}',
        recurs=[three_q_recur])
    for rank, instrument in enumerate(metastatic_3):
        q = Questionnaire.find_by_name(name=instrument)
        qbq = QuestionnaireBankQuestionnaire(questionnaire=q, rank=rank)
        mr3_qb.questionnaires.append(qbq)

    # Metastatic recurring 4
    mr4_qb = QuestionnaireBank(
        name='metastatic_recurring4',
        classification='recurring',
        research_protocol_id=metapro_id,
        recurs=[four_q_recur1, four_q_recur2],
        start='{"days": 0}',
        overdue='{"days": 30}',
        expired='{"months": 3}')
    for rank, instrument in enumerate(metastatic_4):
        q = Questionnaire.find_by_name(name=instrument)
        qbq = QuestionnaireBankQuestionnaire(questionnaire=q, rank=rank)
        mr4_qb.questionnaires.append(qbq)

    # Metastatic recurring 6
    mr6_qb = QuestionnaireBank(
        name='metastatic_recurring6',
        classification='recurring',
        research_protocol_id=metapro_id,
        recurs=[six_q_recur],
        start='{"days": 0}',
        overdue='{"days": 30}',
        expired='{"months": 3}')
    for rank, instrument in enumerate(metastatic_6):
        q = Questionnaire.find_by_name(name=instrument)
        qbq = QuestionnaireBankQuestionnaire(questionnaire=q, rank=rank)
        mr6_qb.questionnaires.append(qbq)

    with SessionScope(db):
        db.session.add(l_qb)
        db.session.add(mb_qb)
        db.session.add(mi_qb)
        db.session.add(mr3_qb)
        db.session.add(mr4_qb)
        db.session.add(mr6_qb)
        db.session.commit()


def mock_tnth_questionnairebanks():
    for name in (symptom_tracker_instruments):
        TestCase.add_questionnaire(name=name)

    # Symptom Tracker Baseline
    self_management = INTERVENTION.SELF_MANAGEMENT
    st_qb = QuestionnaireBank(
        name='symptom_tracker',
        classification='baseline',
        intervention_id=self_management.id,
        start='{"days": 0}',
        expired='{"months": 3}'
    )
    for rank, instrument in enumerate(symptom_tracker_instruments):
        q = Questionnaire.find_by_name(name=instrument)
        qbq = QuestionnaireBankQuestionnaire(questionnaire=q, rank=rank)
        st_qb.questionnaires.append(qbq)

    # Symptom Tracker Recurrence
    st_recur = Recur(
        start='{"months": 3}', cycle_length='{"months": 3}',
        termination='{"months": 27}')

    with SessionScope(db):
        db.session.add(st_qb)
        db.session.add(st_recur)
        db.session.commit()

    self_management = INTERVENTION.SELF_MANAGEMENT
    st_recur_qb = QuestionnaireBank(
        name='symptom_tracker_recurring',
        classification='recurring',
        intervention_id=self_management.id,
        start='{"days": 0}',
        expired='{"months": 3}',
        recurs=[st_recur]
    )
    for rank, instrument in enumerate(symptom_tracker_instruments):
        q = Questionnaire.find_by_name(name=instrument)
        qbq = QuestionnaireBankQuestionnaire(questionnaire=q, rank=rank)
        st_recur_qb.questionnaires.append(qbq)
    with SessionScope(db):
        db.session.add(st_recur_qb)
        db.session.commit()


class TestQuestionnaireSetup(TestCase):
    "Base for test classes needing mock questionnaire setup"

    eproms_or_tnth = 'eproms'  # modify in child class to test `tnth`

    def setUp(self):
        super(TestQuestionnaireSetup, self).setUp()
        mock_questionnairebanks(self.eproms_or_tnth)
        if self.eproms_or_tnth == 'eproms':
            self.localized_org_id = Organization.query.filter_by(
                name='localized').one().id
            self.metastatic_org_id = Organization.query.filter_by(
                name='metastatic').one().id

    def mark_localized(self):
        self.test_user.organizations.append(Organization.query.get(
            self.localized_org_id))

    def mark_metastatic(self):
        self.test_user.organizations.append(Organization.query.get(
            self.metastatic_org_id))


class TestAssessmentStatus(TestQuestionnaireSetup):

    def test_qnr_id(self):
        qb = QuestionnaireBank.query.first()
        mock_qr(
            instrument_id='irondemog',
            status='in-progress', qb=qb,
            doc_id='two11')
        qb = db.session.merge(qb)
        result = qnr_document_id(
            TEST_USER_ID, qb.id, 'irondemog', 'in-progress')
        self.assertEqual(result, 'two11')

    def test_qnr_id_missing(self):
        qb = QuestionnaireBank.query.first()
        qb = db.session.merge(qb)
        with self.assertRaises(NoResultFound):
            result = qnr_document_id(
                TEST_USER_ID, qb.id, 'irondemog', 'in-progress')

    def test_enrolled_in_metastatic(self):
        """metastatic should include baseline and indefinite"""
        self.bless_with_basics()
        self.mark_metastatic()
        user = db.session.merge(self.test_user)

        a_s = AssessmentStatus(user=user, as_of_date=now)
        self.assertTrue(a_s.enrolled_in_classification('baseline'))
        self.assertTrue(a_s.enrolled_in_classification('indefinite'))

    def test_enrolled_in_localized(self):
        """localized should include baseline but not indefinite"""
        self.bless_with_basics()
        self.mark_localized()
        user = db.session.merge(self.test_user)

        a_s = AssessmentStatus(user=user, as_of_date=now)
        self.assertTrue(a_s.enrolled_in_classification('baseline'))
        self.assertFalse(a_s.enrolled_in_classification('indefinite'))

    def test_localized_using_org(self):
        self.bless_with_basics()
        self.mark_localized()
        self.test_user = db.session.merge(self.test_user)

        # confirm appropriate instruments
        a_s = AssessmentStatus(user=self.test_user, as_of_date=now)
        self.assertEqual(
            set(a_s.instruments_needing_full_assessment()),
            localized_instruments)

    def test_localized_on_time(self):
        # User finished both on time
        self.bless_with_basics()  # pick up a consent, etc.
        self.mark_localized()
        mock_qr(instrument_id='eproms_add')
        mock_qr(instrument_id='epic26')
        mock_qr(instrument_id='comorb')

        self.test_user = db.session.merge(self.test_user)
        a_s = AssessmentStatus(user=self.test_user, as_of_date=now)
        self.assertEqual(a_s.overall_status, "Completed")

        # confirm appropriate instruments
        self.assertFalse(a_s.instruments_needing_full_assessment('all'))

    def test_localized_inprogress_on_time(self):
        # User finished both on time
        self.bless_with_basics()  # pick up a consent, etc.
        self.mark_localized()
        mock_qr(
            instrument_id='eproms_add', status='in-progress',
            doc_id='eproms_add')
        mock_qr(instrument_id='epic26', status='in-progress', doc_id='epic26')
        mock_qr(instrument_id='comorb', status='in-progress', doc_id='comorb')

        self.test_user = db.session.merge(self.test_user)
        a_s = AssessmentStatus(user=self.test_user, as_of_date=now)
        self.assertEqual(a_s.overall_status, "In Progress")

        # confirm appropriate instruments
        self.assertFalse(a_s.instruments_needing_full_assessment())
        self.assertEqual(
            set(a_s.instruments_in_progress()), localized_instruments)

    def test_localized_in_process(self):
        # User finished one, time remains for other
        self.bless_with_basics()  # pick up a consent, etc.
        self.mark_localized()
        mock_qr(instrument_id='eproms_add')

        self.test_user = db.session.merge(self.test_user)
        a_s = AssessmentStatus(user=self.test_user, as_of_date=now)
        self.assertEqual(a_s.overall_status, "In Progress")

        # confirm appropriate instruments
        self.assertEqual(
            localized_instruments -
            set(a_s.instruments_needing_full_assessment('all')),
            {'eproms_add'})
        self.assertFalse(a_s.instruments_in_progress())

    def test_metastatic_on_time(self):
        # User finished both on time
        self.bless_with_basics()  # pick up a consent, etc.
        self.mark_metastatic()
        for i in metastatic_baseline_instruments:
            mock_qr(instrument_id=i)
        mi_qb = QuestionnaireBank.query.filter_by(
            name='metastatic_indefinite').first()
        mock_qr(instrument_id='irondemog', qb=mi_qb)

        self.test_user = db.session.merge(self.test_user)
        a_s = AssessmentStatus(user=self.test_user, as_of_date=now)
        self.assertEqual(a_s.overall_status, "Completed")

        # shouldn't need full or any inprocess
        self.assertFalse(a_s.instruments_needing_full_assessment('all'))
        self.assertFalse(a_s.instruments_in_progress('all'))

    def test_metastatic_due(self):
        # hasn't taken, but still in "Due" period
        self.bless_with_basics()  # pick up a consent, etc.
        self.mark_metastatic()
        self.test_user = db.session.merge(self.test_user)
        a_s = AssessmentStatus(user=self.test_user, as_of_date=now)
        self.assertEqual(a_s.overall_status, "Due")

        # confirm list of expected intruments needing attention
        self.assertEqual(
            metastatic_baseline_instruments,
            set(a_s.instruments_needing_full_assessment()))
        self.assertFalse(a_s.instruments_in_progress())

        # metastatic indefinite should also be 'due'
        self.assertEqual(
            metastatic_indefinite_instruments,
            set(a_s.instruments_needing_full_assessment('indefinite')))
        self.assertFalse(a_s.instruments_in_progress('indefinite'))

    def test_localized_overdue(self):
        # if the user completed something on time, and nothing else
        # is due, should see the thank you message.

        backdate, nowish = associative_backdate(
            now=now, backdate=relativedelta(months=3, hours=1))
        self.bless_with_basics(setdate=backdate)
        self.mark_localized()
        # backdate so the baseline q's have expired
        mock_qr(instrument_id='epic26', status='in-progress')

        self.test_user = db.session.merge(self.test_user)
        a_s = AssessmentStatus(user=self.test_user, as_of_date=nowish)
        self.assertEqual(a_s.overall_status, "Partially Completed")

        # with all q's expired,
        # instruments_needing_full_assessment and instruments_in_progress
        # should be empty
        self.assertFalse(a_s.instruments_needing_full_assessment())
        self.assertFalse(a_s.instruments_in_progress())

    def test_localized_as_of_date(self):
        # backdating consent beyond expired and the status lookup date
        # within a valid window should show available assessments.

        backdate, nowish = associative_backdate(
            now=now, backdate=relativedelta(months=3))
        self.bless_with_basics(setdate=backdate)
        self.mark_localized()
        # backdate so the baseline q's have expired
        mock_qr(instrument_id='epic26', status='in-progress', doc_id='doc-26',
                timestamp=backdate)

        self.test_user = db.session.merge(self.test_user)
        as_of_date = backdate + relativedelta(days=2)
        a_s = AssessmentStatus(user=self.test_user, as_of_date=as_of_date)
        self.assertEqual(a_s.overall_status, "In Progress")

        # with only epic26 started, should see results for both
        # instruments_needing_full_assessment and insturments_in_progress
<<<<<<< HEAD
        self.assertEqual(
            set(['eproms_add', 'comorb']),
=======
        self.assertEquals(
            {'eproms_add', 'comorb'},
>>>>>>> 74010909
            set(a_s.instruments_needing_full_assessment()))
        self.assertEqual(['doc-26'], a_s.instruments_in_progress())

    def test_metastatic_as_of_date(self):
        # backdating consent beyond expired and the status lookup date
        # within a valid window should show available assessments.

        backdate, nowish = associative_backdate(
            now=now, backdate=relativedelta(months=3))
        self.bless_with_basics(setdate=backdate)
        self.mark_metastatic()
        # backdate so the baseline q's have expired
        mock_qr(instrument_id='epic23', status='in-progress', doc_id='doc-23',
                timestamp=backdate)

        self.test_user = db.session.merge(self.test_user)
        as_of_date = backdate + relativedelta(days=2)
        a_s = AssessmentStatus(user=self.test_user, as_of_date=as_of_date)
        self.assertEqual(a_s.overall_status, "In Progress")

        # with only epic26 started, should see results for both
        # instruments_needing_full_assessment and instruments_in_progress
        self.assertEqual(['doc-23'], a_s.instruments_in_progress())
        self.assertTrue(a_s.instruments_needing_full_assessment())

    def test_initial_recur_due(self):

        # backdate so baseline q's have expired, and we within the first
        # recurrence window
        backdate, nowish = associative_backdate(
            now=now, backdate=relativedelta(months=3, hours=1))
        self.bless_with_basics(setdate=backdate)
        self.mark_metastatic()
        self.test_user = db.session.merge(self.test_user)
        a_s = AssessmentStatus(user=self.test_user, as_of_date=nowish)
        self.assertEqual(a_s.overall_status, "Due")

        # in the initial window w/ no questionnaires submitted
        # should include all from initial recur
        self.assertEqual(
            set(a_s.instruments_needing_full_assessment()),
            metastatic_3)

    def test_initial_recur_baseline_done(self):
        # backdate to be within the first recurrence window

        backdate, nowish = associative_backdate(
            now=now, backdate=relativedelta(months=3, days=2))
        self.bless_with_basics(setdate=backdate)
        self.mark_metastatic()

        # add baseline QNRs, as if submitted nearly 3 months ago, during
        # baseline window
        backdated = nowish - relativedelta(months=2, days=25)
        baseline = QuestionnaireBank.query.filter_by(
            name='metastatic').one()
        for instrument in metastatic_baseline_instruments:
            mock_qr(instrument, qb=baseline, timestamp=backdated)

        self.test_user = db.session.merge(self.test_user)
        # Check status during baseline window
        a_s_baseline = AssessmentStatus(
            user=self.test_user, as_of_date=backdated)
        self.assertEqual(a_s_baseline.overall_status, "Completed")
        self.assertFalse(a_s_baseline.instruments_needing_full_assessment())

        # Whereas "current" status for the initial recurrence show due.
        a_s = AssessmentStatus(user=self.test_user, as_of_date=nowish)
        self.assertEqual(a_s.overall_status, "Due")

        # in the initial window w/ no questionnaires submitted
        # should include all from initial recur
        self.assertEqual(
            set(a_s.instruments_needing_full_assessment()),
            metastatic_3)

    def test_secondary_recur_due(self):

        # backdate so baseline q's have expired, and we are within the
        # second recurrence window
        backdate, nowish = associative_backdate(
            now=now, backdate=relativedelta(months=6, hours=1))
        self.bless_with_basics(setdate=backdate)
        self.mark_metastatic()
        self.test_user = db.session.merge(self.test_user)
        a_s = AssessmentStatus(user=self.test_user, as_of_date=nowish)
        self.assertEqual(a_s.overall_status, "Due")

        # w/ no questionnaires submitted
        # should include all from second recur
        self.assertEqual(
            set(a_s.instruments_needing_full_assessment()),
            metastatic_4)

    def test_batch_lookup(self):
        self.login()
        self.bless_with_basics()
        rv = self.client.get(
            '/api/consent-assessment-status?user_id=1&user_id=2')
        self.assert200(rv)
        self.assertEqual(len(rv.json['status']), 1)
        self.assertEqual(
            rv.json['status'][0]['consents'][0]['assessment_status'],
            'Expired')

    def test_none_org(self):
        # check users w/ none of the above org
        self.test_user.organizations.append(Organization.query.get(0))
        self.login()
        self.bless_with_basics()
        self.mark_metastatic()
        self.test_user = db.session.merge(self.test_user)
        a_s = AssessmentStatus(user=self.test_user, as_of_date=now)
        self.assertEqual(a_s.overall_status, "Due")

    def test_boundary_overdue(self):
        self.login()
        backdate, nowish = associative_backdate(
            now=now, backdate=relativedelta(months=3, hours=-1))
        self.bless_with_basics(setdate=backdate)
        self.mark_localized()
        self.test_user = db.session.merge(self.test_user)
        a_s = AssessmentStatus(user=self.test_user, as_of_date=nowish)
        self.assertEqual(a_s.overall_status, 'Overdue')

    def test_boundary_expired(self):
        "At expired, should be expired"
        self.login()
        backdate, nowish = associative_backdate(
            now=now, backdate=relativedelta(months=3, hours=1))
        self.bless_with_basics(setdate=backdate)
        self.mark_localized()
        self.test_user = db.session.merge(self.test_user)
        a_s = AssessmentStatus(user=self.test_user, as_of_date=nowish)
        self.assertEqual(a_s.overall_status, 'Expired')

    def test_boundary_in_progress(self):
        self.login()
        backdate, nowish = associative_backdate(
            now=now, backdate=relativedelta(months=3, hours=-1))
        self.bless_with_basics(setdate=backdate)
        self.mark_localized()
        for instrument in localized_instruments:
            mock_qr(instrument_id=instrument, status='in-progress')
        self.test_user = db.session.merge(self.test_user)
        a_s = AssessmentStatus(user=self.test_user, as_of_date=nowish)
        self.assertEqual(a_s.overall_status, 'In Progress')

    def test_boundary_in_progress_expired(self):
        self.login()
        backdate, nowish = associative_backdate(
            now=now, backdate=relativedelta(months=3, hours=1))
        self.bless_with_basics(setdate=backdate)
        self.mark_localized()
        for instrument in localized_instruments:
            mock_qr(instrument_id=instrument, status='in-progress')
        self.test_user = db.session.merge(self.test_user)
        a_s = AssessmentStatus(user=self.test_user, as_of_date=nowish)
        self.assertEqual(a_s.overall_status, 'Partially Completed')

    def test_all_expired_old_tx(self):
        self.login()
        # backdate outside of baseline window (which uses consent date)
        backdate, nowish = associative_backdate(
            now=now, backdate=relativedelta(months=4, hours=1))
        self.bless_with_basics(setdate=backdate)
        self.mark_localized()

        # provide treatment date outside of all recurrences
        tx_date = datetime(2000, 3, 12, 0, 0, 00, 000000)
        self.add_procedure(code='7', display='Focal therapy',
                           system=ICHOM, setdate=tx_date)

        self.test_user = db.session.merge(self.test_user)
        a_s = AssessmentStatus(user=self.test_user, as_of_date=nowish)
        self.assertEqual(a_s.overall_status, 'Expired')



class TestTnthAssessmentStatus(TestQuestionnaireSetup):
    """Tests with Tnth QuestionnaireBanks"""

    eproms_or_tnth = 'tnth'

    def test_no_start_date(self):
        # W/O a biopsy (i.e. event start date), no questionnaries
        self.promote_user(role_name=ROLE.PATIENT)
        # toggle default setup - set biopsy false for test user
        self.login()
        self.test_user = db.session.merge(self.test_user)
        self.test_user.save_observation(
            codeable_concept=CC.BIOPSY, value_quantity=CC.FALSE_VALUE,
            audit=Audit(user_id=TEST_USER_ID, subject_id=TEST_USER_ID),
            status='final', issued=None)
        self.assertFalse(
            QuestionnaireBank.qbs_for_user(
                self.test_user, 'baseline', as_of_date=now))<|MERGE_RESOLUTION|>--- conflicted
+++ resolved
@@ -494,13 +494,8 @@
 
         # with only epic26 started, should see results for both
         # instruments_needing_full_assessment and insturments_in_progress
-<<<<<<< HEAD
-        self.assertEqual(
-            set(['eproms_add', 'comorb']),
-=======
-        self.assertEquals(
+        self.assertEqual(
             {'eproms_add', 'comorb'},
->>>>>>> 74010909
             set(a_s.instruments_needing_full_assessment()))
         self.assertEqual(['doc-26'], a_s.instruments_in_progress())
 
