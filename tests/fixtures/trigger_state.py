--- conflicted
+++ resolved
@@ -13,13 +13,9 @@
                 'ironman_ss.1': 'soft', 'ironman_ss.2': 'hard'},
             'joint_pain': {
                 'ironman_ss.4': 'hard', 'ironman_ss.6': 'soft'},
-<<<<<<< HEAD
-            'insomnia': {'_opt_out_next_visit': True},
-=======
             'insomnia': {
                 '_sequential_hard_trigger_count': 3,
                 '_opt_out_this_visit': True},
->>>>>>> ab2226d0
             'fatigue': {'ironman_ss.9': 'hard'},
             'anxious': {'ironman_ss.12': 'soft'},
         }
@@ -68,17 +64,10 @@
         "triggers": {
             "domains": {
                 "general_pain": {
-<<<<<<< HEAD
-                    "_opt_out_next_visit": True
-                },
-                "fatigue": {
-                    "_opt_out_next_visit": True
-=======
                     "_opt_out_this_visit": True
                 },
                 "fatigue": {
                     "_opt_out_this_visit": True
->>>>>>> ab2226d0
                 }
             }
         }
