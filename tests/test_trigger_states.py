--- conflicted
+++ resolved
@@ -182,21 +182,11 @@
 
 
 def test_apply_opt_out(initialized_patient, processed_ts, opt_out_submission):
-<<<<<<< HEAD
-    from portal.trigger_states.models import opt_out_key
-=======
     from portal.trigger_states.models import opt_out_this_visit_key
->>>>>>> ab2226d0
     # apply opt out request
     user = db.session.merge(initialized_patient)
     ts = users_trigger_state(user.id)
     result = ts.apply_opt_out(opt_out_submission)
-<<<<<<< HEAD
-    found = [k for k,v in result.triggers['domain'].items() if opt_out_key in v]
-    assert len(found) == 2
-
-
-=======
     found = [k for k, v in result.triggers['domain'].items() if opt_out_this_visit_key in v]
     assert len(found) == 2
 
@@ -206,7 +196,6 @@
     assert ts.opted_out_domains() == ['insomnia']
 
 
->>>>>>> ab2226d0
 def test_ts_trigger_lists(mock_triggers):
     ts = TriggerState(state='processed', triggers=mock_triggers, user_id=1)
     assert set(['general_pain', 'joint_pain', 'fatigue']) == set(
