"""Test module for audit functionality"""
from dateutil import parser
from flask_webtest import SessionScope
from tests import TestCase, TEST_USER_ID

from portal.extensions import db
from portal.models.audit import Audit
from portal.models.organization import Organization
from portal.models.reference import Reference
from portal.models.role import ROLE
from portal.models.user_consent import UserConsent

log_login_idp = "2016-02-23 09:49:25,733: performed by {} on {}: login: login user via NEW IdP facebook".format(TEST_USER_ID,TEST_USER_ID)
log_login_google = "2016-02-23 09:52:57,806: performed by {} on {}: login: login via google".format(TEST_USER_ID,TEST_USER_ID)
log_callbacks = """2016-02-23 10:52:24,856: performed by {} on {}: other: after: Client: yoOjy6poL2dVPVcXgi7zc8gCS0qvnOzpwyQemCTw, redirects: https://stg-sr.us.truenth.org/, callback: https://stg-sr.us.truenth.org/_/callback""".format(TEST_USER_ID,TEST_USER_ID)

class TestAudit(TestCase):
    """Audit model tests"""

    def test_parse_user(self):
        a1 = Audit.from_logentry(log_login_idp)
        self.assertEquals(a1.user_id, TEST_USER_ID)

    def test_parse_subject(self):
        a1 = Audit.from_logentry(log_login_idp)
        self.assertEquals(a1.subject_id, TEST_USER_ID)

    def test_parse_context(self):
        a1 = Audit.from_logentry(log_login_idp)
        self.assertEquals(a1.context, "login")

    def test_message(self):
        a1 = Audit.from_logentry(log_callbacks)
        expected = """ after: Client: yoOjy6poL2dVPVcXgi7zc8gCS0qvnOzpwyQemCTw, redirects: https://stg-sr.us.truenth.org/, callback: https://stg-sr.us.truenth.org/_/callback"""
        self.assertEquals(a1.comment, expected)

    def test_parse_timezone(self):
        a1 = Audit.from_logentry(log_login_google)
        expected = parser.parse("2016-02-23 09:52")
        self.assertEquals(a1.timestamp, expected)

    def test_empty(self):
        "no audit for user should still function"
        self.promote_user(role_name=ROLE.ADMIN)
        self.login()
        rv = self.client.get('/api/user/{}/audit'.format(TEST_USER_ID))
        self.assert200(rv)
        self.assertEquals(0, len(rv.json['audits']))

    def test_get(self):
        audit = Audit(user_id=TEST_USER_ID, subject_id=TEST_USER_ID,
                        comment='just test data')
        with SessionScope(db):
            db.session.add(audit)
            db.session.commit()

        self.promote_user(role_name=ROLE.ADMIN)
        self.login()
        rv = self.client.get('/api/user/{}/audit'.format(TEST_USER_ID))
        self.assert200(rv)
        self.assertEquals(1, len(rv.json['audits']))
        self.assertEquals(rv.json['audits'][0]['by'],
                          Reference.patient(TEST_USER_ID).as_fhir())
        self.assertEquals(rv.json['audits'][0]['on'],
                          Reference.patient(TEST_USER_ID).as_fhir())
        self.assertEquals(rv.json['audits'][0]['context'], 'other')
        self.assertEquals(
            rv.json['audits'][0]['comment'], 'just test data')

    def test_staff_access(self):
        staff = self.add_user('provider@example.com')
        self.promote_user(role_name=ROLE.PATIENT)
<<<<<<< HEAD
        self.promote_user(provider, role_name=ROLE.STAFF)
=======
        self.promote_user(staff, role_name=ROLE.STAFF)
>>>>>>> 1cb13de4
        self.shallow_org_tree()
        org = Organization.query.filter(Organization.id > 0).first()
        staff.organizations.append(org)
        self.test_user.organizations.append(org)
        audit = Audit(user_id=TEST_USER_ID, subject_id=TEST_USER_ID,
                    comment='just test data')
        consent = UserConsent(user_id=TEST_USER_ID, organization_id=org.id,
                              audit=audit, agreement_url='http://fake.org')
        with SessionScope(db):
            db.session.add(audit)
            db.session.add(consent)
            db.session.commit()
        staff = db.session.merge(staff)
        self.login(staff.id)
        rv = self.client.get('/api/user/{}/audit'.format(TEST_USER_ID))
        self.assert200(rv)
        self.assertEquals(1, len(rv.json['audits']))
        self.assertEquals(rv.json['audits'][0]['by'],
                          Reference.patient(TEST_USER_ID).as_fhir())
        self.assertEquals(rv.json['audits'][0]['on'],
                          Reference.patient(TEST_USER_ID).as_fhir())
        self.assertEquals(rv.json['audits'][0]['context'], 'other')
        self.assertEquals(
            rv.json['audits'][0]['comment'], 'just test data')<|MERGE_RESOLUTION|>--- conflicted
+++ resolved
@@ -70,11 +70,7 @@
     def test_staff_access(self):
         staff = self.add_user('provider@example.com')
         self.promote_user(role_name=ROLE.PATIENT)
-<<<<<<< HEAD
-        self.promote_user(provider, role_name=ROLE.STAFF)
-=======
         self.promote_user(staff, role_name=ROLE.STAFF)
->>>>>>> 1cb13de4
         self.shallow_org_tree()
         org = Organization.query.filter(Organization.id > 0).first()
         staff.organizations.append(org)
