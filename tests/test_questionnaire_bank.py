--- conflicted
+++ resolved
@@ -150,11 +150,7 @@
             u'Crv Baseline V2',
             u'Crv Recurring 3Mo Period V2',
             u'Crv Recurring 6Mo Period V2'}
-<<<<<<< HEAD
-        self.assertEqual(expected, set([q.display_name for q in qbs]))
-=======
-        self.assertEquals(expected, {q.display_name for q in qbs})
->>>>>>> 74010909
+        self.assertEqual(expected, {q.display_name for q in qbs})
 
     def test_org_trigger_date(self):
         # testing org-based QBs
