--- conflicted
+++ resolved
@@ -202,12 +202,6 @@
         views.auth.oauth_test_backdoor()
 
         """
-<<<<<<< HEAD
-        return self.client.get(
-            '/login/TESTING',
-            query_string={'user_id': user_id},
-            follow_redirects=True)
-=======
         # By default log the user in through the session
         # with the given id
         if not oauth_info:
@@ -219,7 +213,6 @@
             query_string=oauth_info,
             follow_redirects=follow_redirects
         )
->>>>>>> 2725ec16
 
     def add_client(self):
         """Prep db with a test client for test user"""
