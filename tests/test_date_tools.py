--- conflicted
+++ resolved
@@ -19,8 +19,6 @@
     expected = '1 Jun 2012'
     assert localize_datetime(dt=input_date, user=None) == expected
 
-<<<<<<< HEAD
-
 def test_relative_delta():
     d = {'months': 3, 'days': -14}
     rd = RelativeDelta(json.dumps(d))
@@ -28,18 +26,7 @@
     # feb + 3 = may; 15 - 14 = 1
     expected = datetime.strptime('May 1 2016', '%b %d %Y')
     assert feb_15_leap_year + rd == expected
-
-=======
-
-def test_relative_delta():
-    d = {'months': 3, 'days': -14}
-    rd = RelativeDelta(json.dumps(d))
-    feb_15_leap_year = datetime.strptime('Feb 15 2016', '%b %d %Y')
-    # feb + 3 = may; 15 - 14 = 1
-    expected = datetime.strptime('May 1 2016', '%b %d %Y')
-    assert feb_15_leap_year + rd == expected
-
->>>>>>> e5e76898
+    
     # singular param raises error
     d = {'month': 5}
     with pytest.raises(ValueError):
